/*
 * Licensed to the Apache Software Foundation (ASF) under one or more
 * contributor license agreements.  See the NOTICE file distributed with
 * this work for additional information regarding copyright ownership.
 * The ASF licenses this file to You under the Apache License, Version 2.0
 * (the "License"); you may not use this file except in compliance with
 * the License.  You may obtain a copy of the License at
 *
 *      http://www.apache.org/licenses/LICENSE-2.0
 *
 * Unless required by applicable law or agreed to in writing, software
 * distributed under the License is distributed on an "AS IS" BASIS,
 * WITHOUT WARRANTIES OR CONDITIONS OF ANY KIND, either express or implied.
 * See the License for the specific language governing permissions and
 * limitations under the License.
 */

package org.apache.ignite.examples.datagrid;

import org.apache.ignite.*;
import org.apache.ignite.cache.*;
import org.apache.ignite.cache.affinity.*;
import org.apache.ignite.cache.query.*;
import org.apache.ignite.cache.query.annotations.*;
import org.apache.ignite.configuration.*;
import org.apache.ignite.examples.*;

import javax.cache.*;
import java.io.*;
import java.util.*;

/**
 * Cache queries example. This example demonstrates SQL, TEXT, and FULL SCAN
 * queries over cache.
 * <p>
 * Example also demonstrates usage of fields queries that return only required
 * fields instead of whole key-value pairs. When fields queries are distributed
 * across several nodes, they may not work as expected. Keep in mind following
 * limitations (not applied if data is queried from one node only):
 * <ul>
 *     <li>
 *         {@code Group by} and {@code sort by} statements are applied separately
 *         on each node, so result set will likely be incorrectly grouped or sorted
 *         after results from multiple remote nodes are grouped together.
 *     </li>
 *     <li>
 *         Aggregation functions like {@code sum}, {@code max}, {@code avg}, etc.
 *         are also applied on each node. Therefore you will get several results
 *         containing aggregated values, one for each node.
 *     </li>
 *     <li>
 *         Joins will work correctly only if joined objects are stored in
 *         collocated mode. Refer to {@link CacheAffinityKey} javadoc for more details.
 *     </li>
 *     <li>
 *         Note that if you created query on to replicated cache, all data will
 *         be queried only on one node, not depending on what caches participate in
 *         the query (some data from partitioned cache can be lost). And visa versa,
 *         if you created it on partitioned cache, data from replicated caches
 *         will be duplicated.
 *     </li>
 * </ul>
 * <p>
 * Remote nodes should always be started with special configuration file which
 * enables P2P class loading: {@code 'ignite.{sh|bat} examples/config/example-ignite.xml'}.
 * <p>
 * Alternatively you can run {@link ExampleNodeStartup} in another JVM which will
 * start node with {@code examples/config/example-ignite.xml} configuration.
 */
public class CacheQueryExample {
    /** Cache name. */
    private static final String CACHE_NAME = CacheQueryExample.class.getSimpleName();

    /**
     * Executes example.
     *
     * @param args Command line arguments, none required.
     * @throws Exception If example execution failed.
     */
    public static void main(String[] args) throws Exception {
        try (Ignite ignite = Ignition.start("examples/config/example-ignite.xml")) {
            System.out.println();
            System.out.println(">>> Cache query example started.");

            CacheConfiguration<?, ?> cfg = new CacheConfiguration<>();

            cfg.setCacheMode(CacheMode.PARTITIONED);
            cfg.setName(CACHE_NAME);
            cfg.setIndexedTypes(
                UUID.class, Organization.class,
                CacheAffinityKey.class, Person.class
            );

            try (IgniteCache<?, ?> cache = ignite.createCache(cfg)) {
                // Populate cache.
                initialize();

                // Example for SQL-based querying employees based on salary ranges.
                sqlQuery();

                // Example for SQL-based querying employees for a given organization (includes SQL join).
                sqlQueryWithJoin();

                // Example for TEXT-based querying for a given string in peoples resumes.
                textQuery();
                
                // Example for SQL-based querying to calculate average salary among all employees within a company.
                sqlQueryWithAggregation();
    
                // Example for SQL-based fields queries that return only required
                // fields instead of whole key-value pairs.
                sqlFieldsQuery();

                // Example for SQL-based fields queries that return only required
                // fields instead of whole key-value pairs.
                sqlFieldsQuery();

                // Example for SQL-based fields queries that uses joins.
                sqlFieldsQueryWithJoin();
            }

            print("Cache query example finished.");
        }
    }

    /**
     * Example for SQL queries based on salary ranges.
     */
    private static void sqlQuery() {
        IgniteCache<CacheAffinityKey<UUID>, Person> cache = Ignition.ignite().jcache(CACHE_NAME);

        // SQL clause which selects salaries based on range.
        String sql = "salary > ? and salary <= ?";

        // Execute queries for salary ranges.
        print("People with salaries between 0 and 1000: ",
            cache.query(new SqlQuery<CacheAffinityKey<UUID>, Person>(Person.class, sql).
                setArgs(0, 1000)).getAll());

        print("People with salaries between 1000 and 2000: ",
            cache.query(new SqlQuery<CacheAffinityKey<UUID>, Person>(Person.class, sql).
                setArgs(1000, 2000)).getAll());

        print("People with salaries greater than 2000: ",
            cache.query(new SqlQuery<CacheAffinityKey<UUID>, Person>(Person.class, sql).
                setArgs(2000, Integer.MAX_VALUE)).getAll());
    }

    /**
     * Example for SQL queries based on all employees working for a specific organization.
     */
    private static void sqlQueryWithJoin() {
        IgniteCache<CacheAffinityKey<UUID>, Person> cache = Ignition.ignite().jcache(CACHE_NAME);

        // SQL clause query which joins on 2 types to select people for a specific organization.
        String joinSql =
            "from Person, Organization "
            + "where Person.orgId = Organization.id "
            + "and lower(Organization.name) = lower(?)";

        // Execute queries for find employees for different organizations.
        print("Following people are 'GridGain' employees: ",
            cache.query(new SqlQuery<CacheAffinityKey<UUID>, Person>(Person.class, joinSql).
                setArgs("GridGain")).getAll());
        print("Following people are 'Other' employees: ",
            cache.query(new SqlQuery<CacheAffinityKey<UUID>, Person>(Person.class, joinSql).
                setArgs("Other")).getAll());
    }

    /**
     * Example for TEXT queries using LUCENE-based indexing of people's resumes.
     */
    private static void textQuery() {
        IgniteCache<CacheAffinityKey<UUID>, Person> cache = Ignition.ignite().jcache(CACHE_NAME);

        //  Query for all people with "Master Degree" in their resumes.
        QueryCursor<Cache.Entry<CacheAffinityKey<UUID>, Person>> masters =
            cache.query(new TextQuery<CacheAffinityKey<UUID>, Person>(Person.class, "Master"));

        // Query for all people with "Bachelor Degree" in their resumes.
        QueryCursor<Cache.Entry<CacheAffinityKey<UUID>, Person>> bachelors =
            cache.query(new TextQuery<CacheAffinityKey<UUID>, Person>(Person.class, "Bachelor"));

        print("Following people have 'Master Degree' in their resumes: ", masters.getAll());
        print("Following people have 'Bachelor Degree' in their resumes: ", bachelors.getAll());
    }

    /**
     * Example for SQL queries to calculate average salary for a specific organization.
     */
    private static void sqlQueryWithAggregation() {
        IgniteCache<CacheAffinityKey<UUID>, Person> cache = Ignition.ignite().jcache(CACHE_NAME);

        // Calculate average of salary of all persons in GridGain.
        QueryCursor<List<?>> cursor = cache.query(new SqlFieldsQuery(
            "select avg(salary) from Person, Organization where Person.orgId = Organization.id and "
                + "lower(Organization.name) = lower(?)").setArgs("GridGain"));

        // Calculate average salary for a specific organization.
        print("Average salary for 'GridGain' employees: " + cursor.getAll());
    }

    /**
     * Example for SQL-based fields queries that return only required
     * fields instead of whole key-value pairs.
     */
    private static void sqlFieldsQuery() {
        IgniteCache<?, ?> cache = Ignition.ignite().jcache(CACHE_NAME);

        // Create query to get names of all employees.
        QueryCursor<List<?>> cursor = cache.query(
            new SqlFieldsQuery("select concat(firstName, ' ', lastName) from Person"));

        // Execute query to get collection of rows. In this particular
        // case each row will have one element with full name of an employees.
        List<List<?>> res = cursor.getAll();

        // Print names.
        print("Names of all employees:", res);
    }

    /**
     * Example for SQL-based fields queries that return only required
     * fields instead of whole key-value pairs.
     */
    private static void sqlFieldsQueryWithJoin() {
        IgniteCache<?, ?> cache = Ignition.ignite().jcache(CACHE_NAME);

        // Execute query to get names of all employees.
        QueryCursor<List<?>> cursor = cache.query(new SqlFieldsQuery("select concat(firstName, ' ', lastName), "
            + "Organization.name from Person, Organization where "
            + "Person.orgId = Organization.id"));

        // In this particular case each row will have one element with full name of an employees.
        List<List<?>> res = cursor.getAll();

        // Print persons' names and organizations' names.
        print("Names of all employees and organizations they belong to:", res);
    }

    /**
     * Populate cache with test data.
     */
<<<<<<< HEAD
    private static void initialize() {
        IgniteCache cache = Ignition.ignite().jcache(CACHE_NAME);
=======
    private static void initialize() throws IgniteCheckedException, InterruptedException {
        IgniteCache<Object, Object> cache = Ignition.ignite().jcache(CACHE_NAME);
>>>>>>> 0eec3ba1

        // Organizations.
        Organization org1 = new Organization("GridGain");
        Organization org2 = new Organization("Other");

        // People.
        Person p1 = new Person(org1, "John", "Doe", 2000, "John Doe has Master Degree.");
        Person p2 = new Person(org1, "Jane", "Doe", 1000, "Jane Doe has Bachelor Degree.");
        Person p3 = new Person(org2, "John", "Smith", 1000, "John Smith has Bachelor Degree.");
        Person p4 = new Person(org2, "Jane", "Smith", 2000, "Jane Smith has Master Degree.");

        cache.put(org1.id, org1);
        cache.put(org2.id, org2);

        // Note that in this example we use custom affinity key for Person objects
        // to ensure that all persons are collocated with their organizations.
        cache.put(p1.key(), p1);
        cache.put(p2.key(), p2);
        cache.put(p3.key(), p3);
        cache.put(p4.key(), p4);
    }

    /**
     * Prints collection of objects to standard out.
     *
     * @param msg Message to print before all objects are printed.
     * @param col Query results.
     */
    private static void print(String msg, Iterable<?> col) {
        if (msg != null)
            System.out.println(">>> " + msg);

        print(col);
    }

    /**
     * Prints collection items.
     *
     * @param col Collection.
     */
    private static void print(Iterable<?> col) {
        for (Object next : col) {
            if (next instanceof Iterable)
                print((Iterable<?>)next);
            else
                System.out.println(">>>     " + next);
        }
    }

    /**
     * Prints out given object to standard out.
     *
     * @param o Object to print.
     */
    private static void print(Object o) {
        System.out.println(">>> " + o);
    }

    /**
     * Person class.
     */
    private static class Person implements Serializable {
        /** Person ID (indexed). */
        @QuerySqlField(index = true)
        private UUID id;

        /** Organization ID (indexed). */
        @QuerySqlField(index = true)
        private UUID orgId;

        /** First name (not-indexed). */
        @QuerySqlField
        private String firstName;

        /** Last name (not indexed). */
        @QuerySqlField
        private String lastName;

        /** Resume text (create LUCENE-based TEXT index for this field). */
        @QueryTextField
        private String resume;

        /** Salary (indexed). */
        @QuerySqlField(index = true)
        private double salary;

        /** Custom cache key to guarantee that person is always collocated with its organization. */
        private transient CacheAffinityKey<UUID> key;

        /**
         * Constructs person record.
         *
         * @param org Organization.
         * @param firstName First name.
         * @param lastName Last name.
         * @param salary Salary.
         * @param resume Resume text.
         */
        Person(Organization org, String firstName, String lastName, double salary, String resume) {
            // Generate unique ID for this person.
            id = UUID.randomUUID();

            orgId = org.id;

            this.firstName = firstName;
            this.lastName = lastName;
            this.resume = resume;
            this.salary = salary;
        }

        /**
         * Gets cache affinity key. Since in some examples person needs to be collocated with organization, we create
         * custom affinity key to guarantee this collocation.
         *
         * @return Custom affinity key to guarantee that person is always collocated with organization.
         */
        public CacheAffinityKey<UUID> key() {
            if (key == null)
                key = new CacheAffinityKey<>(id, orgId);

            return key;
        }

        /** {@inheritDoc} */
        @Override public String toString() {
            return "Person [firstName=" + firstName +
                ", lastName=" + lastName +
                ", id=" + id +
                ", orgId=" + orgId +
                ", resume=" + resume +
                ", salary=" + salary + ']';
        }
    }

    /**
     * Organization class.
     */
    private static class Organization implements Serializable {
        /** Organization ID (indexed). */
        @QuerySqlField(index = true)
        private UUID id;

        /** Organization name (indexed). */
        @QuerySqlField(index = true)
        private String name;

        /**
         * Create organization.
         *
         * @param name Organization name.
         */
        Organization(String name) {
            id = UUID.randomUUID();

            this.name = name;
        }

        /** {@inheritDoc} */
        @Override public String toString() {
            return "Organization [id=" + id + ", name=" + name + ']';
        }
    }
}<|MERGE_RESOLUTION|>--- conflicted
+++ resolved
@@ -103,10 +103,10 @@
 
                 // Example for TEXT-based querying for a given string in peoples resumes.
                 textQuery();
-                
+
                 // Example for SQL-based querying to calculate average salary among all employees within a company.
                 sqlQueryWithAggregation();
-    
+
                 // Example for SQL-based fields queries that return only required
                 // fields instead of whole key-value pairs.
                 sqlFieldsQuery();
@@ -241,13 +241,8 @@
     /**
      * Populate cache with test data.
      */
-<<<<<<< HEAD
     private static void initialize() {
-        IgniteCache cache = Ignition.ignite().jcache(CACHE_NAME);
-=======
-    private static void initialize() throws IgniteCheckedException, InterruptedException {
-        IgniteCache<Object, Object> cache = Ignition.ignite().jcache(CACHE_NAME);
->>>>>>> 0eec3ba1
+        IgniteCache cache<Object, Object> = Ignition.ignite().jcache(CACHE_NAME);
 
         // Organizations.
         Organization org1 = new Organization("GridGain");
