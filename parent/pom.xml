--- conflicted
+++ resolved
@@ -93,20 +93,12 @@
         <jsonlib.bundle.version>2.4_1</jsonlib.bundle.version>
         <jsonlib.version>2.4</jsonlib.version>
         <jtidy.version>r938</jtidy.version>
-<<<<<<< HEAD
-        <jts.version>1.14.0</jts.version>
-        <kafka.version>0.10.0.1</kafka.version>
-        <karaf.version>4.0.2</karaf.version>
-        <log4j.version>2.11.0</log4j.version>
-        <lucene.bundle.version>5.5.3_1</lucene.bundle.version>
-        <lucene.version>5.5.4</lucene.version>
-=======
+        <jts.version>1.15.1</jts.version>
         <kafka.version>1.1.1</kafka.version>
         <karaf.version>4.0.2</karaf.version>
         <log4j.version>2.11.0</log4j.version>
         <lucene.bundle.version>7.4.0_1</lucene.bundle.version>
         <lucene.version>7.4.0</lucene.version>
->>>>>>> 256ae401
         <maven.bundle.plugin.version>3.5.0</maven.bundle.plugin.version>
         <mockito.version>1.10.19</mockito.version>
         <mysql.connector.version>5.1.39</mysql.connector.version>
@@ -116,20 +108,11 @@
         <osgi.enterprise.version>5.0.0</osgi.enterprise.version>
         <paho.version>1.0.2</paho.version>
         <postgres.connector.version>9.4.1208.jre7</postgres.connector.version>
-<<<<<<< HEAD
-        <rocketmq.version>4.2.0</rocketmq.version>
-        <scala210.jline.version>2.10.4</scala210.jline.version>
-        <scala210.library.version>2.10.6</scala210.library.version>
-        <scala211.library.version>2.11.8</scala211.library.version>
-        <scala.library.version>2.11.8</scala.library.version>
-        <slf4j.version>1.7.24</slf4j.version>
-=======
         <rocketmq.version>4.3.0</rocketmq.version>
         <scala210.jline.version>2.10.7</scala210.jline.version>
         <scala210.library.version>2.10.7</scala210.library.version>
         <scala.library.version>2.11.12</scala.library.version>
-        <slf4j.version>1.7.7</slf4j.version>
->>>>>>> 256ae401
+        <slf4j.version>1.7.24</slf4j.version>
         <slf4j16.version>1.6.4</slf4j16.version>
         <spark.hadoop.version>2.6.5</spark.hadoop.version>
         <spark.version>2.3.0</spark.version>
@@ -156,7 +139,7 @@
         <!-- HK Modules dependencies -->
         <json-simple.version>1.1.1</json-simple.version>
         <lmax-disruptor.version>3.3.7</lmax-disruptor.version>
-        <h2-spatial.version>1.3.2</h2-spatial.version>
+        <h2-spatial.version>1.4.0</h2-spatial.version>
     </properties>
 
     <groupId>org.apache.ignite</groupId>
