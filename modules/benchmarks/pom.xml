--- conflicted
+++ resolved
@@ -46,7 +46,7 @@
         </dependency>
 
         <dependency>
-			<groupId>org.apache.ignite</groupId>
+            <groupId>org.apache.ignite</groupId>
             <artifactId>ignite-indexing</artifactId>
             <version>${project.version}</version>
         </dependency>
@@ -68,16 +68,6 @@
             <version>${jmh.version}</version>
             <scope>provided</scope>
         </dependency>
-<<<<<<< HEAD
-        
-       <dependency>
-            <groupId>org.apache.commons</groupId>
-            <artifactId>commons-lang3</artifactId>
-            <version>3.6</version>
-        </dependency>
-  
- 
-=======
         <dependency>
             <groupId>org.mockito</groupId>
             <artifactId>mockito-all</artifactId>
@@ -88,7 +78,6 @@
             <artifactId>guava</artifactId>
             <version>${guava.version}</version>
         </dependency>
->>>>>>> 8246bd84
     </dependencies>
 
     <build>
@@ -116,30 +105,6 @@
                     <skip>true</skip>
                 </configuration>
             </plugin>
-			<plugin>
-			    <groupId>org.codehaus.mojo</groupId>
-			    <artifactId>exec-maven-plugin</artifactId>
-			    <executions>
-			        <execution>
-			            <id>run-benchmarks</id>
-			            <phase>integration-test</phase>
-			            <goals>
-			                <goal>exec</goal>
-			            </goals>
-			            <configuration>
-			             	<skip>true</skip>
-			                <classpathScope>test</classpathScope>
-			                <executable>java</executable>
-			                <arguments>
-			                    <argument>-classpath</argument>
-			                    <classpath />
-			                    <argument>org.openjdk.jmh.Main</argument>
-			                    <argument>.*</argument>
-			                </arguments>
-			            </configuration>
-			        </execution>
-			    </executions>
-			</plugin>            
         </plugins>
         <pluginManagement>
             <plugins>
