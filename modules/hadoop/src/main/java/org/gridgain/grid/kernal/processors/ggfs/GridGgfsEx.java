--- conflicted
+++ resolved
@@ -117,18 +117,17 @@
     public boolean evictExclude(GridGgfsPath path, boolean primary);
 
     /**
-<<<<<<< HEAD
      * Get next affinity key.
      *
      * @return Next affinity key.
      */
     public GridUuid nextAffinityKey();
-=======
+
+    /**
      * Check whether the given path is proxy path.
      *
      * @param path Path.
      * @return {@code True} if proxy.
      */
     public boolean isProxy(URI path);
->>>>>>> 647e37ad
 }