--- conflicted
+++ resolved
@@ -101,15 +101,8 @@
 
         if (files != null) {
             for (String fileName : files) {
-<<<<<<< HEAD
-                if (fileName.contains("gridgain-professional-") && fileName.endsWith(".zip"))
-                    ignites.add(fileName);
-            }
-        }
-=======
                 if (fileName.equals(igniteRelease(curVer))) {
                     log.info("Found local release at " + folder.getAbsolutePath());
->>>>>>> 8246bd84
 
                     return new File(folder, fileName);
                 }
@@ -142,16 +135,11 @@
             for (FileStatus file : fileStatuses) {
                 String fileName = file.getPath().getName();
 
-<<<<<<< HEAD
-                if (fileName.contains("gridgain-professional-") && fileName.endsWith(".zip"))
-                    ignites.add(fileName);
-=======
                 if (fileName.equals(igniteRelease(curVer))) {
                     log.info("Found HDFS release at " + file.getPath());
 
                     return file.getPath();
                 }
->>>>>>> 8246bd84
             }
         }
 
@@ -181,13 +169,8 @@
     /**
      * @return File name.
      */
-<<<<<<< HEAD
-    private static String formatPath(String folder, String version) {
-        return folder + File.separator + "gridgain-professional-" + version + ".zip";
-=======
     private static String igniteRelease(String version) {
         return "apache-ignite-" + version + "-bin.zip";
->>>>>>> 8246bd84
     }
 
     /**
