--- conflicted
+++ resolved
@@ -85,109 +85,6 @@
 
     <build>
         <plugins>
-<<<<<<< HEAD
-            <plugin>
-                <groupId>net.alchim31.maven</groupId>
-                <artifactId>scala-maven-plugin</artifactId>
-                <executions>
-                    <execution>
-                        <id>scaladoc</id>
-                        <phase>prepare-package</phase>
-                        <goals>
-                            <goal>doc</goal>
-                        </goals>
-                        <configuration>
-                            <doctitle>Ignite Scalar</doctitle>
-                            <windowtitle>Ignite Scalar</windowtitle>
-                        </configuration>
-                    </execution>
-                </executions>
-            </plugin>
-
-            <plugin>
-                <groupId>org.apache.maven.plugins</groupId>
-                <artifactId>maven-antrun-plugin</artifactId>
-                <version>1.7</version>
-                <dependencies>
-                    <dependency>
-                        <groupId>org.apache.ignite</groupId>
-                        <artifactId>ignite-tools</artifactId>
-                        <version>${project.version}</version>
-                    </dependency>
-                </dependencies>
-                <executions>
-                    <execution>
-                        <id>scaladoc-postprocessing</id>
-                        <goals>
-                            <goal>run</goal>
-                        </goals>
-                        <phase>prepare-package</phase>
-                        <configuration>
-                            <target>
-                                <copy todir="target/site/scaladocs">
-                                    <fileset dir="../../assembly/docfiles">
-                                        <include name="img/**" />
-                                        <include name="*.js" />
-                                    </fileset>
-                                </copy>
-
-                                <taskdef name="doctask" classname="org.apache.ignite.tools.ant.beautifier.GridJavadocAntTask" />
-
-                                <doctask css="dotted" dir="target/site/scaladocs" verify="false">
-                                    <include name="**/*.html" />
-                                </doctask>
-
-                                <property name="footer">
-                                    <![CDATA[
-                                        <table style="padding: 0px 10px 10px 10px; width: 100%" border="0">
-                                        <tr>
-                                            <td>
-                                                <nobr>Ignite&#153; - Scalar DSL, ver. <strong>${project.version}</strong></nobr>
-                                                <br>
-                                                <a target=_blank href="https://ignite.apache.org"><nobr>2019 Copyright &#169; Apache Software Foundation</nobr></a>
-                                            </td>
-                                        </tr>
-                                        </table>
-                                    ]]>
-                                </property>
-
-                                <replace dir="target/site/scaladocs" token="&lt;!--FOOTER--&gt;" value="${footer}">
-                                    <include name="**/*.html" />
-                                </replace>
-
-                                <replace dir="target/site/scaladocs">
-                                    <replacetoken>src="package.html"</replacetoken>
-                                    <replacevalue>src=org/apache/ignite/scalar/scalar$.html</replacevalue>
-                                    <include name="**/index.html" />
-                                </replace>
-
-                                <replace dir="target/site/scaladocs">
-                                    <replacetoken>location.replace("package.html")</replacetoken>
-                                    <replacevalue>location.replace("org/apache/ignite/scalar/scalar$.html")</replacevalue>
-                                    <include name="**/index.js" />
-                                </replace>
-
-                                <replace dir="target/site/scaladocs">
-                                    <replacetoken>docs.scala-lang.org/overviews/scaladoc/usage.html#members</replacetoken>
-                                    <replacevalue>docs.scala-lang.org/overviews/scaladoc/interface.html</replacevalue>
-                                    <fileset dir="target/site/scaladocs" />
-                                </replace>
-
-                                <replaceregexp byline="true" flags="im" encoding="UTF-8">
-                                    <regexp pattern="(&lt;dt&gt;Attributes&lt;/dt&gt;&lt;dd&gt;protected\[)&lt;a.+&gt;(.+)&lt;/a&gt;(\]\s+&lt;/dd&gt;)" />
-                                    <substitution expression="\1\2\3" />
-                                    <fileset dir="target/site/scaladocs" />
-                                </replaceregexp>
-
-                                <zip destfile="target/ignite-scalar-${project.version}-javadoc.jar" basedir="target/site/scaladocs" encoding="UTF-8" />
-                            </target>
-                        </configuration>
-                    </execution>
-                </executions>
-            </plugin>
-
-=======
->>>>>>> 8246bd84
             <!-- Generate the OSGi MANIFEST.MF for this bundle. -->
             <plugin>
                 <groupId>org.apache.felix</groupId>
