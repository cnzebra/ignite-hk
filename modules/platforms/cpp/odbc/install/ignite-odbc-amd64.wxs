--- conflicted
+++ resolved
@@ -21,11 +21,7 @@
 	<Product Name='Apache Ignite ODBC 64-bit Driver' Manufacturer='The Apache Software Foundation'
 		Id='F3E308E4-910C-4AF5-82DE-2ACF4D64830E' 
 		UpgradeCode='1D7AEFDF-6CD2-4FB5-88F2-811A89832D6D'
-<<<<<<< HEAD
-		Language='1033' Codepage='1252' Version='2.7.6.39830'>
-=======
 		Language='1033' Codepage='1252' Version='2.8.0.44294'>
->>>>>>> 8246bd84
 		
 		<Package Id='*' Keywords='Installer' Description="Apache Ignite ODBC 64-bit Driver Installer"
 			Comments='Apache, Apache Ignite, the Apache feather and the Apache Ignite logo are trademarks of The Apache Software Foundation.'
