<?xml version='1.0' encoding='windows-1252'?>

<!--
  Licensed to the Apache Software Foundation (ASF) under one or more
  contributor license agreements.  See the NOTICE file distributed with
  this work for additional information regarding copyright ownership.
  The ASF licenses this file to You under the Apache License, Version 2.0
  (the "License"); you may not use this file except in compliance with
  the License.  You may obtain a copy of the License at

       http://www.apache.org/licenses/LICENSE-2.0

  Unless required by applicable law or agreed to in writing, software
  distributed under the License is distributed on an "AS IS" BASIS,
  WITHOUT WARRANTIES OR CONDITIONS OF ANY KIND, either express or implied.
  See the License for the specific language governing permissions and
  limitations under the License.
-->

<Wix xmlns='http://schemas.microsoft.com/wix/2006/wi'>
	<Product Name='Apache Ignite ODBC 32-bit Driver' Manufacturer='The Apache Software Foundation'
		Id='D39CBABA-1E21-4701-AA5C-91EDA07B383B' 
		UpgradeCode='743902A4-365C-424E-B226-5B2898A3941E'
<<<<<<< HEAD
		Language='1033' Codepage='1252' Version='2.7.6.39830'>
=======
		Language='1033' Codepage='1252' Version='2.8.0.44294'>
>>>>>>> 8246bd84
		
		<Package Id='*' Keywords='Installer' Description="Apache Ignite ODBC 32-bit Driver Installer"
			Comments='Apache, Apache Ignite, the Apache feather and the Apache Ignite logo are trademarks of The Apache Software Foundation.'
			InstallerVersion='100' Languages='1033' Compressed='yes' SummaryCodepage='1252' />

		<Media Id='1' Cabinet='package.cab' EmbedCab='yes' DiskPrompt='CD-ROM #1' />
		<Property Id='DiskPrompt' Value="Apache Ignite ODBC 32-bit Driver Installation [1]" />
		
		<Directory Id='TARGETDIR' Name='SourceDir'>
			<Directory Id='ProgramFilesFolder' Name='ProgramFiles'>
				<Directory Id='ApacheIgnite' Name='Apache Ignite'>
					<Directory Id='INSTALLDIR' Name='ODBC Driver'>
						<Component Id='Driver' Guid='4AFA26EE-C639-4EF2-A9B2-281119BB4BB5'>
							<File Id='IgniteOdbcDll' Name='ignite.odbc.dll' DiskId='1' Source='../../project/vs/Win32/Release/ignite.odbc.dll' KeyPath='yes'/>
							
							<RegistryValue Root='HKLM' Key='Software\ODBC\ODBCINST.INI\ODBC Drivers' Name='Apache Ignite' Type='string' Value='Installed'/>
							
							<RegistryKey Id='OdbcDriverRegInfo' Root='HKLM' Key='Software\ODBC\ODBCINST.INI\Apache Ignite' ForceCreateOnInstall='yes' ForceDeleteOnUninstall='yes'>
								<RegistryValue Type='string' Name='DriverODBCVer' Value='03.00'/>
								<RegistryValue Type='string' Name='Driver' Value='[#IgniteOdbcDll]'/>
								<RegistryValue Type='string' Name='Setup' Value='[#IgniteOdbcDll]'/>
								<RegistryValue Type='integer' Name='UsageCount' Value='1'/>
							</RegistryKey>
							
						</Component>
					</Directory>
				</Directory>
			</Directory>
		</Directory>
		
		<Feature Id='Complete' Title='ODBC Driver' Description='Apache Ignite ODBC Driver.' Level='1'
			ConfigurableDirectory='INSTALLDIR' Absent='disallow' AllowAdvertise='no' InstallDefault='local'>
			<ComponentRef Id='Driver' />
		</Feature>
		
		<Property Id="WIXUI_INSTALLDIR" Value="INSTALLDIR" />
		
		<UI Id="WixUI_InstallDir">
            <TextStyle Id="WixUI_Font_Normal" FaceName="Tahoma" Size="8" />
            <TextStyle Id="WixUI_Font_Bigger" FaceName="Tahoma" Size="12" />
            <TextStyle Id="WixUI_Font_Title" FaceName="Tahoma" Size="9" Bold="yes" />

            <Property Id="DefaultUIFont" Value="WixUI_Font_Normal" />
            <Property Id="WixUI_Mode" Value="InstallDir" />

            <DialogRef Id="BrowseDlg" />
            <DialogRef Id="DiskCostDlg" />
            <DialogRef Id="ErrorDlg" />
            <DialogRef Id="FatalError" />
            <DialogRef Id="FilesInUse" />
            <DialogRef Id="MsiRMFilesInUse" />
            <DialogRef Id="PrepareDlg" />
            <DialogRef Id="ProgressDlg" />
            <DialogRef Id="ResumeDlg" />
            <DialogRef Id="UserExit" />
            
            <Publish Dialog="BrowseDlg" Control="OK" Event="DoAction" Value="WixUIValidatePath" Order="3">1</Publish>
            <Publish Dialog="BrowseDlg" Control="OK" Event="SpawnDialog" Value="InvalidDirDlg" Order="4"><![CDATA[WIXUI_INSTALLDIR_VALID<>"1"]]></Publish>

            <Publish Dialog="ExitDialog" Control="Finish" Event="EndDialog" Value="Return" Order="999">1</Publish>

            <Publish Dialog="WelcomeDlg" Control="Next" Event="NewDialog" Value="InstallDirDlg">NOT Installed</Publish>
            <Publish Dialog="WelcomeDlg" Control="Next" Event="NewDialog" Value="VerifyReadyDlg">Installed AND PATCH</Publish>

            <Publish Dialog="InstallDirDlg" Control="Back" Event="NewDialog" Value="WelcomeDlg">1</Publish>
            <Publish Dialog="InstallDirDlg" Control="Next" Event="SetTargetPath" Value="[WIXUI_INSTALLDIR]" Order="1">1</Publish>
            <Publish Dialog="InstallDirDlg" Control="Next" Event="DoAction" Value="WixUIValidatePath" Order="2">NOT WIXUI_DONTVALIDATEPATH</Publish>
            <Publish Dialog="InstallDirDlg" Control="Next" Event="SpawnDialog" Value="InvalidDirDlg" Order="3"><![CDATA[NOT WIXUI_DONTVALIDATEPATH AND WIXUI_INSTALLDIR_VALID<>"1"]]></Publish>
            <Publish Dialog="InstallDirDlg" Control="Next" Event="NewDialog" Value="VerifyReadyDlg" Order="4">WIXUI_DONTVALIDATEPATH OR WIXUI_INSTALLDIR_VALID="1"</Publish>
            <Publish Dialog="InstallDirDlg" Control="ChangeFolder" Property="_BrowseProperty" Value="[WIXUI_INSTALLDIR]" Order="1">1</Publish>
            <Publish Dialog="InstallDirDlg" Control="ChangeFolder" Event="SpawnDialog" Value="BrowseDlg" Order="2">1</Publish>
            
            <Publish Dialog="VerifyReadyDlg" Control="Back" Event="NewDialog" Value="InstallDirDlg" Order="1">NOT Installed</Publish>
            <Publish Dialog="VerifyReadyDlg" Control="Back" Event="NewDialog" Value="MaintenanceTypeDlg" Order="2">Installed AND NOT PATCH</Publish>
            <Publish Dialog="VerifyReadyDlg" Control="Back" Event="NewDialog" Value="WelcomeDlg" Order="2">Installed AND PATCH</Publish>

            <Publish Dialog="MaintenanceWelcomeDlg" Control="Next" Event="NewDialog" Value="MaintenanceTypeDlg">1</Publish>

            <Publish Dialog="MaintenanceTypeDlg" Control="RepairButton" Event="NewDialog" Value="VerifyReadyDlg">1</Publish>
            <Publish Dialog="MaintenanceTypeDlg" Control="RemoveButton" Event="NewDialog" Value="VerifyReadyDlg">1</Publish>
            <Publish Dialog="MaintenanceTypeDlg" Control="Back" Event="NewDialog" Value="MaintenanceWelcomeDlg">1</Publish>

            <Property Id="ARPNOMODIFY" Value="1" />
        </UI>

        <UIRef Id="WixUI_Common" />
		<UIRef Id="WixUI_ErrorProgressText" />
		
	</Product>
</Wix><|MERGE_RESOLUTION|>--- conflicted
+++ resolved
@@ -21,11 +21,7 @@
 	<Product Name='Apache Ignite ODBC 32-bit Driver' Manufacturer='The Apache Software Foundation'
 		Id='D39CBABA-1E21-4701-AA5C-91EDA07B383B' 
 		UpgradeCode='743902A4-365C-424E-B226-5B2898A3941E'
-<<<<<<< HEAD
-		Language='1033' Codepage='1252' Version='2.7.6.39830'>
-=======
 		Language='1033' Codepage='1252' Version='2.8.0.44294'>
->>>>>>> 8246bd84
 		
 		<Package Id='*' Keywords='Installer' Description="Apache Ignite ODBC 32-bit Driver Installer"
 			Comments='Apache, Apache Ignite, the Apache feather and the Apache Ignite logo are trademarks of The Apache Software Foundation.'
