--- conflicted
+++ resolved
@@ -103,13 +103,10 @@
             const size_t JAVA9_OPTS_CNT = 6;
 
             opts.reserve(cfg.jvmOpts.size() + REQ_OPTS_CNT + JAVA9_OPTS_CNT);
-<<<<<<< HEAD
-=======
 
             std::string fileEncParam = "-Dfile.encoding=";
 
             bool hadFileEnc = false;
->>>>>>> 8246bd84
 
             // 1. Set classpath.
             std::string cpFull = "-Djava.class.path=" + cp;
@@ -131,10 +128,6 @@
             opts.push_back(CopyChars(xmxStr.c_str()));
 
             // 4. Set the rest options.
-<<<<<<< HEAD
-            for (std::list<std::string>::const_iterator i = cfg.jvmOpts.begin(); i != cfg.jvmOpts.end(); ++i)
-                opts.push_back(CopyChars(i->c_str()));
-=======
             for (std::list<std::string>::const_iterator i = cfg.jvmOpts.begin(); i != cfg.jvmOpts.end(); ++i) {
                 if (i->find(fileEncParam) != std::string::npos)
                     hadFileEnc = true;
@@ -148,7 +141,6 @@
 
                 opts.push_back(CopyChars(fileEncFull.c_str()));
             }
->>>>>>> 8246bd84
 
             // Adding options for Java 9 or later
             if (IsJava9OrLater()) {
