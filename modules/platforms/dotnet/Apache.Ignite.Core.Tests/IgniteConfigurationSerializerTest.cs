--- conflicted
+++ resolved
@@ -132,13 +132,9 @@
                             <atomicConfiguration backups='2' cacheMode='Local' atomicSequenceReserveSize='250' />
                             <transactionConfiguration defaultTransactionConcurrency='Optimistic' defaultTransactionIsolation='RepeatableRead' defaultTimeout='0:1:2' pessimisticTransactionLogSize='15' pessimisticTransactionLogLinger='0:0:33' />
                             <logger type='Apache.Ignite.Core.Tests.IgniteConfigurationSerializerTest+TestLogger, Apache.Ignite.Core.Tests' />
-<<<<<<< HEAD
-=======
-                            <swapSpaceSpi type='FileSwapSpaceSpi' baseDirectory='abcd' maximumSparsity='0.7' maximumWriteQueueSize='25' readStripesNumber='36' writeBufferSize='47' />
                             <pluginConfigurations>
                                 <iPluginConfiguration type='Apache.Ignite.Core.Tests.Plugin.TestIgnitePluginConfiguration, Apache.Ignite.Core.Tests' />
                             </pluginConfigurations>
->>>>>>> 48e78a99
                         </igniteConfig>";
 
             var cfg = IgniteConfiguration.FromXml(xml);
@@ -778,18 +774,7 @@
                 SpringConfigUrl = "test",
                 Logger = new IgniteNLogLogger(),
                 FailureDetectionTimeout = TimeSpan.FromMinutes(2),
-<<<<<<< HEAD
-=======
-                SwapSpaceSpi = new FileSwapSpaceSpi
-                {
-                    MaximumSparsity = 0.1f,
-                    MaximumWriteQueueSize = 55,
-                    WriteBufferSize = 66,
-                    ReadStripesNumber = 77,
-                    BaseDirectory = "test"
-                },
                 PluginConfigurations = new[] {new TestIgnitePluginConfiguration() }
->>>>>>> 48e78a99
             };
         }
 
