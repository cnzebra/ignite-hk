<?xml version="1.0"?>

<!--
  Licensed to the Apache Software Foundation (ASF) under one or more
  contributor license agreements.  See the NOTICE file distributed with
  this work for additional information regarding copyright ownership.
  The ASF licenses this file to You under the Apache License, Version 2.0
  (the "License"); you may not use this file except in compliance with
  the License.  You may obtain a copy of the License at

       http://www.apache.org/licenses/LICENSE-2.0

  Unless required by applicable law or agreed to in writing, software
  distributed under the License is distributed on an "AS IS" BASIS,
  WITHOUT WARRANTIES OR CONDITIONS OF ANY KIND, either express or implied.
  See the License for the specific language governing permissions and
  limitations under the License.
-->

<!-- 

Creating NuGet package:
1) Build Apache.Ignite.sln (AnyCPU configuration)
2) Create package (use csproj instead of nuspec so that template substitution works): 
   nuget pack Apache.Ignite.Log4Net.csproj -Prop Configuration=Release -Prop Platform=AnyCPU

-->

<package >
    <metadata>
        <id>Apache.Ignite.Log4Net</id>
        <title>Apache Ignite log4net Logger</title>
        <!-- -->
        <version>$version$</version>
        <authors>Apache Ignite</authors>
        <owners>Apache Software Foundation</owners>
        <license type="expression">Apache-2.0</license>
        <projectUrl>https://ignite.apache.org/</projectUrl>
        <icon>images\logo_ignite_128x128.png</icon>
        <requireLicenseAcceptance>false</requireLicenseAcceptance>
        <description>log4net Logger for Apache Ignite</description>
<<<<<<< HEAD
        <releaseNotes></releaseNotes>
        <copyright>Copyright 2019</copyright>
=======
        <copyright>Copyright 2020</copyright>
>>>>>>> 8246bd84
        <tags>Apache Ignite In-Memory Distributed Computing SQL NoSQL LINQ Grid Map Reduce Cache log4net logger</tags>
        <repository type="git" url="https://github.com/apache/ignite.git" />
        <dependencies>
            <group targetFramework=".NETFramework4.0">
                <dependency id="Apache.Ignite" version="[$version$]" />
                <dependency id="log4net" version="[2.0.0, 3.0.0)" />                
            </group>
            <group targetFramework=".NETStandard2.0">
                <dependency id="Apache.Ignite" version="[$version$]" />
                <dependency id="log4net" version="[2.0.6, 3.0.0)" />
            </group>
        </dependencies>    
    </metadata>
    <files>
	    <file src="bin\$configuration$\Apache.Ignite.Log4Net.dll" target="lib\net40" />
		<file src="bin\$configuration$\Apache.Ignite.Log4Net.xml" target="lib\net40" />

	    <file src="bin\$configuration$\Apache.Ignite.Log4Net.dll" target="lib\netstandard2.0" />
		<file src="bin\$configuration$\Apache.Ignite.Log4Net.xml" target="lib\netstandard2.0" />

        <!-- Icon -->
        <file src="..\logo_ignite_128x128.png" target="images\" />
    </files>
</package><|MERGE_RESOLUTION|>--- conflicted
+++ resolved
@@ -39,12 +39,7 @@
         <icon>images\logo_ignite_128x128.png</icon>
         <requireLicenseAcceptance>false</requireLicenseAcceptance>
         <description>log4net Logger for Apache Ignite</description>
-<<<<<<< HEAD
-        <releaseNotes></releaseNotes>
-        <copyright>Copyright 2019</copyright>
-=======
         <copyright>Copyright 2020</copyright>
->>>>>>> 8246bd84
         <tags>Apache Ignite In-Memory Distributed Computing SQL NoSQL LINQ Grid Map Reduce Cache log4net logger</tags>
         <repository type="git" url="https://github.com/apache/ignite.git" />
         <dependencies>
