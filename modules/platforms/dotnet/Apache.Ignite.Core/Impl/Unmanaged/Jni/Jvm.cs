--- conflicted
+++ resolved
@@ -116,11 +116,7 @@
         /// </summary>
         private static Callbacks GetCallbacksFromDefaultDomain()
         {
-<<<<<<< HEAD
-#if !NETCOREAPP2_0 && !NETCOREAPP2_1
-=======
 #if !NETCOREAPP2_0 && !NETCOREAPP2_1 && !NETCOREAPP3_0
->>>>>>> 8246bd84
             // JVM exists once per process, and JVM callbacks exist once per process.
             // We should register callbacks ONLY from the default AppDomain (which can't be unloaded).
             // Non-default appDomains should delegate this logic to the default one.
