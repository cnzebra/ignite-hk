--- conflicted
+++ resolved
@@ -305,11 +305,7 @@
         /// </summary>
         private static IEnumerable<KeyValuePair<string, string>> GetJvmDllPathsWindows()
         {
-<<<<<<< HEAD
-#if !NETCOREAPP2_0 && !NETCOREAPP2_1
-=======
 #if !NETCOREAPP2_0 && !NETCOREAPP2_1 && !NETCOREAPP3_0
->>>>>>> 8246bd84
             if (!Os.IsWindows)
             {
                 yield break;
