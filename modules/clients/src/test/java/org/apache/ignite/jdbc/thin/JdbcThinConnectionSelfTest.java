/*
 * Licensed to the Apache Software Foundation (ASF) under one or more
 * contributor license agreements.  See the NOTICE file distributed with
 * this work for additional information regarding copyright ownership.
 * The ASF licenses this file to You under the Apache License, Version 2.0
 * (the "License"); you may not use this file except in compliance with
 * the License.  You may obtain a copy of the License at
 *
 *      http://www.apache.org/licenses/LICENSE-2.0
 *
 * Unless required by applicable law or agreed to in writing, software
 * distributed under the License is distributed on an "AS IS" BASIS,
 * WITHOUT WARRANTIES OR CONDITIONS OF ANY KIND, either express or implied.
 * See the License for the specific language governing permissions and
 * limitations under the License.
 */

package org.apache.ignite.jdbc.thin;

import java.net.InetSocketAddress;
import java.sql.Connection;
import java.sql.DatabaseMetaData;
import java.sql.DriverManager;
import java.sql.PreparedStatement;
import java.sql.ResultSet;
import java.sql.SQLClientInfoException;
import java.sql.SQLException;
import java.sql.SQLFeatureNotSupportedException;
import java.sql.SQLWarning;
import java.sql.Savepoint;
import java.sql.Statement;
import java.util.Collection;
import java.util.Collections;
import java.util.HashMap;
import java.util.Map;
import java.util.Properties;
import java.util.UUID;
import java.util.concurrent.Callable;
import java.util.concurrent.Executor;
import java.util.concurrent.Executors;
import java.util.concurrent.atomic.AtomicInteger;
import org.apache.ignite.configuration.CacheConfiguration;
import org.apache.ignite.configuration.IgniteConfiguration;
import org.apache.ignite.internal.IgniteInternalFuture;
import org.apache.ignite.internal.binary.BinaryMarshaller;
import org.apache.ignite.internal.jdbc.thin.ConnectionProperties;
import org.apache.ignite.internal.jdbc.thin.ConnectionPropertiesImpl;
import org.apache.ignite.internal.jdbc.thin.JdbcThinConnection;
import org.apache.ignite.internal.jdbc.thin.JdbcThinTcpIo;
import org.apache.ignite.internal.util.HostAndPortRange;
import org.apache.ignite.internal.util.typedef.internal.U;
import org.apache.ignite.testframework.GridStringLogger;
import org.jetbrains.annotations.NotNull;
import org.junit.Test;

import static java.sql.Connection.TRANSACTION_NONE;
import static java.sql.Connection.TRANSACTION_READ_COMMITTED;
import static java.sql.Connection.TRANSACTION_READ_UNCOMMITTED;
import static java.sql.Connection.TRANSACTION_REPEATABLE_READ;
import static java.sql.Connection.TRANSACTION_SERIALIZABLE;
import static java.sql.ResultSet.CLOSE_CURSORS_AT_COMMIT;
import static java.sql.ResultSet.CONCUR_READ_ONLY;
import static java.sql.ResultSet.HOLD_CURSORS_OVER_COMMIT;
import static java.sql.ResultSet.TYPE_FORWARD_ONLY;
import static java.sql.Statement.NO_GENERATED_KEYS;
import static java.sql.Statement.RETURN_GENERATED_KEYS;
import static org.apache.ignite.configuration.ClientConnectorConfiguration.DFLT_PORT;
import static org.apache.ignite.internal.processors.odbc.SqlStateCode.TRANSACTION_STATE_EXCEPTION;
<<<<<<< HEAD
=======
import static org.apache.ignite.testframework.GridTestUtils.RunnableX;
import static org.apache.ignite.testframework.GridTestUtils.assertThrows;
import static org.apache.ignite.testframework.GridTestUtils.assertThrowsAnyCause;
import static org.apache.ignite.testframework.GridTestUtils.getFieldValue;
import static org.apache.ignite.testframework.GridTestUtils.runMultiThreadedAsync;
>>>>>>> 8246bd84

/**
 * Connection test.
 */
@SuppressWarnings("ThrowableNotThrown")
public class JdbcThinConnectionSelfTest extends JdbcThinAbstractSelfTest {
    /** Client key store path. */
    private static final String CLI_KEY_STORE_PATH = U.getIgniteHome() +
        "/modules/clients/src/test/keystore/client.jks";

    /** Server key store path. */
    private static final String SRV_KEY_STORE_PATH = U.getIgniteHome() +
        "/modules/clients/src/test/keystore/server.jks";

    /** Localhost. */
    private static final String LOCALHOST = "127.0.0.1";

    /** URL. */
    private String url = partitionAwareness ?
        "jdbc:ignite:thin://127.0.0.1:10800..10802" :
        "jdbc:ignite:thin://127.0.0.1";

    /** URL with partition awareness property. */
    private String urlWithPartitionAwarenessProp = url + "?partitionAwareness=" + partitionAwareness;

    /** URL with partition awareness property and semicolon as delimiter. */
    private String urlWithPartitionAwarenessPropSemicolon = url + ";partitionAwareness=" + partitionAwareness;

    /** Nodes count. */
    private int nodesCnt = partitionAwareness ? 4 : 2;

    /** {@inheritDoc} */
    @SuppressWarnings("deprecation")
    @Override protected IgniteConfiguration getConfiguration(String igniteInstanceName) throws Exception {
        IgniteConfiguration cfg = super.getConfiguration(igniteInstanceName);

        cfg.setCacheConfiguration(cacheConfiguration(DEFAULT_CACHE_NAME));

        cfg.setMarshaller(new BinaryMarshaller());

        cfg.setGridLogger(new GridStringLogger());

        return cfg;
    }

    /**
     * @param name Cache name.
     * @return Cache configuration.
     * @throws Exception In case of error.
     */
    private CacheConfiguration cacheConfiguration(@NotNull String name) throws Exception {
        CacheConfiguration cfg = defaultCacheConfiguration();

        cfg.setName(name);

        return cfg;
    }

    /** {@inheritDoc} */
    @Override protected void beforeTestsStarted() throws Exception {
        super.beforeTestsStarted();

        startGridsMultiThreaded(nodesCnt);
    }

    /**
     * @throws Exception If failed.
     */
    @SuppressWarnings({"EmptyTryBlock", "unused"})
    @Test
    public void testDefaults() throws Exception {
        try (Connection conn = DriverManager.getConnection(url)) {
            // No-op.
        }

        try (Connection conn = DriverManager.getConnection(url + "/")) {
            // No-op.
        }
    }

    /**
     * Test invalid endpoint.
     */
    @Test
    public void testInvalidEndpoint() {
        assertInvalid("jdbc:ignite:thin://", "Address is empty");
        assertInvalid("jdbc:ignite:thin://:10000", "Host name is empty");
        assertInvalid("jdbc:ignite:thin://     :10000", "Host name is empty");

        assertInvalid("jdbc:ignite:thin://127.0.0.1:-1", "port range contains invalid port -1");
        assertInvalid("jdbc:ignite:thin://127.0.0.1:0", "port range contains invalid port 0");
        assertInvalid("jdbc:ignite:thin://127.0.0.1:100000",
            "port range contains invalid port 100000");
    }

    /**
     * Test invalid socket buffer sizes.
     *
     * @throws Exception If failed.
     */
    @Test
    public void testSocketBuffers() throws Exception {
        final int dfltDufSize = 64 * 1024;

        assertInvalid(urlWithPartitionAwarenessProp + "&socketSendBuffer=-1",
            "Property cannot be lower than 0 [name=socketSendBuffer, value=-1]");

        assertInvalid(urlWithPartitionAwarenessProp + "&socketReceiveBuffer=-1",
            "Property cannot be lower than 0 [name=socketReceiveBuffer, value=-1]");

        try (Connection conn = DriverManager.getConnection(urlWithPartitionAwarenessProp)) {
            for (JdbcThinTcpIo io: ios(conn)) {
                assertEquals(dfltDufSize, io.connectionProperties().getSocketSendBuffer());
                assertEquals(dfltDufSize, io.connectionProperties().getSocketReceiveBuffer());
            }
        }

        // Note that SO_* options are hints, so we check that value is equals to either what we set or to default.
        try (Connection conn = DriverManager.getConnection(urlWithPartitionAwarenessProp + "&socketSendBuffer=1024")) {
            for (JdbcThinTcpIo io: ios(conn)) {
                assertEquals(1024, io.connectionProperties().getSocketSendBuffer());
                assertEquals(dfltDufSize, io.connectionProperties().getSocketReceiveBuffer());
            }
        }

        try (Connection conn = DriverManager.getConnection(urlWithPartitionAwarenessProp + "&socketReceiveBuffer=1024")) {
            for (JdbcThinTcpIo io: ios(conn)) {
                assertEquals(dfltDufSize, io.connectionProperties().getSocketSendBuffer());
                assertEquals(1024, io.connectionProperties().getSocketReceiveBuffer());
            }
        }

        try (Connection conn = DriverManager.getConnection(urlWithPartitionAwarenessProp + "&" +
            "socketSendBuffer=1024&socketReceiveBuffer=2048")) {
            for (JdbcThinTcpIo io: ios(conn)) {
                assertEquals(1024, io.connectionProperties().getSocketSendBuffer());
                assertEquals(2048, io.connectionProperties().getSocketReceiveBuffer());
            }
        }
    }

    /**
     * Test invalid socket buffer sizes with semicolon.
     *
     * @throws Exception If failed.
     */
    @Test
    public void testSocketBuffersSemicolon() throws Exception {
        final int dfltDufSize = 64 * 1024;

        assertInvalid(urlWithPartitionAwarenessPropSemicolon + ";socketSendBuffer=-1",
            "Property cannot be lower than 0 [name=socketSendBuffer, value=-1]");

        assertInvalid(urlWithPartitionAwarenessPropSemicolon + ";socketReceiveBuffer=-1",
            "Property cannot be lower than 0 [name=socketReceiveBuffer, value=-1]");

        // Note that SO_* options are hints, so we check that value is equals to either what we set or to default.
        try (Connection conn = DriverManager.getConnection(urlWithPartitionAwarenessPropSemicolon + ";socketSendBuffer=1024")) {
            for (JdbcThinTcpIo io: ios(conn)) {
                assertEquals(1024, io.connectionProperties().getSocketSendBuffer());
                assertEquals(dfltDufSize, io.connectionProperties().getSocketReceiveBuffer());
            }
        }

        try (Connection conn = DriverManager.getConnection(urlWithPartitionAwarenessPropSemicolon + ";socketReceiveBuffer=1024")) {
            for (JdbcThinTcpIo io: ios(conn)) {
                assertEquals(dfltDufSize, io.connectionProperties().getSocketSendBuffer());
                assertEquals(1024, io.connectionProperties().getSocketReceiveBuffer());
            }
        }

        try (Connection conn = DriverManager.getConnection(urlWithPartitionAwarenessPropSemicolon + ";" +
            "socketSendBuffer=1024;socketReceiveBuffer=2048")) {
            for (JdbcThinTcpIo io: ios(conn)) {
                assertEquals(1024, io.connectionProperties().getSocketSendBuffer());
                assertEquals(2048, io.connectionProperties().getSocketReceiveBuffer());
            }
        }
    }

    /**
     * Test update batch size property.
     *
     * @throws Exception If failed.
     */
    @Test
    public void testUpdateBatchSize() throws Exception {
        assertInvalid(urlWithPartitionAwarenessPropSemicolon + ";updateBatchSize=-1",
            "Property cannot be lower than 1 [name=updateBatchSize, value=-1]");

        try (Connection conn = DriverManager.getConnection(urlWithPartitionAwarenessPropSemicolon)) {
            for (JdbcThinTcpIo io: ios(conn))
                assertNull(io.connectionProperties().getUpdateBatchSize());
        }

        try (Connection conn = DriverManager.getConnection(urlWithPartitionAwarenessPropSemicolon
            + ";updateBatchSize=1024")) {
            for (JdbcThinTcpIo io: ios(conn))
                assertEquals(1024, (int)io.connectionProperties().getUpdateBatchSize());
        }

        try (Connection conn = DriverManager.getConnection(urlWithPartitionAwarenessProp +
            "&updateBatchSize=1024")) {
            for (JdbcThinTcpIo io: ios(conn))
                assertEquals(1024, (int)io.connectionProperties().getUpdateBatchSize());
        }
    }

    /**
     * Test SQL hints.
     *
     * @throws Exception If failed.
     */
    @Test
    public void testSqlHints() throws Exception {
        try (Connection conn = DriverManager.getConnection(urlWithPartitionAwarenessProp)) {
            assertHints(conn, false, false, false, false, false,
                false, partitionAwareness);
        }

        try (Connection conn = DriverManager.getConnection(urlWithPartitionAwarenessProp + "&distributedJoins=true")) {
            assertHints(conn, true, false, false, false, false,
                false, partitionAwareness);
        }

        try (Connection conn = DriverManager.getConnection(urlWithPartitionAwarenessProp + "&enforceJoinOrder=true")) {
            assertHints(conn, false, true, false, false, false,
                false, partitionAwareness);
        }

        try (Connection conn = DriverManager.getConnection(urlWithPartitionAwarenessProp + "&collocated=true")) {
            assertHints(conn, false, false, true, false, false,
                false, partitionAwareness);
        }

        try (Connection conn = DriverManager.getConnection(urlWithPartitionAwarenessProp + "&replicatedOnly=true")) {
            assertHints(conn, false, false, false, true, false,
                false, partitionAwareness);
        }

        try (Connection conn = DriverManager.getConnection(urlWithPartitionAwarenessProp + "&lazy=true")) {
            assertHints(conn, false, false, false, false, true,
                false, partitionAwareness);
        }

        try (Connection conn = DriverManager.getConnection(urlWithPartitionAwarenessProp + "&skipReducerOnUpdate=true")) {
            assertHints(conn, false, false, false, false, false,
                true, partitionAwareness);
        }

        try (Connection conn = DriverManager.getConnection(urlWithPartitionAwarenessProp + "&distributedJoins=true&" +
            "enforceJoinOrder=true&collocated=true&replicatedOnly=true&lazy=true&skipReducerOnUpdate=true")) {
            assertHints(conn, true, true, true, true, true,
                true, partitionAwareness);
        }
    }

    /**
     * Test SQL hints with semicolon.
     *
     * @throws Exception If failed.
     */
    @Test
    public void testSqlHintsSemicolon() throws Exception {
        try (Connection conn = DriverManager.getConnection(urlWithPartitionAwarenessPropSemicolon + ";distributedJoins=true")) {
            assertHints(conn, true, false, false, false, false,
                false, partitionAwareness);
        }

        try (Connection conn = DriverManager.getConnection(urlWithPartitionAwarenessPropSemicolon + ";enforceJoinOrder=true")) {
            assertHints(conn, false, true, false, false, false,
                false, partitionAwareness);
        }

        try (Connection conn = DriverManager.getConnection(urlWithPartitionAwarenessPropSemicolon + ";collocated=true")) {
            assertHints(conn, false, false, true, false, false,
                false, partitionAwareness);
        }

        try (Connection conn = DriverManager.getConnection(urlWithPartitionAwarenessPropSemicolon + ";replicatedOnly=true")) {
            assertHints(conn, false, false, false, true, false,
                false, partitionAwareness);
        }

        try (Connection conn = DriverManager.getConnection(urlWithPartitionAwarenessPropSemicolon + ";lazy=true")) {
            assertHints(conn, false, false, false, false, true,
                false, partitionAwareness);
        }

        try (Connection conn = DriverManager.getConnection(urlWithPartitionAwarenessPropSemicolon + ";skipReducerOnUpdate=true")) {
            assertHints(conn, false, false, false, false, false,
                true, partitionAwareness);
        }

        try (Connection conn = DriverManager.getConnection(urlWithPartitionAwarenessPropSemicolon + ";distributedJoins=true;" +
            "enforceJoinOrder=true;collocated=true;replicatedOnly=true;lazy=true;skipReducerOnUpdate=true")) {
            assertHints(conn, true, true, true, true, true,
                true, partitionAwareness);
        }
    }

    /**
     * Assert hints.
     *
     * @param conn Connection.
     * @param distributedJoins Distributed joins.
     * @param enforceJoinOrder Enforce join order.
     * @param collocated Co-located.
     * @param replicatedOnly Replicated only.
     * @param lazy Lazy.
     * @param skipReducerOnUpdate Skip reducer on update.
     * @throws Exception If failed.
     */
    private void assertHints(Connection conn, boolean distributedJoins, boolean enforceJoinOrder, boolean collocated,
        boolean replicatedOnly, boolean lazy, boolean skipReducerOnUpdate, boolean partitionAwarenessEnabled)throws Exception {
        for (JdbcThinTcpIo io: ios(conn)) {
            assertEquals(distributedJoins, io.connectionProperties().isDistributedJoins());
            assertEquals(enforceJoinOrder, io.connectionProperties().isEnforceJoinOrder());
            assertEquals(collocated, io.connectionProperties().isCollocated());
            assertEquals(replicatedOnly, io.connectionProperties().isReplicatedOnly());
            assertEquals(lazy, io.connectionProperties().isLazy());
            assertEquals(skipReducerOnUpdate, io.connectionProperties().isSkipReducerOnUpdate());
            assertEquals(partitionAwarenessEnabled, io.connectionProperties().isPartitionAwareness());
        }
    }

    /**
     * Test TCP no delay property handling.
     *
     * @throws Exception If failed.
     */
    @Test
    public void testTcpNoDelay() throws Exception {
        assertInvalid(urlWithPartitionAwarenessProp + "&tcpNoDelay=0",
            "Invalid property value. [name=tcpNoDelay, val=0, choices=[true, false]]");

        assertInvalid(urlWithPartitionAwarenessProp + "&tcpNoDelay=1",
            "Invalid property value. [name=tcpNoDelay, val=1, choices=[true, false]]");

        assertInvalid(urlWithPartitionAwarenessProp + "&tcpNoDelay=false1",
            "Invalid property value. [name=tcpNoDelay, val=false1, choices=[true, false]]");

        assertInvalid(urlWithPartitionAwarenessProp + "&tcpNoDelay=true1",
            "Invalid property value. [name=tcpNoDelay, val=true1, choices=[true, false]]");

        try (Connection conn = DriverManager.getConnection(urlWithPartitionAwarenessProp)) {
            for (JdbcThinTcpIo io: ios(conn))
                assertTrue(io.connectionProperties().isTcpNoDelay());
        }

        try (Connection conn = DriverManager.getConnection(urlWithPartitionAwarenessProp + "&tcpNoDelay=true")) {
            for (JdbcThinTcpIo io: ios(conn))
                assertTrue(io.connectionProperties().isTcpNoDelay());
        }

        try (Connection conn = DriverManager.getConnection(urlWithPartitionAwarenessProp + "&tcpNoDelay=True")) {
            for (JdbcThinTcpIo io: ios(conn))
                assertTrue(io.connectionProperties().isTcpNoDelay());
        }

        try (Connection conn = DriverManager.getConnection(urlWithPartitionAwarenessProp + "&tcpNoDelay=false")) {
            for (JdbcThinTcpIo io: ios(conn))
                assertFalse(io.connectionProperties().isTcpNoDelay());
        }

        try (Connection conn = DriverManager.getConnection(urlWithPartitionAwarenessProp + "&tcpNoDelay=False")) {
            for (JdbcThinTcpIo io: ios(conn))
                assertFalse(io.connectionProperties().isTcpNoDelay());
        }
    }

    /**
     * Test TCP no delay property handling with semicolon.
     *
     * @throws Exception If failed.
     */
    @Test
    public void testTcpNoDelaySemicolon() throws Exception {
        assertInvalid(urlWithPartitionAwarenessPropSemicolon + ";tcpNoDelay=0",
            "Invalid property value. [name=tcpNoDelay, val=0, choices=[true, false]]");

        assertInvalid(urlWithPartitionAwarenessPropSemicolon + ";tcpNoDelay=1",
            "Invalid property value. [name=tcpNoDelay, val=1, choices=[true, false]]");

        assertInvalid(urlWithPartitionAwarenessPropSemicolon + ";tcpNoDelay=false1",
            "Invalid property value. [name=tcpNoDelay, val=false1, choices=[true, false]]");

        assertInvalid(urlWithPartitionAwarenessPropSemicolon + ";tcpNoDelay=true1",
            "Invalid property value. [name=tcpNoDelay, val=true1, choices=[true, false]]");

        try (Connection conn = DriverManager.getConnection(urlWithPartitionAwarenessPropSemicolon + ";tcpNoDelay=true")) {
            for (JdbcThinTcpIo io: ios(conn))
                assertTrue(io.connectionProperties().isTcpNoDelay());
        }

        try (Connection conn = DriverManager.getConnection(urlWithPartitionAwarenessPropSemicolon + ";tcpNoDelay=True")) {
            for (JdbcThinTcpIo io: ios(conn))
                assertTrue(io.connectionProperties().isTcpNoDelay());
        }

        try (Connection conn = DriverManager.getConnection(urlWithPartitionAwarenessPropSemicolon + ";tcpNoDelay=false")) {
            for (JdbcThinTcpIo io: ios(conn))
                assertFalse(io.connectionProperties().isTcpNoDelay());
        }

        try (Connection conn = DriverManager.getConnection(urlWithPartitionAwarenessPropSemicolon + ";tcpNoDelay=False")) {
            for (JdbcThinTcpIo io: ios(conn))
                assertFalse(io.connectionProperties().isTcpNoDelay());
        }
    }

    /**
     * Test autoCloseServerCursor property handling.
     *
     * @throws Exception If failed.
     */
    @Test
    public void testAutoCloseServerCursorProperty() throws Exception {
        String url = urlWithPartitionAwarenessProp + "&autoCloseServerCursor";

        String err = "Invalid property value. [name=autoCloseServerCursor";

        assertInvalid(url + "=0", err);
        assertInvalid(url + "=1", err);
        assertInvalid(url + "=false1", err);
        assertInvalid(url + "=true1", err);

        try (Connection conn = DriverManager.getConnection(urlWithPartitionAwarenessProp)) {
            for (JdbcThinTcpIo io: ios(conn))
                assertFalse(io.connectionProperties().isAutoCloseServerCursor());
        }

        try (Connection conn = DriverManager.getConnection(url + "=true")) {
            for (JdbcThinTcpIo io: ios(conn))
                assertTrue(io.connectionProperties().isAutoCloseServerCursor());
        }

        try (Connection conn = DriverManager.getConnection(url + "=True")) {
            for (JdbcThinTcpIo io: ios(conn))
                assertTrue(io.connectionProperties().isAutoCloseServerCursor());
        }

        try (Connection conn = DriverManager.getConnection(url + "=false")) {
            for (JdbcThinTcpIo io: ios(conn))
                assertFalse(io.connectionProperties().isAutoCloseServerCursor());
        }

        try (Connection conn = DriverManager.getConnection(url + "=False")) {
            for (JdbcThinTcpIo io: ios(conn))
                assertFalse(io.connectionProperties().isAutoCloseServerCursor());
        }
    }

    /**
     * Test autoCloseServerCursor property handling with semicolon.
     *
     * @throws Exception If failed.
     */
    @Test
    public void testAutoCloseServerCursorPropertySemicolon() throws Exception {
        String url = urlWithPartitionAwarenessPropSemicolon + ";autoCloseServerCursor";

        String err = "Invalid property value. [name=autoCloseServerCursor";

        assertInvalid(url + "=0", err);
        assertInvalid(url + "=1", err);
        assertInvalid(url + "=false1", err);
        assertInvalid(url + "=true1", err);

        try (Connection conn = DriverManager.getConnection(url + "=true")) {
            for (JdbcThinTcpIo io: ios(conn))
                assertTrue(io.connectionProperties().isAutoCloseServerCursor());
        }

        try (Connection conn = DriverManager.getConnection(url + "=True")) {
            for (JdbcThinTcpIo io: ios(conn))
                assertTrue(io.connectionProperties().isAutoCloseServerCursor());
        }

        try (Connection conn = DriverManager.getConnection(url + "=false")) {
            for (JdbcThinTcpIo io: ios(conn))
                assertFalse(io.connectionProperties().isAutoCloseServerCursor());
        }

        try (Connection conn = DriverManager.getConnection(url + "=False")) {
            for (JdbcThinTcpIo io: ios(conn))
                assertFalse(io.connectionProperties().isAutoCloseServerCursor());
        }
    }

    /**
     * Test schema property in URL.
     *
     * @throws Exception If failed.
     */
    @Test
    public void testSchema() throws Exception {
        assertInvalid(url + "/qwe/qwe",
            "Invalid URL format (only schema name is allowed in URL path parameter 'host:port[/schemaName]')" );

        try (Connection conn = DriverManager.getConnection(url + "/public")) {
            assertEquals("Invalid schema", "PUBLIC", conn.getSchema());
        }

        try (Connection conn = DriverManager.getConnection(url + "/\"" + DEFAULT_CACHE_NAME + '"')) {
            assertEquals("Invalid schema", DEFAULT_CACHE_NAME, conn.getSchema());
        }

        try (Connection conn = DriverManager.getConnection(url + "/_not_exist_schema_")) {
            assertEquals("Invalid schema", "_NOT_EXIST_SCHEMA_", conn.getSchema());
        }
    }

    /**
     * Test schema property in URL with semicolon.
     *
     * @throws Exception If failed.
     */
    @Test
    public void testSchemaSemicolon() throws Exception {
        try (Connection conn = DriverManager.getConnection(urlWithPartitionAwarenessPropSemicolon + ";schema=public")) {
            assertEquals("Invalid schema", "PUBLIC", conn.getSchema());
        }

        try (Connection conn = DriverManager.getConnection(urlWithPartitionAwarenessPropSemicolon + ";schema=\"" + DEFAULT_CACHE_NAME + '"')) {
            assertEquals("Invalid schema", DEFAULT_CACHE_NAME, conn.getSchema());
        }

        try (Connection conn = DriverManager.getConnection(urlWithPartitionAwarenessPropSemicolon + ";schema=_not_exist_schema_")) {
            assertEquals("Invalid schema", "_NOT_EXIST_SCHEMA_", conn.getSchema());
        }
    }

    /**
     * Get client endpoints for connection.
     *
     * @param conn Connection.
     * @return Collection of endpoints.
     * @throws Exception If failed.
     */
    private static Collection<JdbcThinTcpIo> ios(Connection conn) throws Exception {
        JdbcThinConnection conn0 = conn.unwrap(JdbcThinConnection.class);

        Collection<JdbcThinTcpIo> ios = partitionAwareness ? ((Map<UUID, JdbcThinTcpIo>)
            getFieldValue(conn0, JdbcThinConnection.class, "ios")).values() :
            Collections.singleton(getFieldValue(conn0, JdbcThinConnection.class, "singleIo"));

        assert !ios.isEmpty();

        return ios;
    }

    /**
     * Assert that provided URL is invalid.
     *
     * @param url URL.
     * @param errMsg Error message.
     */
    @SuppressWarnings("ThrowableNotThrown")
    private void assertInvalid(final String url, String errMsg) {
        assertThrowsAnyCause(log, new Callable<Void>() {
            @Override public Void call() throws Exception {
                DriverManager.getConnection(url);

                return null;
            }
        }, SQLException.class, errMsg);
    }

    /**
     * @throws Exception If failed.
     */
    @SuppressWarnings("ThrowableNotThrown")
    @Test
    public void testClose() throws Exception {
        final Connection conn;

        try (Connection conn0 = DriverManager.getConnection(urlWithPartitionAwarenessProp)) {
            conn = conn0;

            assert conn != null;
            assert !conn.isClosed();
        }

        assert conn.isClosed();

        assert !conn.isValid(2) : "Connection must be closed";

        assertThrows(log, new Callable<Object>() {
            @Override public Object call() throws Exception {
                conn.isValid(-2);

                return null;
            }
        }, SQLException.class, "Invalid timeout");
    }

    /**
     * @throws Exception If failed.
     */
    @Test
    public void testCreateStatement() throws Exception {
        try (Connection conn = DriverManager.getConnection(urlWithPartitionAwarenessProp)) {
            try (Statement stmt = conn.createStatement()) {
                assertNotNull(stmt);

                stmt.close();

                conn.close();

                // Exception when called on closed connection
                checkConnectionClosed(new RunnableX() {
                    @Override public void runx() throws Exception {
                        conn.createStatement();
                    }
                });
            }
        }
    }

    /**
     * @throws Exception If failed.
     */
    @Test
    public void testCreateStatement2() throws Exception {
        try (Connection conn = DriverManager.getConnection(urlWithPartitionAwarenessProp)) {
            int [] rsTypes = new int[]
                {TYPE_FORWARD_ONLY, ResultSet.TYPE_SCROLL_INSENSITIVE, ResultSet.TYPE_SCROLL_SENSITIVE};

            int [] rsConcurs = new int[]
                {CONCUR_READ_ONLY, ResultSet.CONCUR_UPDATABLE};

            DatabaseMetaData meta = conn.getMetaData();

            for (final int type : rsTypes) {
                for (final int concur : rsConcurs) {
                    if (meta.supportsResultSetConcurrency(type, concur)) {
                        assert type == TYPE_FORWARD_ONLY;
                        assert concur == CONCUR_READ_ONLY;

                        try (Statement stmt = conn.createStatement(type, concur)) {
                            assertNotNull(stmt);

                            assertEquals(type, stmt.getResultSetType());
                            assertEquals(concur, stmt.getResultSetConcurrency());
                        }

                        continue;
                    }

                    assertThrows(log,
                        new Callable<Object>() {
                            @Override public Object call() throws Exception {
                                return conn.createStatement(type, concur);
                            }
                        },
                        SQLFeatureNotSupportedException.class,
                        null
                    );
                }
            }

            conn.close();

            // Exception when called on closed connection
            checkConnectionClosed(new RunnableX() {
                @Override public void runx() throws Exception {
                    conn.createStatement(TYPE_FORWARD_ONLY,
                        CONCUR_READ_ONLY);
                }
            });
        }
    }

    /**
     * @throws Exception If failed.
     */
    @Test
    public void testCreateStatement3() throws Exception {
        try (Connection conn = DriverManager.getConnection(urlWithPartitionAwarenessProp)) {
            int [] rsTypes = new int[]
                {TYPE_FORWARD_ONLY, ResultSet.TYPE_SCROLL_INSENSITIVE, ResultSet.TYPE_SCROLL_SENSITIVE};

            int [] rsConcurs = new int[]
                {CONCUR_READ_ONLY, ResultSet.CONCUR_UPDATABLE};

            int [] rsHoldabilities = new int[]
                {HOLD_CURSORS_OVER_COMMIT, CLOSE_CURSORS_AT_COMMIT};

            DatabaseMetaData meta = conn.getMetaData();

            for (final int type : rsTypes) {
                for (final int concur : rsConcurs) {
                    for (final int holdabililty : rsHoldabilities) {
                        if (meta.supportsResultSetConcurrency(type, concur)) {
                            assert type == TYPE_FORWARD_ONLY;
                            assert concur == CONCUR_READ_ONLY;

                            try (Statement stmt = conn.createStatement(type, concur, holdabililty)) {
                                assertNotNull(stmt);

                                assertEquals(type, stmt.getResultSetType());
                                assertEquals(concur, stmt.getResultSetConcurrency());
                                assertEquals(holdabililty, stmt.getResultSetHoldability());
                            }

                            continue;
                        }

                        assertThrows(log,
                            new Callable<Object>() {
                                @Override public Object call() throws Exception {
                                    return conn.createStatement(type, concur, holdabililty);
                                }
                            },
                            SQLFeatureNotSupportedException.class,
                            null
                        );
                    }
                }
            }

            conn.close();

            // Exception when called on closed connection
            checkConnectionClosed(new RunnableX() {
                @Override public void runx() throws Exception {
                    conn.createStatement(TYPE_FORWARD_ONLY,
                        CONCUR_READ_ONLY, HOLD_CURSORS_OVER_COMMIT);
                }
            });
        }
    }

    /**
     * @throws Exception If failed.
     */
    @Test
    public void testPrepareStatement() throws Exception {
        try (Connection conn = DriverManager.getConnection(urlWithPartitionAwarenessProp)) {
            // null query text
            assertThrows(log,
                new Callable<Object>() {
                    @Override public Object call() throws Exception {
                        return conn.prepareStatement(null);
                    }
                },
                SQLException.class,
                "SQL string cannot be null"
            );

            final String sqlText = "select * from test where param = ?";

            try (PreparedStatement prepared = conn.prepareStatement(sqlText)) {
                assertNotNull(prepared);
            }

            conn.close();

            // Exception when called on closed connection
            checkConnectionClosed(new RunnableX() {
                @Override public void runx() throws Exception {
                    conn.prepareStatement(sqlText);
                }
            });
        }
    }

    /**
     * @throws Exception If failed.
     */
    @Test
    public void testPrepareStatement3() throws Exception {
        try (Connection conn = DriverManager.getConnection(urlWithPartitionAwarenessProp)) {
            final String sqlText = "select * from test where param = ?";

            int [] rsTypes = new int[]
                {TYPE_FORWARD_ONLY, ResultSet.TYPE_SCROLL_INSENSITIVE, ResultSet.TYPE_SCROLL_SENSITIVE};

            int [] rsConcurs = new int[]
                {CONCUR_READ_ONLY, ResultSet.CONCUR_UPDATABLE};

            DatabaseMetaData meta = conn.getMetaData();

            for (final int type : rsTypes) {
                for (final int concur : rsConcurs) {
                    if (meta.supportsResultSetConcurrency(type, concur)) {
                        assert type == TYPE_FORWARD_ONLY;
                        assert concur == CONCUR_READ_ONLY;

                        // null query text
                        assertThrows(log,
                            new Callable<Object>() {
                                @Override public Object call() throws Exception {
                                    return conn.prepareStatement(null, type, concur);
                                }
                            },
                            SQLException.class,
                            "SQL string cannot be null"
                        );

                        continue;
                    }

                    assertThrows(log,
                        new Callable<Object>() {
                            @Override public Object call() throws Exception {
                                return conn.prepareStatement(sqlText, type, concur);
                            }
                        },
                        SQLFeatureNotSupportedException.class,
                        null
                    );
                }
            }

            conn.close();

            // Exception when called on closed connection
            checkConnectionClosed(new RunnableX() {
                @Override public void runx() throws Exception {
                    conn.prepareStatement(sqlText, TYPE_FORWARD_ONLY, CONCUR_READ_ONLY);
                }
            });

            conn.close();
        }
    }

    /**
     * @throws Exception If failed.
     */
    @Test
    public void testPrepareStatement4() throws Exception {
        try (Connection conn = DriverManager.getConnection(urlWithPartitionAwarenessProp)) {
            final String sqlText = "select * from test where param = ?";

            int [] rsTypes = new int[]
                {TYPE_FORWARD_ONLY, ResultSet.TYPE_SCROLL_INSENSITIVE, ResultSet.TYPE_SCROLL_SENSITIVE};

            int [] rsConcurs = new int[]
                {CONCUR_READ_ONLY, ResultSet.CONCUR_UPDATABLE};

            int [] rsHoldabilities = new int[]
                {HOLD_CURSORS_OVER_COMMIT, CLOSE_CURSORS_AT_COMMIT};

            DatabaseMetaData meta = conn.getMetaData();

            for (final int type : rsTypes) {
                for (final int concur : rsConcurs) {
                    for (final int holdabililty : rsHoldabilities) {
                        if (meta.supportsResultSetConcurrency(type, concur)) {
                            assert type == TYPE_FORWARD_ONLY;
                            assert concur == CONCUR_READ_ONLY;

                            // null query text
                            assertThrows(log,
                                new Callable<Object>() {
                                    @Override public Object call() throws Exception {
                                        return conn.prepareStatement(null, type, concur, holdabililty);
                                    }
                                },
                                SQLException.class,
                                "SQL string cannot be null"
                            );

                            continue;
                        }

                        assertThrows(log,
                            new Callable<Object>() {
                                @Override public Object call() throws Exception {
                                    return conn.prepareStatement(sqlText, type, concur, holdabililty);
                                }
                            },
                            SQLFeatureNotSupportedException.class,
                            null
                        );
                    }
                }
            }

            conn.close();

            // Exception when called on closed connection
            checkConnectionClosed(new RunnableX() {
                @Override public void runx() throws Exception {
                    conn.prepareStatement(sqlText, TYPE_FORWARD_ONLY, CONCUR_READ_ONLY, HOLD_CURSORS_OVER_COMMIT);
                }
            });

            conn.close();
        }
    }

    /**
     * @throws Exception If failed.
     */
    @Test
    public void testPrepareStatementAutoGeneratedKeysUnsupported() throws Exception {
        try (Connection conn = DriverManager.getConnection(urlWithPartitionAwarenessProp)) {
            final String sqlText = "insert into test (val) values (?)";

            assertThrows(log,
                new Callable<Object>() {
                    @Override public Object call() throws Exception {
                        return conn.prepareStatement(sqlText, RETURN_GENERATED_KEYS);
                    }
                },
                SQLFeatureNotSupportedException.class,
                "Auto generated keys are not supported."
            );

            assertThrows(log,
                new Callable<Object>() {
                    @Override public Object call() throws Exception {
                        return conn.prepareStatement(sqlText, NO_GENERATED_KEYS);
                    }
                },
                SQLFeatureNotSupportedException.class,
                "Auto generated keys are not supported."
            );

            assertThrows(log,
                new Callable<Object>() {
                    @Override public Object call() throws Exception {
                        return conn.prepareStatement(sqlText, new int[] {1});
                    }
                },
                SQLFeatureNotSupportedException.class,
                "Auto generated keys are not supported."
            );

            assertThrows(log,
                new Callable<Object>() {
                    @Override public Object call() throws Exception {
                        return conn.prepareStatement(sqlText, new String[] {"ID"});
                    }
                },
                SQLFeatureNotSupportedException.class,
                "Auto generated keys are not supported."
            );
        }
    }

    /**
     * @throws Exception If failed.
     */
    @Test
    public void testPrepareCallUnsupported() throws Exception {
        try (Connection conn = DriverManager.getConnection(urlWithPartitionAwarenessProp)) {
            final String sqlText = "exec test()";

            assertThrows(log,
                new Callable<Object>() {
                    @Override public Object call() throws Exception {
                        return conn.prepareCall(sqlText);
                    }
                },
                SQLFeatureNotSupportedException.class,
                "Callable functions are not supported."
            );

            assertThrows(log,
                new Callable<Object>() {
                    @Override public Object call() throws Exception {
                        return conn.prepareCall(sqlText, TYPE_FORWARD_ONLY, CONCUR_READ_ONLY);
                    }
                },
                SQLFeatureNotSupportedException.class,
                "Callable functions are not supported."
            );

            assertThrows(log,
                new Callable<Object>() {
                    @Override public Object call() throws Exception {
                        return conn.prepareCall(sqlText, TYPE_FORWARD_ONLY,
                            CONCUR_READ_ONLY, HOLD_CURSORS_OVER_COMMIT);
                    }
                },
                SQLFeatureNotSupportedException.class,
                "Callable functions are not supported."
            );
        }
    }

    /**
     * @throws Exception If failed.
     */
    @Test
    public void testNativeSql() throws Exception {
        try (Connection conn = DriverManager.getConnection(urlWithPartitionAwarenessProp)) {
            // null query text
            assertThrows(log,
                new Callable<Object>() {
                    @Override public Object call() throws Exception {
                        return conn.nativeSQL(null);
                    }
                },
                SQLException.class,
                "SQL string cannot be null"
            );

            final String sqlText = "select * from test";

            assertEquals(sqlText, conn.nativeSQL(sqlText));

            conn.close();

            // Exception when called on closed connection
            checkConnectionClosed(new RunnableX() {
                @Override public void runx() throws Exception {
                    conn.nativeSQL(sqlText);
                }
            });
        }
    }

    /**
     * @throws Exception If failed.
     */
    @Test
    public void testGetSetAutoCommit() throws Exception {
<<<<<<< HEAD
        try (Connection conn = DriverManager.getConnection(URL)) {
=======
        try (Connection conn = DriverManager.getConnection(urlWithPartitionAwarenessProp)) {
>>>>>>> 8246bd84
            boolean ac0 = conn.getAutoCommit();

            conn.setAutoCommit(!ac0);
            // assert no exception

            conn.setAutoCommit(ac0);
            // assert no exception

            conn.close();

            // Exception when called on closed connection
            checkConnectionClosed(new RunnableX() {
<<<<<<< HEAD
                @Override public void run() throws Exception {
=======
                @Override public void runx() throws Exception {
>>>>>>> 8246bd84
                    conn.setAutoCommit(ac0);
                }
            });
        }
    }

    /**
     * @throws Exception If failed.
     */
    @Test
    public void testCommit() throws Exception {
        try (Connection conn = DriverManager.getConnection(urlWithPartitionAwarenessProp)) {
            // Should not be called in auto-commit mode
            assertThrows(log,
                new Callable<Object>() {
                    @Override public Object call() throws Exception {
                        conn.commit();

                        return null;
                    }
                },
                SQLException.class,
                "Transaction cannot be committed explicitly in auto-commit mode"
            );

            assertTrue(conn.getAutoCommit());

            // Should not be called in auto-commit mode
            assertThrows(log,
                new Callable<Object>() {
                    @Override public Object call() throws Exception {
                        conn.commit();

                        return null;
                    }
                },
                SQLException.class,
                "Transaction cannot be committed explicitly in auto-commit mode."
            );

            conn.close();

            // Exception when called on closed connection
            checkConnectionClosed(new RunnableX() {
                @Override public void runx() throws Exception {
                    conn.commit();
                }
            });
        }
    }

    /**
     * @throws Exception If failed.
     */
    @Test
    public void testRollback() throws Exception {
        try (Connection conn = DriverManager.getConnection(urlWithPartitionAwarenessProp)) {
            // Should not be called in auto-commit mode
            assertThrows(log,
                new Callable<Object>() {
                    @Override public Object call() throws Exception {
                        conn.rollback();

                        return null;
                    }
                },
                SQLException.class,
                "Transaction cannot be rolled back explicitly in auto-commit mode."
            );

            conn.close();

            // Exception when called on closed connection
            checkConnectionClosed(new RunnableX() {
                @Override public void runx() throws Exception {
                    conn.rollback();
                }
            });
        }
    }

    /**
     * @throws Exception if failed.
     */
<<<<<<< HEAD
    public void testBeginFailsWhenMvccIsDisabled() throws Exception {
        try (Connection conn = DriverManager.getConnection(URL)) {
=======
    @Test
    public void testBeginFailsWhenMvccIsDisabled() throws Exception {
        try (Connection conn = DriverManager.getConnection(urlWithPartitionAwarenessProp)) {
>>>>>>> 8246bd84
            conn.createStatement().execute("BEGIN");

            fail("Exception is expected");
        }
        catch (SQLException e) {
            assertEquals(TRANSACTION_STATE_EXCEPTION, e.getSQLState());
        }
    }

    /**
     * @throws Exception if failed.
     */
<<<<<<< HEAD
    public void testCommitIgnoredWhenMvccIsDisabled() throws Exception {
        try (Connection conn = DriverManager.getConnection(URL)) {
=======
    @Test
    public void testCommitIgnoredWhenMvccIsDisabled() throws Exception {
        try (Connection conn = DriverManager.getConnection(urlWithPartitionAwarenessProp)) {
>>>>>>> 8246bd84
            conn.setAutoCommit(false);
            conn.createStatement().execute("COMMIT");

            conn.commit();
        }
        // assert no exception
    }

    /**
     * @throws Exception if failed.
     */
<<<<<<< HEAD
    public void testRollbackIgnoredWhenMvccIsDisabled() throws Exception {
        try (Connection conn = DriverManager.getConnection(URL)) {
=======
    @Test
    public void testRollbackIgnoredWhenMvccIsDisabled() throws Exception {
        try (Connection conn = DriverManager.getConnection(urlWithPartitionAwarenessProp)) {
>>>>>>> 8246bd84
            conn.setAutoCommit(false);

            conn.createStatement().execute("ROLLBACK");

            conn.rollback();
        }
        // assert no exception
    }

    /**
     * @throws Exception If failed.
     */
    @Test
    public void testGetMetaData() throws Exception {
        try (Connection conn = DriverManager.getConnection(urlWithPartitionAwarenessProp)) {
            DatabaseMetaData meta = conn.getMetaData();

            assertNotNull(meta);

            conn.close();

            // Exception when called on closed connection
            checkConnectionClosed(new RunnableX() {
                @Override public void runx() throws Exception {
                    conn.getMetaData();
                }
            });
        }
    }

    /**
     * @throws Exception If failed.
     */
    @Test
    public void testGetSetReadOnly() throws Exception {
        try (Connection conn = DriverManager.getConnection(urlWithPartitionAwarenessProp)) {
            conn.close();

            // Exception when called on closed connection
            checkConnectionClosed(new RunnableX() {
                @Override public void runx() throws Exception {
                    conn.setReadOnly(true);
                }
            });

            // Exception when called on closed connection
            checkConnectionClosed(new RunnableX() {
                @Override public void runx() throws Exception {
                    conn.isReadOnly();
                }
            });
        }
    }

    /**
     * @throws Exception If failed.
     */
    @Test
    public void testGetSetCatalog() throws Exception {
        try (Connection conn = DriverManager.getConnection(urlWithPartitionAwarenessProp)) {
            assert !conn.getMetaData().supportsCatalogsInDataManipulation();

            assertNull(conn.getCatalog());

            conn.setCatalog("catalog");

            assertEquals(null, conn.getCatalog());

            conn.close();

            // Exception when called on closed connection
            checkConnectionClosed(new RunnableX() {
                @Override public void runx() throws Exception {
                    conn.setCatalog("");
                }
            });

            // Exception when called on closed connection
            checkConnectionClosed(new RunnableX() {
                @Override public void runx() throws Exception {
                    conn.getCatalog();
                }
            });
        }
    }

    /**
     * @throws Exception If failed.
     */
    @Test
    public void testGetSetTransactionIsolation() throws Exception {
        try (Connection conn = DriverManager.getConnection(urlWithPartitionAwarenessProp)) {
            // Invalid parameter value
            assertThrows(log,
                new Callable<Object>() {
                    @SuppressWarnings("MagicConstant")
                    @Override public Object call() throws Exception {
                        conn.setTransactionIsolation(-1);

                        return null;
                    }
                },
                SQLException.class,
                "Invalid transaction isolation level"
            );

            // default level
            assertEquals(TRANSACTION_NONE, conn.getTransactionIsolation());

            int[] levels = {
                TRANSACTION_READ_UNCOMMITTED, TRANSACTION_READ_COMMITTED,
                TRANSACTION_REPEATABLE_READ, TRANSACTION_SERIALIZABLE};

            for (int level : levels) {
                conn.setTransactionIsolation(level);
                assertEquals(level, conn.getTransactionIsolation());
            }

            conn.close();

            // Exception when called on closed connection

            checkConnectionClosed(new RunnableX() {
                @Override public void runx() throws Exception {
                    conn.getTransactionIsolation();
                }
            });

            // Exception when called on closed connection
            checkConnectionClosed(new RunnableX() {
                @Override public void runx() throws Exception {
                    conn.setTransactionIsolation(TRANSACTION_SERIALIZABLE);
                }
            });
        }
    }

    /**
     * @throws Exception If failed.
     */
    @Test
    public void testClearGetWarnings() throws Exception {
        try (Connection conn = DriverManager.getConnection(urlWithPartitionAwarenessProp)) {
            SQLWarning warn = conn.getWarnings();

            assertNull(warn);

            conn.clearWarnings();

            warn = conn.getWarnings();

            assertNull(warn);

            conn.close();

            // Exception when called on closed connection
            checkConnectionClosed(new RunnableX() {
                @Override public void runx() throws Exception {
                    conn.getWarnings();
                }
            });

            // Exception when called on closed connection
            checkConnectionClosed(new RunnableX() {
                @Override public void runx() throws Exception {
                    conn.clearWarnings();
                }
            });
        }
    }

    /**
     * @throws Exception If failed.
     */
    @Test
    public void testGetSetTypeMap() throws Exception {
        try (Connection conn = DriverManager.getConnection(urlWithPartitionAwarenessProp)) {
            assertThrows(log,
                new Callable<Object>() {
                    @Override public Object call() throws Exception {
                        return conn.getTypeMap();
                    }
                },
                SQLFeatureNotSupportedException.class,
                "Types mapping is not supported"
            );

            assertThrows(log,
                new Callable<Object>() {
                    @Override public Object call() throws Exception {
                        conn.setTypeMap(new HashMap<String, Class<?>>());

                        return null;
                    }
                },
                SQLFeatureNotSupportedException.class,
                "Types mapping is not supported"
            );

            conn.close();

            // Exception when called on closed connection
            assertThrows(log,
                new Callable<Object>() {
                    @Override public Object call() throws Exception {
                        return conn.getTypeMap();
                    }
                },
                SQLException.class,
                "Connection is closed"
            );

            // Exception when called on closed connection
            assertThrows(log,
                new Callable<Object>() {
                    @Override public Object call() throws Exception {
                        conn.setTypeMap(new HashMap<String, Class<?>>());

                        return null;
                    }
                },
                SQLException.class,
                "Connection is closed"
            );
        }
    }

    /**
     * @throws Exception If failed.
     */
    @Test
    public void testGetSetHoldability() throws Exception {
        try (Connection conn = DriverManager.getConnection(urlWithPartitionAwarenessProp)) {
            // default value
            assertEquals(conn.getMetaData().getResultSetHoldability(), conn.getHoldability());

            assertEquals(HOLD_CURSORS_OVER_COMMIT, conn.getHoldability());

            conn.setHoldability(CLOSE_CURSORS_AT_COMMIT);

            assertEquals(CLOSE_CURSORS_AT_COMMIT, conn.getHoldability());

            // Invalid constant
            assertThrows(log,
                new Callable<Object>() {
                    @Override public Object call() throws Exception {
                        conn.setHoldability(-1);

                        return null;
                    }
                },
                SQLException.class,
                "Invalid result set holdability value"
            );

            conn.close();

            assertThrows(log,
                new Callable<Object>() {
                    @Override public Object call() throws Exception {
                        return conn.getHoldability();
                    }
                },
                SQLException.class,
                "Connection is closed"
            );

            assertThrows(log,
                new Callable<Object>() {
                    @Override public Object call() throws Exception {
                        conn.setHoldability(HOLD_CURSORS_OVER_COMMIT);

                        return null;
                    }
                },
                SQLException.class,
                "Connection is closed"
            );
        }
    }

    /**
     * @throws Exception If failed.
     */
    @Test
    public void testSetSavepoint() throws Exception {
        try (Connection conn = DriverManager.getConnection(urlWithPartitionAwarenessProp)) {
            assert !conn.getMetaData().supportsSavepoints();

            // Disallowed in auto-commit mode
            assertThrows(log,
                new Callable<Object>() {
                    @Override public Object call() throws Exception {
                        conn.setSavepoint();

                        return null;
                    }
                },
                SQLException.class,
                "Savepoint cannot be set in auto-commit mode"
            );

            conn.close();

            checkConnectionClosed(new RunnableX() {
                @Override public void runx() throws Exception {
                    conn.setSavepoint();
                }
            });
        }
    }

    /**
     * @throws Exception If failed.
     */
    @Test
    public void testSetSavepointName() throws Exception {
        try (Connection conn = DriverManager.getConnection(urlWithPartitionAwarenessProp)) {
            assert !conn.getMetaData().supportsSavepoints();

            // Invalid arg
            assertThrows(log,
                new Callable<Object>() {
                    @Override public Object call() throws Exception {
                        conn.setSavepoint(null);

                        return null;
                    }
                },
                SQLException.class,
                "Savepoint name cannot be null"
            );

            final String name = "savepoint";

            // Disallowed in auto-commit mode
            assertThrows(log,
                new Callable<Object>() {
                    @Override public Object call() throws Exception {
                        conn.setSavepoint(name);

                        return null;
                    }
                },
                SQLException.class,
                "Savepoint cannot be set in auto-commit mode"
            );

            conn.close();

            checkConnectionClosed(new RunnableX() {
                @Override public void runx() throws Exception {
                    conn.setSavepoint(name);
                }
            });
        }
    }

    /**
     * @throws Exception If failed.
     */
    @Test
    public void testRollbackSavePoint() throws Exception {
        try (Connection conn = DriverManager.getConnection(urlWithPartitionAwarenessProp)) {
            assert !conn.getMetaData().supportsSavepoints();

            // Invalid arg
            assertThrows(log,
                new Callable<Object>() {
                    @Override public Object call() throws Exception {
                        conn.rollback(null);

                        return null;
                    }
                },
                SQLException.class,
                "Invalid savepoint"
            );

            final Savepoint savepoint = getFakeSavepoint();

            // Disallowed in auto-commit mode
            assertThrows(log,
                new Callable<Object>() {
                    @Override public Object call() throws Exception {
                        conn.rollback(savepoint);

                        return null;
                    }
                },
                SQLException.class,
                "Auto-commit mode"
            );

            conn.close();

            checkConnectionClosed(new RunnableX() {
                @Override public void runx() throws Exception {
                    conn.rollback(savepoint);
                }
            });
        }
    }

    /**
     * @throws Exception If failed.
     */
    @Test
    public void testReleaseSavepoint() throws Exception {
        try (Connection conn = DriverManager.getConnection(urlWithPartitionAwarenessProp)) {
            assert !conn.getMetaData().supportsSavepoints();

            // Invalid arg
            assertThrows(log,
                new Callable<Object>() {
                    @Override public Object call() throws Exception {
                        conn.releaseSavepoint(null);

                        return null;
                    }
                },
                SQLException.class,
                "Savepoint cannot be null"
            );

            final Savepoint savepoint = getFakeSavepoint();

            checkNotSupported(new RunnableX() {
                @Override public void runx() throws Exception {
                    conn.releaseSavepoint(savepoint);
                }
            });

            conn.close();

            checkConnectionClosed(new RunnableX() {
                @Override public void runx() throws Exception {
                    conn.releaseSavepoint(savepoint);
                }
            });
        }
    }

    /**
     * @throws Exception If failed.
     */
    @Test
    public void testCreateClob() throws Exception {
        try (Connection conn = DriverManager.getConnection(urlWithPartitionAwarenessProp)) {
            // Unsupported
            assertThrows(log,
                new Callable<Object>() {
                    @Override public Object call() throws Exception {
                        return conn.createClob();
                    }
                },
                SQLFeatureNotSupportedException.class,
                "SQL-specific types are not supported"
            );

            conn.close();

            assertThrows(log,
                new Callable<Object>() {
                    @Override public Object call() throws Exception {
                        return conn.createClob();
                    }
                },
                SQLException.class,
                "Connection is closed"
            );
        }
    }

    /**
     * @throws Exception If failed.
     */
    @Test
    public void testCreateBlob() throws Exception {
        try (Connection conn = DriverManager.getConnection(urlWithPartitionAwarenessProp)) {
            // Unsupported
            assertThrows(log,
                new Callable<Object>() {
                    @Override public Object call() throws Exception {
                        return conn.createBlob();
                    }
                },
                SQLFeatureNotSupportedException.class,
                "SQL-specific types are not supported"
            );

            conn.close();

            assertThrows(log,
                new Callable<Object>() {
                    @Override public Object call() throws Exception {
                        return conn.createBlob();
                    }
                },
                SQLException.class,
                "Connection is closed"
            );
        }
    }

    /**
     * @throws Exception If failed.
     */
    @Test
    public void testCreateNClob() throws Exception {
        try (Connection conn = DriverManager.getConnection(urlWithPartitionAwarenessProp)) {
            // Unsupported
            assertThrows(log,
                new Callable<Object>() {
                    @Override public Object call() throws Exception {
                        return conn.createNClob();
                    }
                },
                SQLFeatureNotSupportedException.class,
                "SQL-specific types are not supported"
            );

            conn.close();

            assertThrows(log,
                new Callable<Object>() {
                    @Override public Object call() throws Exception {
                        return conn.createNClob();
                    }
                },
                SQLException.class,
                "Connection is closed"
            );
        }
    }

    /**
     * @throws Exception If failed.
     */
    @Test
    public void testCreateSQLXML() throws Exception {
        try (Connection conn = DriverManager.getConnection(urlWithPartitionAwarenessProp)) {
            // Unsupported
            assertThrows(log,
                new Callable<Object>() {
                    @Override public Object call() throws Exception {
                        return conn.createSQLXML();
                    }
                },
                SQLFeatureNotSupportedException.class,
                "SQL-specific types are not supported"
            );

            conn.close();

            assertThrows(log,
                new Callable<Object>() {
                    @Override public Object call() throws Exception {
                        return conn.createSQLXML();
                    }
                },
                SQLException.class,
                "Connection is closed"
            );
        }
    }

    /**
     * @throws Exception If failed.
     */
    @Test
    public void testGetSetClientInfoPair() throws Exception {
//        fail("https://issues.apache.org/jira/browse/IGNITE-5425");

        try (Connection conn = DriverManager.getConnection(urlWithPartitionAwarenessProp)) {
            final String name = "ApplicationName";
            final String val = "SelfTest";

            assertNull(conn.getWarnings());

            conn.setClientInfo(name, val);

            assertNull(conn.getClientInfo(val));

            conn.close();

            checkConnectionClosed(new RunnableX() {
                @Override public void runx() throws Exception {
                    conn.getClientInfo(name);
                }
            });

            assertThrows(log,
                new Callable<Object>() {
                    @Override public Object call() throws Exception {
                        conn.setClientInfo(name, val);

                        return null;
                    }
                }, SQLClientInfoException.class, "Connection is closed");
        }
    }

    /**
     * @throws Exception If failed.
     */
    @Test
    public void testGetSetClientInfoProperties() throws Exception {
        try (Connection conn = DriverManager.getConnection(urlWithPartitionAwarenessProp)) {
            final String name = "ApplicationName";
            final String val = "SelfTest";

            final Properties props = new Properties();
            props.setProperty(name, val);

            conn.setClientInfo(props);

            Properties propsResult = conn.getClientInfo();

            assertNotNull(propsResult);

            assertTrue(propsResult.isEmpty());

            conn.close();

            checkConnectionClosed(new RunnableX() {
                @Override public void runx() throws Exception {
                    conn.getClientInfo();
                }
            });

            assertThrows(log,
                new Callable<Object>() {
                    @Override public Object call() throws Exception {
                        conn.setClientInfo(props);

                        return null;
                    }
                }, SQLClientInfoException.class, "Connection is closed");
        }
    }

    /**
     * @throws Exception If failed.
     */
    @Test
    public void testCreateArrayOf() throws Exception {
        try (Connection conn = DriverManager.getConnection(urlWithPartitionAwarenessProp)) {
            final String typeName = "varchar";

            final String[] elements = new String[] {"apple", "pear"};

            // Invalid typename
            assertThrows(log,
                new Callable<Object>() {
                    @Override public Object call() throws Exception {
                        conn.createArrayOf(null, null);

                        return null;
                    }
                },
                SQLException.class,
                "Type name cannot be null"
            );

            // Unsupported

            checkNotSupported(new RunnableX() {
                @Override public void runx() throws Exception {
                    conn.createArrayOf(typeName, elements);
                }
            });

            conn.close();

            checkConnectionClosed(new RunnableX() {
                @Override public void runx() throws Exception {
                    conn.createArrayOf(typeName, elements);
                }
            });
        }
    }

    /**
     * @throws Exception If failed.
     */
    @Test
    public void testCreateStruct() throws Exception {
        try (Connection conn = DriverManager.getConnection(urlWithPartitionAwarenessProp)) {
            // Invalid typename
            assertThrows(log,
                new Callable<Object>() {
                    @Override public Object call() throws Exception {
                        return conn.createStruct(null, null);
                    }
                },
                SQLException.class,
                "Type name cannot be null"
            );

            final String typeName = "employee";

            final Object[] attrs = new Object[] {100, "Tom"};

            checkNotSupported(new RunnableX() {
                @Override public void runx() throws Exception {
                    conn.createStruct(typeName, attrs);
                }
            });

            conn.close();

            checkConnectionClosed(new RunnableX() {
                @Override public void runx() throws Exception {
                    conn.createStruct(typeName, attrs);
                }
            });
        }
    }

    /**
     * @throws Exception If failed.
     */
    @Test
    public void testGetSetSchema() throws Exception {
        try (Connection conn = DriverManager.getConnection(urlWithPartitionAwarenessProp)) {
            assertEquals("PUBLIC", conn.getSchema());

            final String schema = "test";

            conn.setSchema(schema);

            assertEquals(schema.toUpperCase(), conn.getSchema());

            conn.setSchema('"' + schema + '"');

            assertEquals(schema, conn.getSchema());

            conn.close();

            checkConnectionClosed(new RunnableX() {
                @Override public void runx() throws Exception {
                    conn.setSchema(schema);
                }
            });

            checkConnectionClosed(new RunnableX() {
                @Override public void runx() throws Exception {
                    conn.getSchema();
                }
            });
        }
    }

    /**
     * @throws Exception If failed.
     */
    @Test
    public void testAbort() throws Exception {
        try (Connection conn = DriverManager.getConnection(urlWithPartitionAwarenessProp)) {
            //Invalid executor
            assertThrows(log,
                new Callable<Object>() {
                    @Override public Object call() throws Exception {
                        conn.abort(null);

                        return null;
                    }
                },
                SQLException.class,
                "Executor cannot be null"
            );

            final Executor executor = Executors.newFixedThreadPool(1);

            conn.abort(executor);

            assertTrue(conn.isClosed());
        }
    }

    /**
     * @throws Exception If failed.
     */
    @Test
    public void testGetSetNetworkTimeout() throws Exception {
        try (Connection conn = DriverManager.getConnection(urlWithPartitionAwarenessProp)) {
            // default
            assertEquals(0, conn.getNetworkTimeout());

            final Executor executor = Executors.newFixedThreadPool(1);

            final int timeout = 1000;

            //Invalid timeout
            assertThrows(log,
                new Callable<Object>() {
                    @Override public Object call() throws Exception {
                        conn.setNetworkTimeout(executor, -1);

                        return null;
                    }
                },
                SQLException.class,
                "Network timeout cannot be negative"
            );

            conn.setNetworkTimeout(executor, timeout);

            assertEquals(timeout, conn.getNetworkTimeout());

            conn.close();

            checkConnectionClosed(new RunnableX() {
                @Override public void runx() throws Exception {
                    conn.getNetworkTimeout();
                }
            });

            checkConnectionClosed(new RunnableX() {
                @Override public void runx() throws Exception {
                    conn.setNetworkTimeout(executor, timeout);
                }
            });
        }
    }

    /**
     * Test that attempting to supply invalid nested TX mode to driver fails on the client.
     */
    @Test
    public void testInvalidNestedTxMode() {
        assertThrows(null, new Callable<Object>() {
            @Override public Object call() throws Exception {
                DriverManager.getConnection(urlWithPartitionAwarenessProp + "&nestedTransactionsMode=invalid");

                return null;
            }
        }, SQLException.class, "Invalid nested transactions handling mode");
    }

    /**
     * Test that attempting to send unexpected name of nested TX mode to server on handshake yields an error.
     * We have to do this without explicit {@link Connection} as long as there's no other way to bypass validation and
     * supply a malformed {@link ConnectionProperties} to {@link JdbcThinTcpIo}.
     */
    @Test
    public void testInvalidNestedTxModeOnServerSide() {
        ConnectionPropertiesImpl connProps = new ConnectionPropertiesImpl();

        connProps.setAddresses(new HostAndPortRange[] {new HostAndPortRange(LOCALHOST, DFLT_PORT, DFLT_PORT)});

        connProps.nestedTxMode("invalid");

        connProps.setPartitionAwareness(partitionAwareness);

        assertThrows(null, new Callable<Object>() {
            @SuppressWarnings("ResultOfObjectAllocationIgnored")
            @Override public Object call() throws Exception {
                new JdbcThinTcpIo(connProps, new InetSocketAddress(LOCALHOST, DFLT_PORT), 0);

                return null;
            }
        }, SQLException.class, "err=Invalid nested transactions handling mode: invalid");
    }

    /**
     */
    @Test
    public void testSslClientAndPlainServer()  {
        Throwable e = assertThrows(log, new Callable<Object>() {
            @Override public Object call() throws Exception {
                DriverManager.getConnection(urlWithPartitionAwarenessProp + "&sslMode=require" +
                    "&sslClientCertificateKeyStoreUrl=" + CLI_KEY_STORE_PATH +
                    "&sslClientCertificateKeyStorePassword=123456" +
                    "&sslTrustCertificateKeyStoreUrl=" + SRV_KEY_STORE_PATH +
                    "&sslTrustCertificateKeyStorePassword=123456");

                return null;
            }
        }, SQLException.class, partitionAwareness ? "Failed to connect to server" : "Failed to SSL connect to server");

        if (partitionAwareness) {
            for (Throwable t: e.getSuppressed()) {
                assertEquals(SQLException.class, t.getClass());
                assertTrue(t.getMessage().contains("Failed to SSL connect to server"));
            }
        }
    }

    /**
     * @throws Exception If failed.
     */
    @Test
    public void testMultithreadingException() throws Exception {
        int threadCnt = 10;

        final boolean end[] = new boolean[] {false};

        final SQLException exs [] = new SQLException[threadCnt];

        final AtomicInteger exCnt = new AtomicInteger(0);

        try (final Connection conn = DriverManager.getConnection(urlWithPartitionAwarenessProp)) {
            final IgniteInternalFuture f = runMultiThreadedAsync(new Runnable() {
                @Override public void run() {
                    try {
                        conn.createStatement();

                        while (!end[0])
                            conn.createStatement().execute("SELECT 1");

                        conn.createStatement().execute("SELECT 1");
                    }
                    catch (SQLException e) {
                        end[0] = true;
                        exs[exCnt.getAndIncrement()] = e;
                    }
                    catch (Exception e) {
                        e.printStackTrace(System.err);

                        fail("Unexpected exception (see details above): " + e.getMessage());
                    }
                }
            }, threadCnt, "run-query");

            f.get();

            boolean exceptionFound = false;

            for (SQLException e : exs) {
                if (e != null && e.getMessage().contains("Concurrent access to JDBC connection is not allowed"))
                    exceptionFound = true;
            }

            assertTrue("Concurrent access to JDBC connection is not allowed", exceptionFound);
        }
    }

    /**
     * @return Savepoint.
     */
    private Savepoint getFakeSavepoint() {
        return new Savepoint() {
            @Override public int getSavepointId() throws SQLException {
                return 100;
            }

            @Override public String getSavepointName() {
                return "savepoint";
            }
        };
    }
}<|MERGE_RESOLUTION|>--- conflicted
+++ resolved
@@ -66,14 +66,11 @@
 import static java.sql.Statement.RETURN_GENERATED_KEYS;
 import static org.apache.ignite.configuration.ClientConnectorConfiguration.DFLT_PORT;
 import static org.apache.ignite.internal.processors.odbc.SqlStateCode.TRANSACTION_STATE_EXCEPTION;
-<<<<<<< HEAD
-=======
 import static org.apache.ignite.testframework.GridTestUtils.RunnableX;
 import static org.apache.ignite.testframework.GridTestUtils.assertThrows;
 import static org.apache.ignite.testframework.GridTestUtils.assertThrowsAnyCause;
 import static org.apache.ignite.testframework.GridTestUtils.getFieldValue;
 import static org.apache.ignite.testframework.GridTestUtils.runMultiThreadedAsync;
->>>>>>> 8246bd84
 
 /**
  * Connection test.
@@ -1097,11 +1094,7 @@
      */
     @Test
     public void testGetSetAutoCommit() throws Exception {
-<<<<<<< HEAD
-        try (Connection conn = DriverManager.getConnection(URL)) {
-=======
-        try (Connection conn = DriverManager.getConnection(urlWithPartitionAwarenessProp)) {
->>>>>>> 8246bd84
+        try (Connection conn = DriverManager.getConnection(urlWithPartitionAwarenessProp)) {
             boolean ac0 = conn.getAutoCommit();
 
             conn.setAutoCommit(!ac0);
@@ -1114,11 +1107,7 @@
 
             // Exception when called on closed connection
             checkConnectionClosed(new RunnableX() {
-<<<<<<< HEAD
-                @Override public void run() throws Exception {
-=======
-                @Override public void runx() throws Exception {
->>>>>>> 8246bd84
+                @Override public void runx() throws Exception {
                     conn.setAutoCommit(ac0);
                 }
             });
@@ -1203,14 +1192,9 @@
     /**
      * @throws Exception if failed.
      */
-<<<<<<< HEAD
+    @Test
     public void testBeginFailsWhenMvccIsDisabled() throws Exception {
-        try (Connection conn = DriverManager.getConnection(URL)) {
-=======
-    @Test
-    public void testBeginFailsWhenMvccIsDisabled() throws Exception {
-        try (Connection conn = DriverManager.getConnection(urlWithPartitionAwarenessProp)) {
->>>>>>> 8246bd84
+        try (Connection conn = DriverManager.getConnection(urlWithPartitionAwarenessProp)) {
             conn.createStatement().execute("BEGIN");
 
             fail("Exception is expected");
@@ -1223,14 +1207,9 @@
     /**
      * @throws Exception if failed.
      */
-<<<<<<< HEAD
+    @Test
     public void testCommitIgnoredWhenMvccIsDisabled() throws Exception {
-        try (Connection conn = DriverManager.getConnection(URL)) {
-=======
-    @Test
-    public void testCommitIgnoredWhenMvccIsDisabled() throws Exception {
-        try (Connection conn = DriverManager.getConnection(urlWithPartitionAwarenessProp)) {
->>>>>>> 8246bd84
+        try (Connection conn = DriverManager.getConnection(urlWithPartitionAwarenessProp)) {
             conn.setAutoCommit(false);
             conn.createStatement().execute("COMMIT");
 
@@ -1242,14 +1221,9 @@
     /**
      * @throws Exception if failed.
      */
-<<<<<<< HEAD
+    @Test
     public void testRollbackIgnoredWhenMvccIsDisabled() throws Exception {
-        try (Connection conn = DriverManager.getConnection(URL)) {
-=======
-    @Test
-    public void testRollbackIgnoredWhenMvccIsDisabled() throws Exception {
-        try (Connection conn = DriverManager.getConnection(urlWithPartitionAwarenessProp)) {
->>>>>>> 8246bd84
+        try (Connection conn = DriverManager.getConnection(urlWithPartitionAwarenessProp)) {
             conn.setAutoCommit(false);
 
             conn.createStatement().execute("ROLLBACK");
