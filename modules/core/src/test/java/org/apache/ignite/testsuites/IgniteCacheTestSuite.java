/*
 * Licensed to the Apache Software Foundation (ASF) under one or more
 * contributor license agreements.  See the NOTICE file distributed with
 * this work for additional information regarding copyright ownership.
 * The ASF licenses this file to You under the Apache License, Version 2.0
 * (the "License"); you may not use this file except in compliance with
 * the License.  You may obtain a copy of the License at
 *
 *      http://www.apache.org/licenses/LICENSE-2.0
 *
 * Unless required by applicable law or agreed to in writing, software
 * distributed under the License is distributed on an "AS IS" BASIS,
 * WITHOUT WARRANTIES OR CONDITIONS OF ANY KIND, either express or implied.
 * See the License for the specific language governing permissions and
 * limitations under the License.
 */

package org.apache.ignite.testsuites;

import java.util.Set;
import junit.framework.TestSuite;
import org.apache.ignite.GridCacheAffinityBackupsSelfTest;
import org.apache.ignite.IgniteCacheAffinitySelfTest;
import org.apache.ignite.cache.IgniteWarmupClosureSelfTest;
import org.apache.ignite.cache.affinity.AffinityClientNodeSelfTest;
import org.apache.ignite.cache.affinity.AffinityHistoryCleanupTest;
import org.apache.ignite.cache.affinity.fair.FairAffinityDynamicCacheSelfTest;
import org.apache.ignite.cache.affinity.fair.FairAffinityFunctionNodesSelfTest;
import org.apache.ignite.cache.affinity.fair.FairAffinityFunctionSelfTest;
import org.apache.ignite.cache.affinity.local.LocalAffinityFunctionTest;
import org.apache.ignite.cache.store.GridCacheBalancingStoreSelfTest;
import org.apache.ignite.cache.store.GridCacheLoadOnlyStoreAdapterSelfTest;
import org.apache.ignite.cache.store.StoreResourceInjectionSelfTest;
import org.apache.ignite.cache.store.jdbc.CacheJdbcPojoStoreBinaryMarshallerSelfTest;
import org.apache.ignite.cache.store.jdbc.CacheJdbcPojoStoreBinaryMarshallerWithSqlEscapeSelfTest;
import org.apache.ignite.cache.store.jdbc.CacheJdbcPojoStoreMultitreadedSelfTest;
import org.apache.ignite.cache.store.jdbc.CacheJdbcPojoStoreOptimizedMarshallerSelfTest;
import org.apache.ignite.cache.store.jdbc.CacheJdbcPojoStoreOptimizedMarshallerWithSqlEscapeSelfTest;
import org.apache.ignite.cache.store.jdbc.CacheJdbcPojoStoreTest;
import org.apache.ignite.cache.store.jdbc.GridCacheJdbcBlobStoreMultithreadedSelfTest;
import org.apache.ignite.cache.store.jdbc.GridCacheJdbcBlobStoreSelfTest;
import org.apache.ignite.internal.managers.communication.IgniteCommunicationBalanceMultipleConnectionsTest;
import org.apache.ignite.internal.managers.communication.IgniteCommunicationBalanceTest;
import org.apache.ignite.internal.managers.communication.IgniteIoTestMessagesTest;
import org.apache.ignite.internal.managers.communication.IgniteVariousConnectionNumberTest;
import org.apache.ignite.internal.processors.cache.CacheAffinityCallSelfTest;
import org.apache.ignite.internal.processors.cache.CacheDeferredDeleteSanitySelfTest;
import org.apache.ignite.internal.processors.cache.CacheEntryProcessorCopySelfTest;
import org.apache.ignite.internal.processors.cache.CacheFutureExceptionSelfTest;
import org.apache.ignite.internal.processors.cache.CacheNamesSelfTest;
import org.apache.ignite.internal.processors.cache.CacheNamesWithSpecialCharactersTest;
import org.apache.ignite.internal.processors.cache.CachePutEventListenerErrorSelfTest;
import org.apache.ignite.internal.processors.cache.CacheTxFastFinishTest;
import org.apache.ignite.internal.processors.cache.GridCacheAffinityApiSelfTest;
import org.apache.ignite.internal.processors.cache.GridCacheAffinityMapperSelfTest;
import org.apache.ignite.internal.processors.cache.GridCacheAffinityRoutingSelfTest;
import org.apache.ignite.internal.processors.cache.GridCacheAsyncOperationsLimitSelfTest;
import org.apache.ignite.internal.processors.cache.GridCacheClearAllSelfTest;
import org.apache.ignite.internal.processors.cache.GridCacheColocatedTxStoreExceptionSelfTest;
import org.apache.ignite.internal.processors.cache.GridCacheConcurrentMapSelfTest;
import org.apache.ignite.internal.processors.cache.GridCacheConfigurationConsistencySelfTest;
import org.apache.ignite.internal.processors.cache.GridCacheConfigurationValidationSelfTest;
import org.apache.ignite.internal.processors.cache.GridCacheEntryMemorySizeSelfTest;
import org.apache.ignite.internal.processors.cache.GridCacheLifecycleAwareSelfTest;
import org.apache.ignite.internal.processors.cache.GridCacheLocalTxStoreExceptionSelfTest;
import org.apache.ignite.internal.processors.cache.GridCacheMissingCommitVersionSelfTest;
import org.apache.ignite.internal.processors.cache.GridCacheMixedPartitionExchangeSelfTest;
import org.apache.ignite.internal.processors.cache.GridCacheMvccManagerSelfTest;
import org.apache.ignite.internal.processors.cache.GridCacheMvccPartitionedSelfTest;
import org.apache.ignite.internal.processors.cache.GridCacheMvccSelfTest;
import org.apache.ignite.internal.processors.cache.GridCacheNearTxStoreExceptionSelfTest;
import org.apache.ignite.internal.processors.cache.GridCacheObjectToStringSelfTest;
import org.apache.ignite.internal.processors.cache.GridCacheOffHeapAtomicMultiThreadedUpdateSelfTest;
import org.apache.ignite.internal.processors.cache.GridCacheOffHeapMultiThreadedUpdateSelfTest;
import org.apache.ignite.internal.processors.cache.GridCacheOffHeapTieredAtomicSelfTest;
import org.apache.ignite.internal.processors.cache.GridCacheOffHeapTieredEvictionAtomicSelfTest;
import org.apache.ignite.internal.processors.cache.GridCacheOffHeapTieredEvictionSelfTest;
import org.apache.ignite.internal.processors.cache.GridCacheOffHeapTieredSelfTest;
import org.apache.ignite.internal.processors.cache.GridCacheP2PUndeploySelfTest;
import org.apache.ignite.internal.processors.cache.GridCachePartitionedLocalStoreSelfTest;
import org.apache.ignite.internal.processors.cache.GridCachePartitionedOffHeapLocalStoreSelfTest;
import org.apache.ignite.internal.processors.cache.GridCacheReplicatedLocalStoreSelfTest;
import org.apache.ignite.internal.processors.cache.GridCacheReplicatedTxStoreExceptionSelfTest;
import org.apache.ignite.internal.processors.cache.GridCacheStopSelfTest;
import org.apache.ignite.internal.processors.cache.GridCacheStorePutxSelfTest;
import org.apache.ignite.internal.processors.cache.GridCacheStoreValueBytesSelfTest;
import org.apache.ignite.internal.processors.cache.GridCacheSwapCleanupTest;
import org.apache.ignite.internal.processors.cache.GridCacheSwapPreloadSelfTest;
<<<<<<< HEAD
=======
import org.apache.ignite.internal.processors.cache.GridCacheSwapReloadSelfTest;
import org.apache.ignite.internal.processors.cache.GridCacheTtlManagerEvictionSelfTest;
>>>>>>> 08606bd4
import org.apache.ignite.internal.processors.cache.GridCacheTtlManagerSelfTest;
import org.apache.ignite.internal.processors.cache.GridCacheTxPartitionedLocalStoreSelfTest;
import org.apache.ignite.internal.processors.cache.IgniteCacheAtomicInvokeTest;
import org.apache.ignite.internal.processors.cache.IgniteCacheAtomicLocalInvokeTest;
import org.apache.ignite.internal.processors.cache.IgniteCacheAtomicLocalWithStoreInvokeTest;
import org.apache.ignite.internal.processors.cache.IgniteCacheAtomicNearEnabledInvokeTest;
import org.apache.ignite.internal.processors.cache.IgniteCacheAtomicPrimaryWriteOrderInvokeTest;
import org.apache.ignite.internal.processors.cache.IgniteCacheAtomicPrimaryWriteOrderWithStoreInvokeTest;
import org.apache.ignite.internal.processors.cache.IgniteCacheAtomicStopBusySelfTest;
import org.apache.ignite.internal.processors.cache.IgniteCacheEntryListenerAtomicLocalTest;
import org.apache.ignite.internal.processors.cache.IgniteCacheEntryListenerAtomicOffheapTieredTest;
import org.apache.ignite.internal.processors.cache.IgniteCacheEntryListenerAtomicOffheapValuesTest;
import org.apache.ignite.internal.processors.cache.IgniteCacheEntryListenerAtomicReplicatedTest;
import org.apache.ignite.internal.processors.cache.IgniteCacheEntryListenerAtomicTest;
import org.apache.ignite.internal.processors.cache.IgniteCacheEntryListenerEagerTtlDisabledTest;
import org.apache.ignite.internal.processors.cache.IgniteCacheEntryListenerTxLocalTest;
import org.apache.ignite.internal.processors.cache.IgniteCacheEntryListenerTxOffheapTieredTest;
import org.apache.ignite.internal.processors.cache.IgniteCacheEntryListenerTxOffheapValuesTest;
import org.apache.ignite.internal.processors.cache.IgniteCacheEntryListenerTxReplicatedTest;
import org.apache.ignite.internal.processors.cache.IgniteCacheEntryListenerTxTest;
import org.apache.ignite.internal.processors.cache.IgniteCacheEntryProcessorCallTest;
import org.apache.ignite.internal.processors.cache.IgniteCacheManyAsyncOperationsTest;
import org.apache.ignite.internal.processors.cache.IgniteCacheNearLockValueSelfTest;
import org.apache.ignite.internal.processors.cache.IgniteCacheTransactionalStopBusySelfTest;
import org.apache.ignite.internal.processors.cache.IgniteCacheTxInvokeTest;
import org.apache.ignite.internal.processors.cache.IgniteCacheTxLocalInvokeTest;
import org.apache.ignite.internal.processors.cache.IgniteCacheTxNearEnabledInvokeTest;
import org.apache.ignite.internal.processors.cache.IgniteClientAffinityAssignmentSelfTest;
import org.apache.ignite.internal.processors.cache.IgniteIncompleteCacheObjectSelfTest;
import org.apache.ignite.internal.processors.cache.IgnitePutAllLargeBatchSelfTest;
import org.apache.ignite.internal.processors.cache.IgnitePutAllUpdateNonPreloadedPartitionSelfTest;
import org.apache.ignite.internal.processors.cache.IgniteTxConfigCacheSelfTest;
import org.apache.ignite.internal.processors.cache.context.IgniteCacheAtomicExecutionContextTest;
import org.apache.ignite.internal.processors.cache.context.IgniteCacheContinuousExecutionContextTest;
import org.apache.ignite.internal.processors.cache.context.IgniteCacheIsolatedExecutionContextTest;
import org.apache.ignite.internal.processors.cache.context.IgniteCacheP2PDisableExecutionContextTest;
import org.apache.ignite.internal.processors.cache.context.IgniteCachePartitionedExecutionContextTest;
import org.apache.ignite.internal.processors.cache.context.IgniteCachePrivateExecutionContextTest;
import org.apache.ignite.internal.processors.cache.context.IgniteCacheReplicatedExecutionContextTest;
import org.apache.ignite.internal.processors.cache.context.IgniteCacheSharedExecutionContextTest;
import org.apache.ignite.internal.processors.cache.context.IgniteCacheTxExecutionContextTest;
import org.apache.ignite.internal.processors.cache.distributed.CacheAtomicNearUpdateTopologyChangeTest;
import org.apache.ignite.internal.processors.cache.distributed.CacheTxNearUpdateTopologyChangeTest;
import org.apache.ignite.internal.processors.cache.distributed.GridCacheEntrySetIterationPreloadingSelfTest;
import org.apache.ignite.internal.processors.cache.distributed.IgniteCacheAtomicMessageRecovery10ConnectionsTest;
import org.apache.ignite.internal.processors.cache.distributed.IgniteCacheAtomicMessageRecoveryNoPairedConnectionsTest;
import org.apache.ignite.internal.processors.cache.distributed.IgniteCacheAtomicMessageRecoveryTest;
import org.apache.ignite.internal.processors.cache.distributed.IgniteCacheConnectionRecovery10ConnectionsTest;
import org.apache.ignite.internal.processors.cache.distributed.IgniteCacheConnectionRecoveryTest;
import org.apache.ignite.internal.processors.cache.distributed.IgniteCacheMessageRecoveryIdleConnectionTest;
import org.apache.ignite.internal.processors.cache.distributed.IgniteCacheMessageWriteTimeoutTest;
import org.apache.ignite.internal.processors.cache.distributed.IgniteCacheSystemTransactionsSelfTest;
import org.apache.ignite.internal.processors.cache.distributed.IgniteCacheTxMessageRecoveryTest;
import org.apache.ignite.internal.processors.cache.distributed.IgniteCrossCacheTxStoreSelfTest;
import org.apache.ignite.internal.processors.cache.distributed.dht.GridCacheAtomicNearCacheSelfTest;
import org.apache.ignite.internal.processors.cache.distributed.dht.GridCacheColocatedTxExceptionSelfTest;
import org.apache.ignite.internal.processors.cache.distributed.dht.GridCacheGlobalLoadTest;
import org.apache.ignite.internal.processors.cache.distributed.near.GridCacheGetStoreErrorSelfTest;
import org.apache.ignite.internal.processors.cache.distributed.near.GridCacheNearTxExceptionSelfTest;
import org.apache.ignite.internal.processors.cache.distributed.replicated.GridCacheReplicatedTxExceptionSelfTest;
import org.apache.ignite.internal.processors.cache.local.GridCacheLocalTxExceptionSelfTest;
import org.apache.ignite.internal.processors.cache.query.continuous.CacheEntryProcessorExternalizableFailedTest;
import org.apache.ignite.internal.processors.cache.query.continuous.CacheEntryProcessorNonSerializableTest;
import org.apache.ignite.internal.processors.datastreamer.DataStreamProcessorSelfTest;
import org.apache.ignite.internal.processors.datastreamer.DataStreamerImplSelfTest;
import org.apache.ignite.internal.processors.datastreamer.DataStreamerMultiThreadedSelfTest;
import org.apache.ignite.internal.processors.datastreamer.DataStreamerMultinodeCreateCacheTest;
import org.apache.ignite.internal.processors.datastreamer.DataStreamerTimeoutTest;
import org.apache.ignite.internal.processors.datastreamer.DataStreamerUpdateAfterLoadTest;
import org.apache.ignite.testframework.GridTestUtils;

/**
 * Test suite.
 */
public class IgniteCacheTestSuite extends TestSuite {
    /**
     * @return IgniteCache test suite.
     * @throws Exception Thrown in case of the failure.
     */
    public static TestSuite suite() throws Exception {
        return suite(null);
    }

    /**
     * @param ignoredTests Tests to ignore.
     * @return Test suite.
     * @throws Exception Thrown in case of the failure.
     */
    public static TestSuite suite(Set<Class> ignoredTests) throws Exception {
        TestSuite suite = new TestSuite("IgniteCache Test Suite");

        suite.addTestSuite(IgniteCacheEntryListenerAtomicTest.class);
        suite.addTestSuite(IgniteCacheEntryListenerAtomicReplicatedTest.class);
        suite.addTestSuite(IgniteCacheEntryListenerAtomicLocalTest.class);
        suite.addTestSuite(IgniteCacheEntryListenerTxTest.class);
        suite.addTestSuite(IgniteCacheEntryListenerTxOffheapTieredTest.class);
        suite.addTestSuite(IgniteCacheEntryListenerTxOffheapValuesTest.class);
        suite.addTestSuite(IgniteCacheEntryListenerTxReplicatedTest.class);
        suite.addTestSuite(IgniteCacheEntryListenerTxLocalTest.class);
        suite.addTestSuite(IgniteCacheEntryListenerEagerTtlDisabledTest.class);
        suite.addTestSuite(IgniteCacheEntryListenerAtomicOffheapTieredTest.class);
        suite.addTestSuite(IgniteCacheEntryListenerAtomicOffheapValuesTest.class);

        suite.addTestSuite(IgniteClientAffinityAssignmentSelfTest.class);

        suite.addTestSuite(IgniteCacheAtomicInvokeTest.class);
        suite.addTestSuite(IgniteCacheAtomicNearEnabledInvokeTest.class);
        suite.addTestSuite(IgniteCacheAtomicPrimaryWriteOrderInvokeTest.class);
        suite.addTestSuite(IgniteCacheAtomicPrimaryWriteOrderWithStoreInvokeTest.class);
        suite.addTestSuite(IgniteCacheAtomicLocalInvokeTest.class);
        suite.addTestSuite(IgniteCacheAtomicLocalWithStoreInvokeTest.class);
        suite.addTestSuite(IgniteCacheTxInvokeTest.class);
        suite.addTestSuite(CacheEntryProcessorNonSerializableTest.class);
        suite.addTestSuite(CacheEntryProcessorExternalizableFailedTest.class);
        suite.addTestSuite(IgniteCacheEntryProcessorCallTest.class);
        GridTestUtils.addTestIfNeeded(suite, CacheEntryProcessorCopySelfTest.class, ignoredTests);
        suite.addTestSuite(IgniteCacheTxNearEnabledInvokeTest.class);
        suite.addTestSuite(IgniteCacheTxLocalInvokeTest.class);
        suite.addTestSuite(IgniteCrossCacheTxStoreSelfTest.class);

        suite.addTestSuite(IgnitePutAllLargeBatchSelfTest.class);
        suite.addTestSuite(IgnitePutAllUpdateNonPreloadedPartitionSelfTest.class);

        // User's class loader tests.
        GridTestUtils.addTestIfNeeded(suite, IgniteCacheAtomicExecutionContextTest.class, ignoredTests);
        GridTestUtils.addTestIfNeeded(suite, IgniteCachePartitionedExecutionContextTest.class, ignoredTests);
        GridTestUtils.addTestIfNeeded(suite, IgniteCacheReplicatedExecutionContextTest.class, ignoredTests);
        GridTestUtils.addTestIfNeeded(suite, IgniteCacheTxExecutionContextTest.class, ignoredTests);
        GridTestUtils.addTestIfNeeded(suite, IgniteCacheContinuousExecutionContextTest.class, ignoredTests);
        GridTestUtils.addTestIfNeeded(suite, IgniteCacheIsolatedExecutionContextTest.class, ignoredTests);
        GridTestUtils.addTestIfNeeded(suite, IgniteCacheP2PDisableExecutionContextTest.class, ignoredTests);
        GridTestUtils.addTestIfNeeded(suite, IgniteCachePrivateExecutionContextTest.class, ignoredTests);
        GridTestUtils.addTestIfNeeded(suite, IgniteCacheSharedExecutionContextTest.class, ignoredTests);

        // Warmup closure tests.
        suite.addTestSuite(IgniteWarmupClosureSelfTest.class);

        // Affinity tests.
        suite.addTestSuite(FairAffinityFunctionNodesSelfTest.class);
        suite.addTestSuite(FairAffinityFunctionSelfTest.class);
        suite.addTestSuite(FairAffinityDynamicCacheSelfTest.class);
        suite.addTestSuite(GridCacheAffinityBackupsSelfTest.class);
        suite.addTestSuite(IgniteCacheAffinitySelfTest.class);
        suite.addTestSuite(AffinityClientNodeSelfTest.class);
        suite.addTestSuite(LocalAffinityFunctionTest.class);
        suite.addTestSuite(AffinityHistoryCleanupTest.class);

        // Swap tests.
        suite.addTestSuite(GridCacheSwapPreloadSelfTest.class);
<<<<<<< HEAD
=======
        suite.addTestSuite(GridCacheSwapReloadSelfTest.class);
        suite.addTestSuite(GridCacheSwapCleanupTest.class);
>>>>>>> 08606bd4

        // Common tests.
        suite.addTestSuite(CacheNamesSelfTest.class);
        suite.addTestSuite(CacheNamesWithSpecialCharactersTest.class);
        suite.addTestSuite(GridCacheConcurrentMapSelfTest.class);
        suite.addTestSuite(GridCacheAffinityMapperSelfTest.class);
        suite.addTestSuite(CacheAffinityCallSelfTest.class);
        GridTestUtils.addTestIfNeeded(suite, GridCacheAffinityRoutingSelfTest.class, ignoredTests);
        GridTestUtils.addTestIfNeeded(suite, GridCacheMvccSelfTest.class, ignoredTests);
        suite.addTestSuite(GridCacheMvccPartitionedSelfTest.class);
        suite.addTestSuite(GridCacheMvccManagerSelfTest.class);
        suite.addTestSuite(GridCacheP2PUndeploySelfTest.class);
        suite.addTestSuite(GridCacheConfigurationValidationSelfTest.class);
        suite.addTestSuite(GridCacheConfigurationConsistencySelfTest.class);
        suite.addTestSuite(GridCacheJdbcBlobStoreSelfTest.class);
        suite.addTestSuite(GridCacheJdbcBlobStoreMultithreadedSelfTest.class);
        suite.addTestSuite(CacheJdbcPojoStoreTest.class);
        suite.addTestSuite(CacheJdbcPojoStoreOptimizedMarshallerSelfTest.class);
        suite.addTestSuite(CacheJdbcPojoStoreOptimizedMarshallerWithSqlEscapeSelfTest.class);
        suite.addTestSuite(CacheJdbcPojoStoreBinaryMarshallerSelfTest.class);
        suite.addTestSuite(CacheJdbcPojoStoreBinaryMarshallerWithSqlEscapeSelfTest.class);
        suite.addTestSuite(CacheJdbcPojoStoreMultitreadedSelfTest.class);
        suite.addTestSuite(GridCacheBalancingStoreSelfTest.class);
        suite.addTestSuite(GridCacheAffinityApiSelfTest.class);
        suite.addTestSuite(GridCacheStoreValueBytesSelfTest.class);
        GridTestUtils.addTestIfNeeded(suite, DataStreamProcessorSelfTest.class, ignoredTests);
        GridTestUtils.addTestIfNeeded(suite, DataStreamerUpdateAfterLoadTest.class, ignoredTests);
        suite.addTestSuite(DataStreamerMultiThreadedSelfTest.class);
        suite.addTestSuite(DataStreamerMultinodeCreateCacheTest.class);
        suite.addTestSuite(DataStreamerImplSelfTest.class);
        suite.addTestSuite(DataStreamerTimeoutTest.class);
        GridTestUtils.addTestIfNeeded(suite, GridCacheEntryMemorySizeSelfTest.class, ignoredTests);
        suite.addTestSuite(GridCacheClearAllSelfTest.class);
        suite.addTestSuite(GridCacheObjectToStringSelfTest.class);
        suite.addTestSuite(GridCacheLoadOnlyStoreAdapterSelfTest.class);
        suite.addTestSuite(GridCacheGetStoreErrorSelfTest.class);
        suite.addTestSuite(StoreResourceInjectionSelfTest.class);
        suite.addTestSuite(CacheFutureExceptionSelfTest.class);
        suite.addTestSuite(GridCacheAsyncOperationsLimitSelfTest.class);
        suite.addTestSuite(IgniteCacheManyAsyncOperationsTest.class);
        suite.addTestSuite(GridCacheTtlManagerSelfTest.class);
        suite.addTestSuite(GridCacheTtlManagerEvictionSelfTest.class);
        suite.addTestSuite(GridCacheLifecycleAwareSelfTest.class);
        suite.addTestSuite(IgniteCacheAtomicStopBusySelfTest.class);
        suite.addTestSuite(IgniteCacheTransactionalStopBusySelfTest.class);
        suite.addTestSuite(GridCacheAtomicNearCacheSelfTest.class);
        suite.addTestSuite(CacheAtomicNearUpdateTopologyChangeTest.class);
        suite.addTestSuite(CacheTxNearUpdateTopologyChangeTest.class);
        suite.addTestSuite(GridCacheStorePutxSelfTest.class);
        suite.addTestSuite(GridCacheOffHeapMultiThreadedUpdateSelfTest.class);
        suite.addTestSuite(GridCacheOffHeapAtomicMultiThreadedUpdateSelfTest.class);
        suite.addTestSuite(GridCacheColocatedTxStoreExceptionSelfTest.class);
        suite.addTestSuite(GridCacheReplicatedTxStoreExceptionSelfTest.class);
        suite.addTestSuite(GridCacheLocalTxStoreExceptionSelfTest.class);
        suite.addTestSuite(GridCacheNearTxStoreExceptionSelfTest.class);
        suite.addTestSuite(GridCacheMissingCommitVersionSelfTest.class);
        suite.addTestSuite(GridCacheEntrySetIterationPreloadingSelfTest.class);
        suite.addTestSuite(GridCacheMixedPartitionExchangeSelfTest.class);
        suite.addTestSuite(IgniteCacheAtomicMessageRecoveryTest.class);
        suite.addTestSuite(IgniteCacheAtomicMessageRecoveryNoPairedConnectionsTest.class);
        suite.addTestSuite(IgniteCacheAtomicMessageRecovery10ConnectionsTest.class);
        suite.addTestSuite(IgniteCacheTxMessageRecoveryTest.class);
        suite.addTestSuite(IgniteCacheMessageWriteTimeoutTest.class);
        suite.addTestSuite(IgniteCacheMessageRecoveryIdleConnectionTest.class);
        suite.addTestSuite(IgniteCacheConnectionRecoveryTest.class);
        suite.addTestSuite(IgniteCacheConnectionRecovery10ConnectionsTest.class);
        GridTestUtils.addTestIfNeeded(suite, GridCacheOffHeapTieredEvictionAtomicSelfTest.class, ignoredTests);
        GridTestUtils.addTestIfNeeded(suite, GridCacheOffHeapTieredEvictionSelfTest.class, ignoredTests);
        GridTestUtils.addTestIfNeeded(suite, GridCacheOffHeapTieredAtomicSelfTest.class, ignoredTests);
        GridTestUtils.addTestIfNeeded(suite, GridCacheOffHeapTieredSelfTest.class, ignoredTests);
        suite.addTestSuite(GridCacheGlobalLoadTest.class);
        suite.addTestSuite(GridCachePartitionedLocalStoreSelfTest.class);
        suite.addTestSuite(GridCacheReplicatedLocalStoreSelfTest.class);
        suite.addTestSuite(GridCachePartitionedOffHeapLocalStoreSelfTest.class);
        suite.addTestSuite(GridCacheTxPartitionedLocalStoreSelfTest.class);
        suite.addTestSuite(IgniteCacheSystemTransactionsSelfTest.class);
        suite.addTestSuite(CacheDeferredDeleteSanitySelfTest.class);

        suite.addTest(IgniteCacheTcpClientDiscoveryTestSuite.suite());

        // Heuristic exception handling.
        suite.addTestSuite(GridCacheColocatedTxExceptionSelfTest.class);
        suite.addTestSuite(GridCacheReplicatedTxExceptionSelfTest.class);
        suite.addTestSuite(GridCacheLocalTxExceptionSelfTest.class);
        suite.addTestSuite(GridCacheNearTxExceptionSelfTest.class);
        suite.addTestSuite(GridCacheStopSelfTest.class);

        suite.addTestSuite(IgniteCacheNearLockValueSelfTest.class);

        suite.addTestSuite(CachePutEventListenerErrorSelfTest.class);

        suite.addTestSuite(IgniteTxConfigCacheSelfTest.class);

        suite.addTestSuite(CacheTxFastFinishTest.class);

<<<<<<< HEAD
        suite.addTestSuite(IgniteIncompleteCacheObjectSelfTest.class);
=======
        suite.addTestSuite(IgniteVariousConnectionNumberTest.class);
        suite.addTestSuite(IgniteCommunicationBalanceTest.class);
        suite.addTestSuite(IgniteCommunicationBalanceMultipleConnectionsTest.class);
        suite.addTestSuite(IgniteIoTestMessagesTest.class);
>>>>>>> 08606bd4

        return suite;
    }
}<|MERGE_RESOLUTION|>--- conflicted
+++ resolved
@@ -86,11 +86,7 @@
 import org.apache.ignite.internal.processors.cache.GridCacheStoreValueBytesSelfTest;
 import org.apache.ignite.internal.processors.cache.GridCacheSwapCleanupTest;
 import org.apache.ignite.internal.processors.cache.GridCacheSwapPreloadSelfTest;
-<<<<<<< HEAD
-=======
-import org.apache.ignite.internal.processors.cache.GridCacheSwapReloadSelfTest;
 import org.apache.ignite.internal.processors.cache.GridCacheTtlManagerEvictionSelfTest;
->>>>>>> 08606bd4
 import org.apache.ignite.internal.processors.cache.GridCacheTtlManagerSelfTest;
 import org.apache.ignite.internal.processors.cache.GridCacheTxPartitionedLocalStoreSelfTest;
 import org.apache.ignite.internal.processors.cache.IgniteCacheAtomicInvokeTest;
@@ -240,11 +236,7 @@
 
         // Swap tests.
         suite.addTestSuite(GridCacheSwapPreloadSelfTest.class);
-<<<<<<< HEAD
-=======
-        suite.addTestSuite(GridCacheSwapReloadSelfTest.class);
         suite.addTestSuite(GridCacheSwapCleanupTest.class);
->>>>>>> 08606bd4
 
         // Common tests.
         suite.addTestSuite(CacheNamesSelfTest.class);
@@ -340,14 +332,12 @@
 
         suite.addTestSuite(CacheTxFastFinishTest.class);
 
-<<<<<<< HEAD
-        suite.addTestSuite(IgniteIncompleteCacheObjectSelfTest.class);
-=======
         suite.addTestSuite(IgniteVariousConnectionNumberTest.class);
         suite.addTestSuite(IgniteCommunicationBalanceTest.class);
         suite.addTestSuite(IgniteCommunicationBalanceMultipleConnectionsTest.class);
         suite.addTestSuite(IgniteIoTestMessagesTest.class);
->>>>>>> 08606bd4
+
+        suite.addTestSuite(IgniteIncompleteCacheObjectSelfTest.class);
 
         return suite;
     }
