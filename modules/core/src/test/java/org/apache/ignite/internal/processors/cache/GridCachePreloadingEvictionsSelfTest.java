--- conflicted
+++ resolved
@@ -56,10 +56,6 @@
 public class GridCachePreloadingEvictionsSelfTest extends GridCommonAbstractTest {
     /** */
     private static final String VALUE = createValue();
-<<<<<<< HEAD
-    public static final CachePeekMode[] ALL_PEEK_MODES = new CachePeekMode[] {CachePeekMode.ALL};
-=======
->>>>>>> 8246bd84
 
     public static final CachePeekMode[] ALL_PEEK_MODES = new CachePeekMode[] {CachePeekMode.ALL};
 
