--- conflicted
+++ resolved
@@ -34,11 +34,6 @@
 import java.util.stream.Collectors;
 import org.apache.ignite.IgniteCheckedException;
 import org.apache.ignite.IgniteLogger;
-<<<<<<< HEAD
-import org.apache.ignite.configuration.WALMode;
-import org.apache.ignite.spi.encryption.EncryptionSpi;
-=======
->>>>>>> 8246bd84
 import org.apache.ignite.internal.GridKernalContext;
 import org.apache.ignite.internal.IgniteEx;
 import org.apache.ignite.internal.mem.DirectMemoryProvider;
@@ -231,11 +226,7 @@
 
         Mockito.doReturn(pageSize).when(pageMemoryMock).pageSize();
         Mockito.when(pageMemoryMock.realPageSize(Mockito.anyInt())).then(mock -> {
-<<<<<<< HEAD
-            int grpId = (Integer) mock.getArguments()[0];
-=======
             int grpId = (Integer)mock.getArguments()[0];
->>>>>>> 8246bd84
 
             if (gridCtx.encryption().groupKey(grpId) == null)
                 return pageSize;
@@ -244,15 +235,12 @@
                 - (encSpi.encryptedSizeNoPadding(pageSize) - pageSize)
                 - encSpi.blockSize() /* For CRC. */;
         });
-<<<<<<< HEAD
-=======
 
         Mockito.when(pageMemoryMock.pageBuffer(Mockito.anyLong())).then(mock -> {
             long pageAddr = (Long)mock.getArguments()[0];
 
             return GridUnsafe.wrapPointer(pageAddr, pageSize);
         });
->>>>>>> 8246bd84
 
         GridCacheSharedContext sharedCtx = gridCtx.cache().context();
 
@@ -324,9 +312,6 @@
 
         stats.clear();
 
-<<<<<<< HEAD
-        memoryProvider.shutdown(true);
-=======
         memoryRegionLock.writeLock().lock();
 
         try {
@@ -335,7 +320,6 @@
         finally {
             memoryRegionLock.writeLock().unlock();
         }
->>>>>>> 8246bd84
 
         if (checkpointLsnr != null) {
             ((GridCacheDatabaseSharedManager)gridCtx.cache().context().database())
