--- conflicted
+++ resolved
@@ -20,11 +20,8 @@
 import org.apache.ignite.internal.managers.GridManagerLocalMessageListenerSelfTest;
 import org.apache.ignite.internal.managers.GridNoopManagerSelfTest;
 import org.apache.ignite.spi.encryption.KeystoreEncryptionSpiSelfTest;
-<<<<<<< HEAD
-=======
 import org.junit.runner.RunWith;
 import org.junit.runners.Suite;
->>>>>>> 8246bd84
 
 /**
  * Grid SPI test suite.
@@ -61,17 +58,7 @@
     // Local Message Listener tests.
     GridManagerLocalMessageListenerSelfTest.class,
 
-<<<<<<< HEAD
-        // Local Message Listener tests.
-        suite.addTestSuite(GridManagerLocalMessageListenerSelfTest.class);
-
-        suite.addTestSuite(KeystoreEncryptionSpiSelfTest.class);
-
-        return suite;
-    }
-=======
     KeystoreEncryptionSpiSelfTest.class
 })
 public class IgniteSpiTestSuite {
->>>>>>> 8246bd84
 }