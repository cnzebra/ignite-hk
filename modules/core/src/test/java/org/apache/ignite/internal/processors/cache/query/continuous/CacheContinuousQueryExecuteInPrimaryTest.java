--- conflicted
+++ resolved
@@ -165,15 +165,9 @@
     /**
      * @throws Exception If failed.
      */
-<<<<<<< HEAD
+    @Ignore("https://issues.apache.org/jira/browse/IGNITE-9530")
+    @Test
     public void testMvccTransactionLocalCache() throws Exception {
-        fail("https://issues.apache.org/jira/browse/IGNITE-9530");
-
-=======
-    @Ignore("https://issues.apache.org/jira/browse/IGNITE-9530")
-    @Test
-    public void testMvccTransactionLocalCache() throws Exception {
->>>>>>> 8246bd84
         CacheConfiguration<Integer, String> ccfg = cacheConfiguration(TRANSACTIONAL_SNAPSHOT, LOCAL);
 
         doTestWithoutEventsEntries(ccfg);
@@ -183,10 +177,7 @@
     /**
      * @throws Exception If failed.
      */
-<<<<<<< HEAD
-=======
-    @Test
->>>>>>> 8246bd84
+    @Test
     public void testMvccTransactionReplicatedCache() throws Exception {
         CacheConfiguration<Integer, String> ccfg = cacheConfiguration(TRANSACTIONAL_SNAPSHOT, REPLICATED);
 
@@ -197,10 +188,7 @@
     /**
      * @throws Exception If failed.
      */
-<<<<<<< HEAD
-=======
-    @Test
->>>>>>> 8246bd84
+    @Test
     public void testMvccTransactionPartitionedCache() throws Exception {
         CacheConfiguration<Integer, String> ccfg = cacheConfiguration(TRANSACTIONAL_SNAPSHOT, PARTITIONED);
 
