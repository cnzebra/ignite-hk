/*
 * Licensed to the Apache Software Foundation (ASF) under one or more
 * contributor license agreements.  See the NOTICE file distributed with
 * this work for additional information regarding copyright ownership.
 * The ASF licenses this file to You under the Apache License, Version 2.0
 * (the "License"); you may not use this file except in compliance with
 * the License.  You may obtain a copy of the License at
 *
 *      http://www.apache.org/licenses/LICENSE-2.0
 *
 * Unless required by applicable law or agreed to in writing, software
 * distributed under the License is distributed on an "AS IS" BASIS,
 * WITHOUT WARRANTIES OR CONDITIONS OF ANY KIND, either express or implied.
 * See the License for the specific language governing permissions and
 * limitations under the License.
 */

package org.apache.ignite.internal.processors.cache.query.continuous;

import java.io.Serializable;
import javax.cache.Cache;
import org.apache.ignite.IgniteCache;
import org.apache.ignite.binary.BinaryObject;
import org.apache.ignite.cache.CacheAtomicityMode;
import org.apache.ignite.cache.CacheMode;
import org.apache.ignite.cache.CachePeekMode;
import org.apache.ignite.cache.query.QueryCursor;
import org.apache.ignite.cache.query.ScanQuery;
import org.apache.ignite.configuration.CacheConfiguration;
import org.apache.ignite.configuration.IgniteConfiguration;
import org.apache.ignite.internal.util.tostring.GridToStringInclude;
import org.apache.ignite.internal.util.typedef.internal.S;
import org.apache.ignite.spi.communication.tcp.TcpCommunicationSpi;
import org.apache.ignite.testframework.junits.common.GridCommonAbstractTest;
import org.junit.Test;

import static org.apache.ignite.cache.CacheAtomicityMode.ATOMIC;
import static org.apache.ignite.cache.CacheAtomicityMode.TRANSACTIONAL;
import static org.apache.ignite.cache.CacheAtomicityMode.TRANSACTIONAL_SNAPSHOT;
import static org.apache.ignite.cache.CacheMode.PARTITIONED;
import static org.apache.ignite.cache.CacheWriteSynchronizationMode.FULL_SYNC;

/**
 *
 */
public class CacheKeepBinaryIterationTest extends GridCommonAbstractTest {
    /** */
    private static final int NODES = 3;

    /** */
    private static final int KEYS = 1025;

    /** {@inheritDoc} */
    @Override protected IgniteConfiguration getConfiguration(String igniteInstanceName) throws Exception {
        IgniteConfiguration cfg = super.getConfiguration(igniteInstanceName);

        ((TcpCommunicationSpi)cfg.getCommunicationSpi()).setSharedMemoryPort(-1);

        return cfg;
    }

    /** {@inheritDoc} */
    @Override protected void beforeTestsStarted() throws Exception {
        super.beforeTestsStarted();

        startGridsMultiThreaded(getServerNodeCount());
    }

    /**
     * @throws Exception If failed.
     */
    @Test
    public void testAtomicOnHeap() throws Exception {
        CacheConfiguration<Object, Object> ccfg = cacheConfiguration(PARTITIONED, 1, ATOMIC);

        doTestScanQuery(ccfg, true, true);
        doTestScanQuery(ccfg, true, false);
        doTestScanQuery(ccfg, false, true);
        doTestScanQuery(ccfg, false, false);
    }

    /**
     * @throws Exception If failed.
     */
    @Test
    public void testTxOnHeap() throws Exception {
        CacheConfiguration<Object, Object> ccfg = cacheConfiguration(PARTITIONED,1, TRANSACTIONAL);

        doTestScanQuery(ccfg, true, true);
        doTestScanQuery(ccfg, true, false);
        doTestScanQuery(ccfg, false, true);
        doTestScanQuery(ccfg, false, false);
    }

    /**
     * @throws Exception If failed.
     */
<<<<<<< HEAD
=======
    @Test
>>>>>>> 8246bd84
    public void testMvccTxOnHeap() throws Exception {
        CacheConfiguration<Object, Object> ccfg = cacheConfiguration(PARTITIONED,1, TRANSACTIONAL_SNAPSHOT);

        doTestScanQuery(ccfg, true, true);
        doTestScanQuery(ccfg, true, false);
        doTestScanQuery(ccfg, false, true);
        doTestScanQuery(ccfg, false, false);
    }

    /**
     * @throws Exception If failed.
     */
<<<<<<< HEAD
=======
    @Test
>>>>>>> 8246bd84
    public void testAtomicOnHeapLocalEntries() throws Exception {
        CacheConfiguration<Object, Object> ccfg = cacheConfiguration(PARTITIONED, 1, ATOMIC);

        doTestLocalEntries(ccfg, true, true);
        doTestLocalEntries(ccfg, true, false);
        doTestLocalEntries(ccfg, false, true);
        doTestLocalEntries(ccfg, false, false);
    }

    /**
     * @throws Exception If failed.
     */
    @Test
    public void testTxOnHeapLocalEntries() throws Exception {
        CacheConfiguration<Object, Object> ccfg = cacheConfiguration(PARTITIONED, 1, TRANSACTIONAL);

        doTestLocalEntries(ccfg, true, true);
        doTestLocalEntries(ccfg, true, false);
        doTestLocalEntries(ccfg, false, true);
        doTestLocalEntries(ccfg, false, false);
    }

    /**
     * @throws Exception If failed.
     */
<<<<<<< HEAD
=======
    @Test
>>>>>>> 8246bd84
    public void testMvccTxOnHeapLocalEntries() throws Exception {
        CacheConfiguration<Object, Object> ccfg = cacheConfiguration(PARTITIONED, 1, TRANSACTIONAL_SNAPSHOT);

        doTestLocalEntries(ccfg, true, true);
        doTestLocalEntries(ccfg, true, false);
        doTestLocalEntries(ccfg, false, true);
        doTestLocalEntries(ccfg, false, false);
    }

<<<<<<< HEAD

=======
>>>>>>> 8246bd84
    /**
     * @param ccfg Cache configuration.
     */
    private void doTestScanQuery(final CacheConfiguration<Object, Object> ccfg, boolean keepBinary,
        boolean primitives) throws Exception {
        IgniteCache<Object, Object> cache = grid(0).createCache(ccfg);

        assertEquals(0, cache.size());

        try {
            for (int i = 0; i < KEYS; i++)
                if (primitives)
                    cache.put(i, i);
                else
                    cache.put(new QueryTestKey(i), new QueryTestValue(i));

            for (int i = 0; i < getServerNodeCount(); i++) {
                IgniteCache<Object, Object> cache0 = grid(i).cache(ccfg.getName());

                if (keepBinary)
                    cache0 = cache0.withKeepBinary();

                ScanQuery<Object, Object> qry = new ScanQuery<>();

                qry.setLocal(true);

                int size = 0;

                try (QueryCursor<Cache.Entry<Object, Object>> cur = cache0.query(qry)) {
                    for (Cache.Entry<Object, Object> e : cur) {
                        Object key = e.getKey();
                        Object val = e.getValue();

                        if (!primitives) {
                            assertTrue("Got unexpected object: " + key.getClass() + ", keepBinary: " + keepBinary,
                                keepBinary == key instanceof BinaryObject);
                            assertTrue("Got unexpected object: " + val.getClass() + ", keepBinary: " + keepBinary,
                                keepBinary == val instanceof BinaryObject);
                        }
                        else {
                            assertTrue("Got unexpected object: " + key.getClass() + ", keepBinary: " + keepBinary,
                                key instanceof Integer);
                            assertTrue("Got unexpected object: " + val.getClass() + ", keepBinary: " + keepBinary,
                                val instanceof Integer);
                        }

                        ++size;
                    }
                }

                assertTrue(size > 0);
            }
        }
        finally {
            if (ccfg.getEvictionPolicy() != null) { // TODO: IGNITE-3462. Fixes evictionPolicy issues at cache destroy.
                stopAllGrids();

                startGridsMultiThreaded(getServerNodeCount());
            }
            else
                grid(0).destroyCache(ccfg.getName());
        }
    }

    /**
     * @param ccfg Cache configuration.
     */
    private void doTestLocalEntries(final CacheConfiguration<Object, Object> ccfg,
        boolean keepBinary,
        boolean primitives) throws Exception {
        IgniteCache<Object, Object> cache = grid(0).createCache(ccfg);

        assertEquals(0, cache.size());

        try {
            for (int i = 0; i < KEYS; i++)
                if (primitives)
                    cache.put(i, i);
                else
                    cache.put(new QueryTestKey(i), new QueryTestValue(i));

            for (int i = 0; i < getServerNodeCount(); i++) {
                IgniteCache<Object, Object> cache0 = grid(i).cache(ccfg.getName());

                if (keepBinary)
                    cache0 = cache0.withKeepBinary();

                for (CachePeekMode mode : CachePeekMode.values()) {
                    int size = 0;

                    for (Cache.Entry<Object, Object> e : cache0.localEntries(mode)) {
                        Object key = e.getKey();
                        Object val = e.getValue();

                        if (!primitives) {
                            assertTrue("Got unexpected object: " + key.getClass() + ", keepBinary: " + keepBinary,
                                keepBinary == key instanceof BinaryObject);
                            assertTrue("Got unexpected object: " + key.getClass() + ", keepBinary: " + keepBinary,
                                keepBinary == val instanceof BinaryObject);
                        }
                        else {
                            assertTrue("Got unexpected object: " + key.getClass() + ", keepBinary: " + keepBinary,
                                key instanceof Integer);
                            assertTrue("Got unexpected object: " + key.getClass() + ", keepBinary: " + keepBinary,
                                val instanceof Integer);
                        }

                        ++size;
                    }

                    if (mode == CachePeekMode.ALL ||
                        mode == CachePeekMode.PRIMARY ||
                        mode == CachePeekMode.BACKUP ||
                        (mode == CachePeekMode.NEAR && i == 0 && ccfg.getNearConfiguration() != null))
                        assertTrue("Zero result at mode: " + mode, size > 0);
                }
            }
        }
        finally {
            if (ccfg.getEvictionPolicy() != null) { // TODO: IGNITE-3462. Fixes evictionPolicy issues at cache destroy.
                stopAllGrids();

                startGridsMultiThreaded(getServerNodeCount());
            }
            else
                grid(0).destroyCache(ccfg.getName());
        }
    }

    /**
     * @return Count nodes.
     */
    protected int getServerNodeCount() {
        return NODES;
    }

    /**
     * @param cacheMode Cache mode.
     * @param backups Number of backups.
     * @param atomicityMode Cache atomicity mode.
     * @return Cache configuration.
     */
    protected CacheConfiguration<Object, Object> cacheConfiguration(
        CacheMode cacheMode,
        int backups,
        CacheAtomicityMode atomicityMode) {
        CacheConfiguration<Object, Object> ccfg = new CacheConfiguration<>(DEFAULT_CACHE_NAME);

        ccfg.setAtomicityMode(atomicityMode);
        ccfg.setCacheMode(cacheMode);
        ccfg.setWriteSynchronizationMode(FULL_SYNC);

        if (cacheMode == PARTITIONED)
            ccfg.setBackups(backups);

        return ccfg;
    }

    /**
     *
     */
    public static class QueryTestKey implements Serializable {
        /** */
        private final Integer key;

        /**
         * @param key Key.
         */
        public QueryTestKey(Integer key) {
            this.key = key;
        }

        /** {@inheritDoc} */
        @Override public boolean equals(Object o) {
            if (this == o)
                return true;

            if (o == null || getClass() != o.getClass())
                return false;

            QueryTestKey that = (QueryTestKey)o;

            return key.equals(that.key);
        }

        /** {@inheritDoc} */
        @Override public int hashCode() {
            return key.hashCode();
        }

        /** {@inheritDoc} */
        @Override public String toString() {
            return S.toString(QueryTestKey.class, this);
        }
    }

    /**
     *
     */
    public static class QueryTestValue implements Serializable {
        /** */
        @GridToStringInclude
        protected final Integer val1;

        /** */
        @GridToStringInclude
        protected final String val2;

        /**
         * @param val Value.
         */
        public QueryTestValue(Integer val) {
            this.val1 = val;
            this.val2 = String.valueOf(val);
        }

        /** {@inheritDoc} */
        @Override public boolean equals(Object o) {
            if (this == o)
                return true;

            if (o == null || getClass() != o.getClass())
                return false;

            QueryTestValue that = (QueryTestValue)o;

            return val1.equals(that.val1) && val2.equals(that.val2);
        }

        /** {@inheritDoc} */
        @Override public int hashCode() {
            int res = val1.hashCode();

            res = 31 * res + val2.hashCode();

            return res;
        }

        /** {@inheritDoc} */
        @Override public String toString() {
            return S.toString(QueryTestValue.class, this);
        }
    }
}<|MERGE_RESOLUTION|>--- conflicted
+++ resolved
@@ -95,10 +95,7 @@
     /**
      * @throws Exception If failed.
      */
-<<<<<<< HEAD
-=======
-    @Test
->>>>>>> 8246bd84
+    @Test
     public void testMvccTxOnHeap() throws Exception {
         CacheConfiguration<Object, Object> ccfg = cacheConfiguration(PARTITIONED,1, TRANSACTIONAL_SNAPSHOT);
 
@@ -111,10 +108,7 @@
     /**
      * @throws Exception If failed.
      */
-<<<<<<< HEAD
-=======
-    @Test
->>>>>>> 8246bd84
+    @Test
     public void testAtomicOnHeapLocalEntries() throws Exception {
         CacheConfiguration<Object, Object> ccfg = cacheConfiguration(PARTITIONED, 1, ATOMIC);
 
@@ -140,10 +134,7 @@
     /**
      * @throws Exception If failed.
      */
-<<<<<<< HEAD
-=======
-    @Test
->>>>>>> 8246bd84
+    @Test
     public void testMvccTxOnHeapLocalEntries() throws Exception {
         CacheConfiguration<Object, Object> ccfg = cacheConfiguration(PARTITIONED, 1, TRANSACTIONAL_SNAPSHOT);
 
@@ -153,10 +144,6 @@
         doTestLocalEntries(ccfg, false, false);
     }
 
-<<<<<<< HEAD
-
-=======
->>>>>>> 8246bd84
     /**
      * @param ccfg Cache configuration.
      */
