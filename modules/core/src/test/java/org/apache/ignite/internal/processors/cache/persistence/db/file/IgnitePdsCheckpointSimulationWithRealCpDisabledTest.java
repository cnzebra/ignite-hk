--- conflicted
+++ resolved
@@ -669,11 +669,7 @@
             long pageAddr = mem.writeLock(fullId.groupId(), fullId.pageId(), page);
 
             try {
-<<<<<<< HEAD
-                DataPageIO.VERSIONS.latest().initNewPage(pageAddr, fullId.pageId(), mem.realPageSize(fullId.groupId()));
-=======
                 DummyPageIO.VERSIONS.latest().initNewPage(pageAddr, fullId.pageId(), mem.realPageSize(fullId.groupId()));
->>>>>>> 8246bd84
 
                 ThreadLocalRandom rnd = ThreadLocalRandom.current();
 
