--- conflicted
+++ resolved
@@ -22,27 +22,29 @@
 import java.lang.reflect.Array;
 import java.util.ArrayList;
 import java.util.Arrays;
+import java.util.HashMap;
 import java.util.List;
 import java.util.Map;
 import java.util.TreeMap;
 import java.util.UUID;
+import java.util.concurrent.Callable;
+import java.util.concurrent.CyclicBarrier;
 import java.util.concurrent.locks.ReadWriteLock;
 import org.apache.ignite.IgniteLogger;
 import org.apache.ignite.IgniteSystemProperties;
-import static org.apache.ignite.IgniteSystemProperties.IGNITE_TO_STRING_COLLECTION_LIMIT;
-import static org.apache.ignite.IgniteSystemProperties.IGNITE_TO_STRING_MAX_LENGTH;
+import org.apache.ignite.internal.IgniteInternalFuture;
+import org.apache.ignite.internal.processors.cache.KeyCacheObjectImpl;
+import org.apache.ignite.internal.processors.cache.transactions.IgniteTxKey;
 import org.apache.ignite.internal.util.typedef.internal.S;
+import org.apache.ignite.testframework.GridTestUtils;
 import org.apache.ignite.testframework.junits.common.GridCommonAbstractTest;
 import org.apache.ignite.testframework.junits.common.GridCommonTest;
 import org.junit.Test;
 
-<<<<<<< HEAD
-=======
 import static org.apache.ignite.IgniteSystemProperties.IGNITE_TO_STRING_COLLECTION_LIMIT;
 import static org.apache.ignite.IgniteSystemProperties.IGNITE_TO_STRING_MAX_LENGTH;
 import static org.apache.ignite.internal.util.tostring.GridToStringBuilder.identity;
 
->>>>>>> 8246bd84
 /**
  * Tests for {@link GridToStringBuilder}.
  */
@@ -84,20 +86,14 @@
     /**
      * @throws Exception If failed.
      */
-<<<<<<< HEAD
-    public void testToStringCheckSimpleRecursionPrevention() throws Exception {
-=======
     @Test
     public void testToStringCheckSimpleListRecursionPrevention() throws Exception {
->>>>>>> 8246bd84
         ArrayList<Object> list1 = new ArrayList<>();
         ArrayList<Object> list2 = new ArrayList<>();
 
         list2.add(list1);
         list1.add(list2);
 
-<<<<<<< HEAD
-=======
         info(GridToStringBuilder.toString(ArrayList.class, list1));
         info(GridToStringBuilder.toString(ArrayList.class, list2));
     }
@@ -112,33 +108,22 @@
 
         map1.put("2", map2);
         map2.put("1", map1);
->>>>>>> 8246bd84
-
-        GridToStringBuilder.toString(ArrayList.class, list1);
-        GridToStringBuilder.toString(ArrayList.class, list2);
-    }
-
-    /**
-     * @throws Exception If failed.
-     */
-<<<<<<< HEAD
-    public void testToStringCheckAdvancedRecursionPrevention() throws Exception {
-        fail("https://issues.apache.org/jira/browse/IGNITE-602");
-
-=======
+
+        info(GridToStringBuilder.toString(HashMap.class, map1));
+        info(GridToStringBuilder.toString(HashMap.class, map2));
+    }
+
+    /**
+     * @throws Exception If failed.
+     */
     @Test
     public void testToStringCheckListAdvancedRecursionPrevention() throws Exception {
->>>>>>> 8246bd84
         ArrayList<Object> list1 = new ArrayList<>();
         ArrayList<Object> list2 = new ArrayList<>();
 
         list2.add(list1);
         list1.add(list2);
 
-<<<<<<< HEAD
-        GridToStringBuilder.toString(ArrayList.class, list1, "name", list2);
-        GridToStringBuilder.toString(ArrayList.class, list2, "name", list1);
-=======
         info(GridToStringBuilder.toString(ArrayList.class, list1, "name", list2));
         info(GridToStringBuilder.toString(ArrayList.class, list2, "name", list1));
     }
@@ -264,7 +249,6 @@
 
             return null;
         }
->>>>>>> 8246bd84
     }
 
     /**
@@ -305,10 +289,6 @@
         Arrays.fill(arrOf, v);
         T[] arr = Arrays.copyOf(arrOf, limit);
 
-<<<<<<< HEAD
-        String arrStr = GridToStringBuilder.arrayToString(arr.getClass(), arr);
-        String arrOfStr = GridToStringBuilder.arrayToString(arrOf.getClass(), arrOf);
-=======
         checkArrayOverflow(arrOf, arr, limit);
     }
 
@@ -339,13 +319,16 @@
     private void checkArrayOverflow(Object[] arrOf, Object[] arr, int limit) {
         String arrStr = GridToStringBuilder.arrayToString(arr);
         String arrOfStr = GridToStringBuilder.arrayToString(arrOf);
->>>>>>> 8246bd84
 
         // Simulate overflow
         StringBuilder resultSB = new StringBuilder(arrStr);
             resultSB.deleteCharAt(resultSB.length()-1);
             resultSB.append("... and ").append(arrOf.length - limit).append(" more]");
-            arrStr = resultSB.toString();
+
+        arrStr = resultSB.toString();
+
+        info(arrOfStr);
+        info(arrStr);
 
         assertTrue("Collection limit error in array of type " + arrOf.getClass().getName()
             + " error, normal arr: <" + arrStr + ">, overflowed arr: <" + arrOfStr + ">", arrStr.equals(arrOfStr));
@@ -363,67 +346,86 @@
         for (Object val : vals)
             testArr(val, limit);
 
+        int[] intArr1 = new int[0];
+
+        assertEquals("[]", GridToStringBuilder.arrayToString(intArr1));
+        assertEquals("null", GridToStringBuilder.arrayToString(null));
+
+        int[] intArr2 = {1, 2, 3};
+
+        assertEquals("[1, 2, 3]", GridToStringBuilder.arrayToString(intArr2));
+
+        Object[] intArr3 = {2, 3, 4};
+
+        assertEquals("[2, 3, 4]", GridToStringBuilder.arrayToString(intArr3));
+
         byte[] byteArr = new byte[1];
+
         byteArr[0] = 1;
-        assertEquals(Arrays.toString(byteArr), GridToStringBuilder.arrayToString(byteArr.getClass(), byteArr));
+        assertEquals(Arrays.toString(byteArr), GridToStringBuilder.arrayToString(byteArr));
         byteArr = Arrays.copyOf(byteArr, 101);
         assertTrue("Can't find \"... and 1 more\" in overflowed array string!",
-            GridToStringBuilder.arrayToString(byteArr.getClass(), byteArr).contains("... and 1 more"));
+            GridToStringBuilder.arrayToString(byteArr).contains("... and 1 more"));
 
         boolean[] boolArr = new boolean[1];
+
         boolArr[0] = true;
-        assertEquals(Arrays.toString(boolArr), GridToStringBuilder.arrayToString(boolArr.getClass(), boolArr));
+        assertEquals(Arrays.toString(boolArr), GridToStringBuilder.arrayToString(boolArr));
         boolArr = Arrays.copyOf(boolArr, 101);
         assertTrue("Can't find \"... and 1 more\" in overflowed array string!",
-            GridToStringBuilder.arrayToString(boolArr.getClass(), boolArr).contains("... and 1 more"));
+            GridToStringBuilder.arrayToString(boolArr).contains("... and 1 more"));
 
         short[] shortArr = new short[1];
+
         shortArr[0] = 100;
-        assertEquals(Arrays.toString(shortArr), GridToStringBuilder.arrayToString(shortArr.getClass(), shortArr));
+        assertEquals(Arrays.toString(shortArr), GridToStringBuilder.arrayToString(shortArr));
         shortArr = Arrays.copyOf(shortArr, 101);
         assertTrue("Can't find \"... and 1 more\" in overflowed array string!",
-            GridToStringBuilder.arrayToString(shortArr.getClass(), shortArr).contains("... and 1 more"));
+            GridToStringBuilder.arrayToString(shortArr).contains("... and 1 more"));
 
         int[] intArr = new int[1];
+
         intArr[0] = 10000;
-        assertEquals(Arrays.toString(intArr), GridToStringBuilder.arrayToString(intArr.getClass(), intArr));
+        assertEquals(Arrays.toString(intArr), GridToStringBuilder.arrayToString(intArr));
         intArr = Arrays.copyOf(intArr, 101);
         assertTrue("Can't find \"... and 1 more\" in overflowed array string!",
-            GridToStringBuilder.arrayToString(intArr.getClass(), intArr).contains("... and 1 more"));
+            GridToStringBuilder.arrayToString(intArr).contains("... and 1 more"));
 
         long[] longArr = new long[1];
+
         longArr[0] = 10000000;
-        assertEquals(Arrays.toString(longArr), GridToStringBuilder.arrayToString(longArr.getClass(), longArr));
+        assertEquals(Arrays.toString(longArr), GridToStringBuilder.arrayToString(longArr));
         longArr = Arrays.copyOf(longArr, 101);
         assertTrue("Can't find \"... and 1 more\" in overflowed array string!",
-            GridToStringBuilder.arrayToString(longArr.getClass(), longArr).contains("... and 1 more"));
+            GridToStringBuilder.arrayToString(longArr).contains("... and 1 more"));
 
         float[] floatArr = new float[1];
+
         floatArr[0] = 1.f;
-        assertEquals(Arrays.toString(floatArr), GridToStringBuilder.arrayToString(floatArr.getClass(), floatArr));
+        assertEquals(Arrays.toString(floatArr), GridToStringBuilder.arrayToString(floatArr));
         floatArr = Arrays.copyOf(floatArr, 101);
         assertTrue("Can't find \"... and 1 more\" in overflowed array string!",
-            GridToStringBuilder.arrayToString(floatArr.getClass(), floatArr).contains("... and 1 more"));
+            GridToStringBuilder.arrayToString(floatArr).contains("... and 1 more"));
 
         double[] doubleArr = new double[1];
+
         doubleArr[0] = 1.;
-        assertEquals(Arrays.toString(doubleArr), GridToStringBuilder.arrayToString(doubleArr.getClass(), doubleArr));
+        assertEquals(Arrays.toString(doubleArr), GridToStringBuilder.arrayToString(doubleArr));
         doubleArr = Arrays.copyOf(doubleArr, 101);
         assertTrue("Can't find \"... and 1 more\" in overflowed array string!",
-            GridToStringBuilder.arrayToString(doubleArr.getClass(), doubleArr).contains("... and 1 more"));
-
-        char[] charArr = new char[1];
-        charArr[0] = 'a';
-        assertEquals(Arrays.toString(charArr), GridToStringBuilder.arrayToString(charArr.getClass(), charArr));
-        charArr = Arrays.copyOf(charArr, 101);
+            GridToStringBuilder.arrayToString(doubleArr).contains("... and 1 more"));
+
+        char[] cArr = new char[1];
+
+        cArr[0] = 'a';
+        assertEquals(Arrays.toString(cArr), GridToStringBuilder.arrayToString(cArr));
+        cArr = Arrays.copyOf(cArr, 101);
         assertTrue("Can't find \"... and 1 more\" in overflowed array string!",
-            GridToStringBuilder.arrayToString(charArr.getClass(), charArr).contains("... and 1 more"));
+            GridToStringBuilder.arrayToString(cArr).contains("... and 1 more"));
 
         Map<String, String> strMap = new TreeMap<>();
         List<String> strList = new ArrayList<>(limit+1);
 
-<<<<<<< HEAD
-=======
         TestClass1 testCls = new TestClass1();
 
         testCls.strMap = strMap;
@@ -446,27 +448,46 @@
         Map strMap = new TreeMap<>();
         List strList = new ArrayList<>(limit+1);
 
->>>>>>> 8246bd84
         TestClass1 testClass = new TestClass1();
         testClass.strMap = strMap;
         testClass.strListIncl = strList;
 
-        for (int i = 0; i < limit; i++) {
+        Map m = new TreeMap();
+        m.put("m", strMap);
+
+        List l = new ArrayList();
+        l.add(strList);
+
+        strMap.put("k0", m);
+        strList.add(l);
+
+        for (int i = 1; i < limit; i++) {
             strMap.put("k" + i, "v");
             strList.add("e");
         }
-        String testClassStr = GridToStringBuilder.toString(TestClass1.class, testClass);
-
-        strMap.put("kz", "v"); // important to add last element in TreeMap here
-        strList.add("e");
-
-        String testClassStrOf = GridToStringBuilder.toString(TestClass1.class, testClass);
-
-        String testClassStrOfR = testClassStrOf.replaceAll("... and 1 more","");
-
-        assertTrue("Collection limit error in Map or List, normal: <" + testClassStr + ">, overflowed: <"
-            +"testClassStrOf", testClassStr.length() == testClassStrOfR.length());
-
+
+        checkColAndMap(testClass);
+    }
+
+    /**
+     * @param testCls Class with collection and map included in toString().
+     */
+    private void checkColAndMap(TestClass1 testCls) {
+        String testClsStr = GridToStringBuilder.toString(TestClass1.class, testCls);
+
+        testCls.strMap.put("kz", "v"); // important to add last element in TreeMap here
+        testCls.strListIncl.add("e");
+
+        String testClsStrOf = GridToStringBuilder.toString(TestClass1.class, testCls);
+
+        String testClsStrOfR = testClsStrOf.replaceAll("... and 1 more","");
+
+        info(testClsStr);
+        info(testClsStrOf);
+        info(testClsStrOfR);
+
+        assertTrue("Collection limit error in Map or List, normal: <" + testClsStr + ">, overflowed: <"
+            + testClsStrOf + ">", testClsStr.length() == testClsStrOfR.length());
     }
 
     /**
@@ -476,28 +497,31 @@
     public void testToStringSizeLimits() throws Exception {
         int limit = IgniteSystemProperties.getInteger(IGNITE_TO_STRING_MAX_LENGTH, 10_000);
         int tailLen = limit / 10 * 2;
+
         StringBuilder sb = new StringBuilder(limit + 10);
-        for (int i = 0; i < limit - 100; i++) {
+
+        for (int i = 0; i < limit - 100; i++)
             sb.append('a');
-        }
+
         String actual = GridToStringBuilder.toString(TestClass2.class, new TestClass2(sb.toString()));
-        String expected = "TestClass2 [str=" + sb.toString() + ", nullArr=null]";
-        assertEquals(expected, actual);
-
-        for (int i = 0; i < 110; i++) {
+        String exp = "TestClass2 [str=" + sb + ", nullArr=null]";
+
+        assertEquals(exp, actual);
+
+        for (int i = 0; i < 110; i++)
             sb.append('b');
-        }
+
         actual = GridToStringBuilder.toString(TestClass2.class, new TestClass2(sb.toString()));
-        expected = "TestClass2 [str=" + sb.toString() + ", nullArr=null]";
-        assertEquals(expected.substring(0, limit - tailLen), actual.substring(0, limit - tailLen));
-        assertEquals(expected.substring(expected.length() - tailLen), actual.substring(actual.length() - tailLen));
+        exp = "TestClass2 [str=" + sb + ", nullArr=null]";
+
+        assertEquals(exp.substring(0, limit - tailLen), actual.substring(0, limit - tailLen));
+        assertEquals(exp.substring(exp.length() - tailLen), actual.substring(actual.length() - tailLen));
+
         assertTrue(actual.contains("... and"));
         assertTrue(actual.contains("skipped ..."));
     }
 
     /**
-<<<<<<< HEAD
-=======
      *
      */
     @Test
@@ -575,7 +599,6 @@
     }
 
     /**
->>>>>>> 8246bd84
      * Test class.
      */
     private static class TestClass1 {
@@ -706,7 +729,7 @@
         /**
          * @param str String.
          */
-        public TestClass2(String str) {
+        TestClass2(String str) {
             this.str = str;
         }
     }
