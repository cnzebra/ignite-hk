/*
 * Licensed to the Apache Software Foundation (ASF) under one or more
 * contributor license agreements.  See the NOTICE file distributed with
 * this work for additional information regarding copyright ownership.
 * The ASF licenses this file to You under the Apache License, Version 2.0
 * (the "License"); you may not use this file except in compliance with
 * the License.  You may obtain a copy of the License at
 *
 *      http://www.apache.org/licenses/LICENSE-2.0
 *
 * Unless required by applicable law or agreed to in writing, software
 * distributed under the License is distributed on an "AS IS" BASIS,
 * WITHOUT WARRANTIES OR CONDITIONS OF ANY KIND, either express or implied.
 * See the License for the specific language governing permissions and
 * limitations under the License.
 */

package org.apache.ignite.internal.processors.cache;

import java.util.List;
import java.util.concurrent.CountDownLatch;
import java.util.function.Function;
import java.util.function.Predicate;
import java.util.function.Supplier;
import org.apache.ignite.Ignite;
import org.apache.ignite.IgniteCache;
import org.apache.ignite.IgniteException;
import org.apache.ignite.IgniteSystemProperties;
import org.apache.ignite.cache.affinity.rendezvous.RendezvousAffinityFunction;
import org.apache.ignite.cluster.ClusterNode;
import org.apache.ignite.configuration.CacheConfiguration;
import org.apache.ignite.configuration.IgniteConfiguration;
import org.apache.ignite.internal.IgniteEx;
import org.apache.ignite.internal.IgniteInternalFuture;
import org.apache.ignite.internal.IgniteInterruptedCheckedException;
import org.apache.ignite.internal.TestRecordingCommunicationSpi;
import org.apache.ignite.internal.managers.communication.GridIoMessage;
import org.apache.ignite.internal.processors.affinity.AffinityTopologyVersion;
import org.apache.ignite.internal.processors.cache.distributed.dht.preloader.GridDhtPartitionDemandMessage;
import org.apache.ignite.internal.processors.cache.distributed.dht.preloader.GridDhtPartitionsExchangeFuture;
import org.apache.ignite.internal.processors.cache.distributed.dht.preloader.GridDhtPartitionsFullMessage;
import org.apache.ignite.internal.processors.cache.distributed.dht.preloader.GridDhtPartitionsSingleMessage;
import org.apache.ignite.internal.util.typedef.G;
import org.apache.ignite.internal.util.typedef.internal.U;
import org.apache.ignite.lang.IgniteInClosure;
import org.apache.ignite.lang.IgnitePredicate;
import org.apache.ignite.plugin.extensions.communication.Message;
import org.apache.ignite.spi.IgniteSpiException;
import org.apache.ignite.spi.communication.tcp.TcpCommunicationSpi;
import org.apache.ignite.testframework.GridTestUtils;
import org.apache.ignite.testframework.junits.WithSystemProperty;
import org.apache.ignite.testframework.junits.common.GridCommonAbstractTest;
import org.junit.Assert;
import org.junit.Test;

/**
 * Advanced coordinator failure scenarios during PME.
 */
public class PartitionsExchangeCoordinatorFailoverTest extends GridCommonAbstractTest {
    /** */
    private static final String CACHE_NAME = "cache";

    /** Coordinator node name. */
    private static final String CRD_NONE = "crd";

    /** */
    private volatile Supplier<TcpCommunicationSpi> spiFactory = TcpCommunicationSpi::new;

    /** */
    private boolean newCaches = true;

    /** Node client mode. */
    private boolean client;

    /** {@inheritDoc} */
    @Override protected IgniteConfiguration getConfiguration(String igniteInstanceName) throws Exception {
        IgniteConfiguration cfg = super.getConfiguration(igniteInstanceName);

        cfg.setConsistentId(igniteInstanceName);

        cfg.setCommunicationSpi(spiFactory.get().setName("tcp"));

        cfg.setCacheConfiguration(
                new CacheConfiguration(CACHE_NAME)
                    .setBackups(2)
                    .setAffinity(new RendezvousAffinityFunction(false, 32))
        );

        // Add cache that exists only on coordinator node.
        if (newCaches && igniteInstanceName.equals(CRD_NONE)) {
            IgnitePredicate<ClusterNode> nodeFilter = node -> node.consistentId().equals(igniteInstanceName);

            cfg.setCacheConfiguration(
                    new CacheConfiguration(CACHE_NAME + 0)
                            .setBackups(2)
                            .setNodeFilter(nodeFilter)
                            .setAffinity(new RendezvousAffinityFunction(false, 32))
            );
        }

        cfg.setClientMode(client);

        return cfg;
    }

    /** {@inheritDoc} */
    @Override protected void beforeTest() throws Exception {
        super.beforeTest();

        stopAllGrids();
    }

    /** {@inheritDoc} */
    @Override protected long getTestTimeout() {
        return 60 * 1000L;
    }

    /**
     * Tests that new coordinator is able to finish old exchanges in case of in-complete coordinator initialization.
     */
    @Test
    public void testNewCoordinatorCompletedExchange() throws Exception {
        spiFactory = TestRecordingCommunicationSpi::new;

        IgniteEx crd = startGrid(CRD_NONE);

        IgniteEx newCrd = startGrid(1);

        crd.cluster().active(true);

        // 3 node join topology version.
        AffinityTopologyVersion joinThirdNodeVer = new AffinityTopologyVersion(3, 0);

        // 4 node join topology version.
        AffinityTopologyVersion joinFourNodeVer = new AffinityTopologyVersion(4, 0);

        // Block FullMessage for newly joined nodes.
        TestRecordingCommunicationSpi spi = TestRecordingCommunicationSpi.spi(crd);

        final CountDownLatch sndFullMsgLatch = new CountDownLatch(1);

        // Delay sending full message to newly joined nodes.
        spi.blockMessages((node, msg) -> {
            if (msg instanceof GridDhtPartitionsFullMessage && node.order() > 2) {
                try {
                    sndFullMsgLatch.await();
                }
                catch (Throwable ignored) { }

                return true;
            }

            return false;
        });

        IgniteInternalFuture joinTwoNodesFut = GridTestUtils.runAsync(() -> startGridsMultiThreaded(2, 2));

        GridCachePartitionExchangeManager exchangeMgr = newCrd.context().cache().context().exchange();

        // Wait till new coordinator finishes third node join exchange.
        GridTestUtils.waitForCondition(
            () -> exchangeMgr.readyAffinityVersion().compareTo(joinThirdNodeVer) >= 0,
            getTestTimeout()
        );

        IgniteInternalFuture startLastNodeFut = GridTestUtils.runAsync(() -> startGrid(5));

        // Wait till new coordinator starts third node join exchange.
        GridTestUtils.waitForCondition(
            () -> exchangeMgr.lastTopologyFuture().initialVersion().compareTo(joinFourNodeVer) >= 0,
            getTestTimeout()
        );

        IgniteInternalFuture stopCrdFut = GridTestUtils.runAsync(() -> stopGrid(CRD_NONE, true, false));

        // Magic sleep to make sure that coordinator stop process has started.
        U.sleep(1000);

        // Resume full messages sending to unblock coordinator stopping process.
        sndFullMsgLatch.countDown();

        // Coordinator stop should succeed.
        stopCrdFut.get();

        // Nodes join should succeed.
        joinTwoNodesFut.get();

        startLastNodeFut.get();

        awaitPartitionMapExchange();

        // Check that all caches are operable.
        for (Ignite grid : G.allGrids()) {
            IgniteCache cache = grid.cache(CACHE_NAME);

            Assert.assertNotNull(cache);

            cache.put(0, 0);
        }
    }

    /**
     * Test checks that delayed full messages are processed correctly in case of changed coordinator.
     *
     * @throws Exception If failed.
     */
<<<<<<< HEAD
    public void testDelayedFullMessageReplacedIfCoordinatorChanged() throws Exception {
        IgniteEx crd = startGrid("crd");
=======
    @Test
    public void testDelayedFullMessageReplacedIfCoordinatorChanged() throws Exception {
        spiFactory = TestRecordingCommunicationSpi::new;

        IgniteEx crd = startGrid(CRD_NONE);
>>>>>>> 8246bd84

        IgniteEx newCrd = startGrid(1);

        IgniteEx problemNode = startGrid(2);

        crd.cluster().active(true);

        awaitPartitionMapExchange();

<<<<<<< HEAD
        blockSendingFullMessage(crd, problemNode);
=======
        blockSendingFullMessage(crd, node -> node.equals(problemNode.localNode()));
>>>>>>> 8246bd84

        IgniteInternalFuture joinNextNodeFut = GridTestUtils.runAsync(() -> startGrid(3));

        joinNextNodeFut.get();

        U.sleep(5000);

<<<<<<< HEAD
        blockSendingFullMessage(newCrd, problemNode);

        IgniteInternalFuture stopCoordinatorFut = GridTestUtils.runAsync(() -> stopGrid("crd"));

        stopCoordinatorFut.get();
=======
        blockSendingFullMessage(newCrd, node -> node.equals(problemNode.localNode()));

        IgniteInternalFuture stopCrdFut = GridTestUtils.runAsync(() -> stopGrid(CRD_NONE));

        stopCrdFut.get();
>>>>>>> 8246bd84

        U.sleep(5000);

        TestRecordingCommunicationSpi spi = TestRecordingCommunicationSpi.spi(newCrd);

        spi.stopBlock(true);

        awaitPartitionMapExchange();
    }

    /**
<<<<<<< HEAD
     * Blocks sending full message from coordinator to non-coordinator node.
     * @param from Coordinator node.
     * @param to Non-coordinator node.
     */
    private void blockSendingFullMessage(IgniteEx from, IgniteEx to) {
=======
     * Test that exchange coordinator initialized correctly in case of exchanges merge and caches without affinity nodes.
     *
     * @throws Exception If failed.
     */
    @Test
    public void testCoordinatorChangeAfterExchangesMerge() throws Exception {
        // Delay demand messages sending to suspend late affinity assignment.
        spiFactory = () -> new DynamicDelayingCommunicationSpi(msg -> {
            final int delay = 5_000;

            if (msg instanceof GridDhtPartitionDemandMessage) {
                GridDhtPartitionDemandMessage demandMsg = (GridDhtPartitionDemandMessage) msg;

                if (demandMsg.groupId() == GridCacheUtils.cacheId(GridCacheUtils.UTILITY_CACHE_NAME))
                    return 0;

                return delay;
            }

            return 0;
        });

        final IgniteEx crd = startGrid(CRD_NONE);

        startGrid(1);

        for (int k = 0; k < 1024; k++)
            crd.cache(CACHE_NAME).put(k, k);

        // Delay sending single messages to ensure exchanges are merged.
        spiFactory = () -> new DynamicDelayingCommunicationSpi(msg -> {
            final int delay = 1_000;

            if (msg instanceof GridDhtPartitionsSingleMessage) {
                GridDhtPartitionsSingleMessage singleMsg = (GridDhtPartitionsSingleMessage) msg;

                if (singleMsg.exchangeId() != null)
                    return delay;
            }

            return 0;
        });

        // This should trigger exchanges merge.
        startGridsMultiThreaded(2, 2);

        // Delay sending single message from new node to have time to shutdown coordinator.
        spiFactory = () -> new DynamicDelayingCommunicationSpi(msg -> {
            final int delay = 5_000;

            if (msg instanceof GridDhtPartitionsSingleMessage) {
                GridDhtPartitionsSingleMessage singleMsg = (GridDhtPartitionsSingleMessage) msg;

                if (singleMsg.exchangeId() != null)
                    return delay;
            }

            return 0;
        });

        // Trigger next exchange.
        IgniteInternalFuture startNodeFut = GridTestUtils.runAsync(() -> startGrid(4));

        // Wait till other nodes will send their messages to coordinator.
        U.sleep(2_500);

        // And then stop coordinator node.
        stopGrid(CRD_NONE, true);

        startNodeFut.get();

        awaitPartitionMapExchange();

        // Check that all caches are operable.
        for (Ignite grid : G.allGrids()) {
            IgniteCache cache = grid.cache(CACHE_NAME);

            Assert.assertNotNull(cache);

            for (int k = 0; k < 1024; k++)
                Assert.assertEquals(k, cache.get(k));

            for (int k = 0; k < 1024; k++)
                cache.put(k, k);
        }
    }

    /**
     * Test checks that changing coordinator to a node that joining to cluster at the moment works correctly
     * in case of exchanges merge and completed exchange on other joining nodes.
     */
    @Test
    @WithSystemProperty(key = IgniteSystemProperties.IGNITE_SKIP_CONFIGURATION_CONSISTENCY_CHECK, value = "true")
    public void testChangeCoordinatorToLocallyJoiningNode() throws Exception {
        newCaches = false;

        spiFactory = TestRecordingCommunicationSpi::new;

        IgniteEx crd = startGrid(CRD_NONE);

        final int newCrdNodeIdx = 1;

        // A full message shouldn't be send to new coordinator.
        blockSendingFullMessage(crd, node -> node.consistentId().equals(getTestIgniteInstanceName(newCrdNodeIdx)));

        CountDownLatch joiningNodeSentSingleMsg = new CountDownLatch(1);

        // For next joining node delay sending single message to emulate exchanges merge.
        spiFactory = () -> new DynamicDelayingCommunicationSpi(msg -> {
            final int delay = 5_000;

            if (msg instanceof GridDhtPartitionsSingleMessage) {
                GridDhtPartitionsSingleMessage singleMsg = (GridDhtPartitionsSingleMessage) msg;

                if (singleMsg.exchangeId() != null) {
                    joiningNodeSentSingleMsg.countDown();

                    return delay;
                }
            }

            return 0;
        });

        IgniteInternalFuture<?> newCrdJoinFut = GridTestUtils.runAsync(() -> startGrid(newCrdNodeIdx));

        // Wait till new coordinator node sent single message.
        joiningNodeSentSingleMsg.await();

        spiFactory = TcpCommunicationSpi::new;

        // Additionally start 2 new nodes. Their exchange should be merged with exchange on join new coordinator node.
        startGridsMultiThreaded(2, 2);

        Assert.assertFalse("New coordinator join shouldn't be happened before stopping old coordinator.",
            newCrdJoinFut.isDone());

        // Stop coordinator.
        stopGrid(CRD_NONE);

        // New coordinator join process should succeed after that.
        newCrdJoinFut.get();

        awaitPartitionMapExchange();

        // Check that affinity are equal on all nodes.
        AffinityTopologyVersion affVer = ((IgniteEx) ignite(1)).cachex(CACHE_NAME)
            .context().shared().exchange().readyAffinityVersion();

        List<List<ClusterNode>> expAssignment = null;
        IgniteEx expAssignmentNode = null;

        for (Ignite node : G.allGrids()) {
            IgniteEx nodeEx = (IgniteEx) node;

            List<List<ClusterNode>> assignment = nodeEx.cachex(CACHE_NAME).context().affinity().assignments(affVer);

            if (expAssignment == null) {
                expAssignment = assignment;
                expAssignmentNode = nodeEx;
            }
            else
                Assert.assertEquals("Affinity assignments are different " +
                    "[expectedNode=" + expAssignmentNode + ", actualNode=" + nodeEx + "]", expAssignment, assignment);
        }
    }

    /**
     * Test checks that changing coordinator to a node that joining to cluster at the moment works correctly
     * in case of completed exchange on client nodes.
     */
    @Test
    @WithSystemProperty(key = IgniteSystemProperties.IGNITE_SKIP_CONFIGURATION_CONSISTENCY_CHECK, value = "true")
    public void testChangeCoordinatorToLocallyJoiningNode2() throws Exception {
        newCaches = false;

        spiFactory = TestRecordingCommunicationSpi::new;

        IgniteEx crd = startGrid(CRD_NONE);

        client = true;

        // Start several clients.
        IgniteEx clientNode = (IgniteEx) startGridsMultiThreaded(2, 2);

        client = false;

        awaitPartitionMapExchange();

        final int newCrdNodeIdx = 1;

        // A full message shouldn't be send to new coordinator.
        blockSendingFullMessage(crd, node -> node.consistentId().equals(getTestIgniteInstanceName(newCrdNodeIdx)));

        IgniteInternalFuture<?> newCrdJoinFut = GridTestUtils.runAsync(() -> startGrid(newCrdNodeIdx));

        // Wait till client node will receive full message and finish exchange on node join.
        GridTestUtils.waitForCondition(() -> {
                GridDhtPartitionsExchangeFuture fut = clientNode.cachex(CACHE_NAME)
                    .context().shared().exchange().lastFinishedFuture();

                return fut != null && fut.topologyVersion().equals(new AffinityTopologyVersion(4, 0));
            }, 60_000
        );

        Assert.assertFalse("New coordinator join shouldn't be happened before stopping old coordinator.",
            newCrdJoinFut.isDone());

        // Stop coordinator.
        stopGrid(CRD_NONE);

        // New coordinator join process should succeed after that.
        newCrdJoinFut.get();

        awaitPartitionMapExchange();
    }

    /**
     * Blocks sending full message from coordinator to non-coordinator node.
     *
     * @param from Coordinator node.
     * @param pred Non-coordinator node predicate.
     *                  If predicate returns {@code true} a full message will not be send to that node.
     */
    private void blockSendingFullMessage(IgniteEx from, Predicate<ClusterNode> pred) {
>>>>>>> 8246bd84
        // Block FullMessage for newly joined nodes.
        TestRecordingCommunicationSpi spi = TestRecordingCommunicationSpi.spi(from);

        // Delay sending full messages (without exchange id).
        spi.blockMessages((node, msg) -> {
            if (msg instanceof GridDhtPartitionsFullMessage) {
                GridDhtPartitionsFullMessage fullMsg = (GridDhtPartitionsFullMessage) msg;

<<<<<<< HEAD
                if (fullMsg.exchangeId() != null && node.order() == to.localNode().order()) {
                    log.warning("Blocked sending " + msg + " to " + to.localNode());
=======
                if (fullMsg.exchangeId() != null && pred.test(node)) {
                    log.warning("Blocked sending " + msg + " to " + node);
>>>>>>> 8246bd84

                    return true;
                }
            }

            return false;
        });
    }
<<<<<<< HEAD
=======

    /**
     * Communication SPI that allows to delay sending message by predicate.
     */
    static class DynamicDelayingCommunicationSpi extends TcpCommunicationSpi {
        /** Function that returns delay in milliseconds for given message. */
        private final Function<Message, Integer> delayMsgFunc;

        /** */
        DynamicDelayingCommunicationSpi() {
            this(msg -> 0);
        }

        /**
         * @param delayMsgFunc Function to calculate delay for message.
         */
        DynamicDelayingCommunicationSpi(final Function<Message, Integer> delayMsgFunc) {
            this.delayMsgFunc = delayMsgFunc;
        }

        /** {@inheritDoc} */
        @Override public void sendMessage(ClusterNode node, Message msg, IgniteInClosure<IgniteException> ackC)
                throws IgniteSpiException {
            try {
                GridIoMessage ioMsg = (GridIoMessage)msg;

                int delay = delayMsgFunc.apply(ioMsg.message());

                if (delay > 0) {
                    log.warning(String.format("Delay sending %s to %s", msg, node));

                    U.sleep(delay);
                }
            }
            catch (IgniteInterruptedCheckedException e) {
                throw new IgniteSpiException(e);
            }

            super.sendMessage(node, msg, ackC);
        }
    }
>>>>>>> 8246bd84
}<|MERGE_RESOLUTION|>--- conflicted
+++ resolved
@@ -204,16 +204,11 @@
      *
      * @throws Exception If failed.
      */
-<<<<<<< HEAD
-    public void testDelayedFullMessageReplacedIfCoordinatorChanged() throws Exception {
-        IgniteEx crd = startGrid("crd");
-=======
     @Test
     public void testDelayedFullMessageReplacedIfCoordinatorChanged() throws Exception {
         spiFactory = TestRecordingCommunicationSpi::new;
 
         IgniteEx crd = startGrid(CRD_NONE);
->>>>>>> 8246bd84
 
         IgniteEx newCrd = startGrid(1);
 
@@ -223,11 +218,7 @@
 
         awaitPartitionMapExchange();
 
-<<<<<<< HEAD
-        blockSendingFullMessage(crd, problemNode);
-=======
         blockSendingFullMessage(crd, node -> node.equals(problemNode.localNode()));
->>>>>>> 8246bd84
 
         IgniteInternalFuture joinNextNodeFut = GridTestUtils.runAsync(() -> startGrid(3));
 
@@ -235,19 +226,11 @@
 
         U.sleep(5000);
 
-<<<<<<< HEAD
-        blockSendingFullMessage(newCrd, problemNode);
-
-        IgniteInternalFuture stopCoordinatorFut = GridTestUtils.runAsync(() -> stopGrid("crd"));
-
-        stopCoordinatorFut.get();
-=======
         blockSendingFullMessage(newCrd, node -> node.equals(problemNode.localNode()));
 
         IgniteInternalFuture stopCrdFut = GridTestUtils.runAsync(() -> stopGrid(CRD_NONE));
 
         stopCrdFut.get();
->>>>>>> 8246bd84
 
         U.sleep(5000);
 
@@ -259,13 +242,6 @@
     }
 
     /**
-<<<<<<< HEAD
-     * Blocks sending full message from coordinator to non-coordinator node.
-     * @param from Coordinator node.
-     * @param to Non-coordinator node.
-     */
-    private void blockSendingFullMessage(IgniteEx from, IgniteEx to) {
-=======
      * Test that exchange coordinator initialized correctly in case of exchanges merge and caches without affinity nodes.
      *
      * @throws Exception If failed.
@@ -491,7 +467,6 @@
      *                  If predicate returns {@code true} a full message will not be send to that node.
      */
     private void blockSendingFullMessage(IgniteEx from, Predicate<ClusterNode> pred) {
->>>>>>> 8246bd84
         // Block FullMessage for newly joined nodes.
         TestRecordingCommunicationSpi spi = TestRecordingCommunicationSpi.spi(from);
 
@@ -500,13 +475,8 @@
             if (msg instanceof GridDhtPartitionsFullMessage) {
                 GridDhtPartitionsFullMessage fullMsg = (GridDhtPartitionsFullMessage) msg;
 
-<<<<<<< HEAD
-                if (fullMsg.exchangeId() != null && node.order() == to.localNode().order()) {
-                    log.warning("Blocked sending " + msg + " to " + to.localNode());
-=======
                 if (fullMsg.exchangeId() != null && pred.test(node)) {
                     log.warning("Blocked sending " + msg + " to " + node);
->>>>>>> 8246bd84
 
                     return true;
                 }
@@ -515,8 +485,6 @@
             return false;
         });
     }
-<<<<<<< HEAD
-=======
 
     /**
      * Communication SPI that allows to delay sending message by predicate.
@@ -558,5 +526,4 @@
             super.sendMessage(node, msg, ackC);
         }
     }
->>>>>>> 8246bd84
 }