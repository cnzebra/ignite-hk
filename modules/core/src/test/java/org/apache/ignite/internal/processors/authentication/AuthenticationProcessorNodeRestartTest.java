--- conflicted
+++ resolved
@@ -116,7 +116,6 @@
 
         GridTestUtils.runMultiThreaded(() -> {
             AuthorizationContext.context(actxDflt);
-<<<<<<< HEAD
 
             String user = "test" + usrCnt.getAndIncrement();
 
@@ -128,19 +127,6 @@
                             case 0:
                                 grid(CLI_NODE).context().authentication().addUser(user, "passwd_" + user);
 
-=======
-
-            String user = "test" + usrCnt.getAndIncrement();
-
-            try {
-                int state = 0;
-                while (!restartFut.isDone()) {
-                    try {
-                        switch (state) {
-                            case 0:
-                                grid(CLI_NODE).context().authentication().addUser(user, "passwd_" + user);
-
->>>>>>> 8246bd84
                                 break;
 
                             case 1:
@@ -168,13 +154,6 @@
                         U.error(log, e);
                     }
                 }
-<<<<<<< HEAD
-=======
-            }
-            catch (Exception e) {
-                U.error(log, "Unexpected exception on concurrent add/remove: " + user, e);
-                fail();
->>>>>>> 8246bd84
             }
             catch (Exception e) {
                 U.error(log, "Unexpected exception on concurrent add/remove: " + user, e);
