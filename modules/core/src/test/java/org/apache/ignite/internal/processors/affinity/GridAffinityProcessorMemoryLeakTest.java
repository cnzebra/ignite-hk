--- conflicted
+++ resolved
@@ -38,12 +38,6 @@
  */
 @GridCommonTest(group = "Affinity Processor")
 public class GridAffinityProcessorMemoryLeakTest extends GridCommonAbstractTest {
-<<<<<<< HEAD
-    /** Max value for affinity history size name. Should be the same as in GridAffinityAssignmentCache.MAX_HIST_SIZE */
-    private final int MAX_HIST_SIZE = getInteger(IGNITE_AFFINITY_HISTORY_SIZE, 500);
-
-=======
->>>>>>> 8246bd84
     /** Cache name. */
     private static final String CACHE_NAME = "cache";
 
