/*
 * Licensed to the Apache Software Foundation (ASF) under one or more
 * contributor license agreements.  See the NOTICE file distributed with
 * this work for additional information regarding copyright ownership.
 * The ASF licenses this file to You under the Apache License, Version 2.0
 * (the "License"); you may not use this file except in compliance with
 * the License.  You may obtain a copy of the License at
 *
 *      http://www.apache.org/licenses/LICENSE-2.0
 *
 * Unless required by applicable law or agreed to in writing, software
 * distributed under the License is distributed on an "AS IS" BASIS,
 * WITHOUT WARRANTIES OR CONDITIONS OF ANY KIND, either express or implied.
 * See the License for the specific language governing permissions and
 * limitations under the License.
 */

package org.apache.ignite.internal.processors.cache.query.continuous;

import org.apache.ignite.cache.CacheAtomicityMode;
import org.apache.ignite.cache.CacheMode;
import org.apache.ignite.configuration.CacheConfiguration;
import org.apache.ignite.configuration.NearCacheConfiguration;
import org.junit.Ignore;
import org.junit.Test;

/**
 *
 */
public class CacheKeepBinaryIterationNearEnabledTest extends CacheKeepBinaryIterationTest {
    /** {@inheritDoc} */
    @Override protected CacheConfiguration<Object, Object> cacheConfiguration(
        CacheMode cacheMode,
        int backups,
        CacheAtomicityMode atomicityMode) {
        CacheConfiguration<Object, Object> ccfg =
            super.cacheConfiguration(cacheMode, backups, atomicityMode);

        ccfg.setNearConfiguration(new NearCacheConfiguration<>());

        return ccfg;
    }

    /** {@inheritDoc} */
<<<<<<< HEAD
    @Override public void testMvccTxOnHeap() throws Exception {
        fail("https://issues.apache.org/jira/browse/IGNITE-7187");
    }

    /** {@inheritDoc} */
    @Override public void testMvccTxOnHeapLocalEntries() throws Exception {
        fail("https://issues.apache.org/jira/browse/IGNITE-7187");
=======
    @Ignore("https://issues.apache.org/jira/browse/IGNITE-7187")
    @Test
    @Override public void testMvccTxOnHeap() throws Exception {
        // No-op.
    }

    /** {@inheritDoc} */
    @Ignore("https://issues.apache.org/jira/browse/IGNITE-7187")
    @Test
    @Override public void testMvccTxOnHeapLocalEntries() throws Exception {
        // No-op.
>>>>>>> 8246bd84
    }
}<|MERGE_RESOLUTION|>--- conflicted
+++ resolved
@@ -42,15 +42,6 @@
     }
 
     /** {@inheritDoc} */
-<<<<<<< HEAD
-    @Override public void testMvccTxOnHeap() throws Exception {
-        fail("https://issues.apache.org/jira/browse/IGNITE-7187");
-    }
-
-    /** {@inheritDoc} */
-    @Override public void testMvccTxOnHeapLocalEntries() throws Exception {
-        fail("https://issues.apache.org/jira/browse/IGNITE-7187");
-=======
     @Ignore("https://issues.apache.org/jira/browse/IGNITE-7187")
     @Test
     @Override public void testMvccTxOnHeap() throws Exception {
@@ -62,6 +53,5 @@
     @Test
     @Override public void testMvccTxOnHeapLocalEntries() throws Exception {
         // No-op.
->>>>>>> 8246bd84
     }
 }