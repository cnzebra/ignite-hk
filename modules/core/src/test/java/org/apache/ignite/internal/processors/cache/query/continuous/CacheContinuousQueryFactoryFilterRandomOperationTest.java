--- conflicted
+++ resolved
@@ -279,11 +279,7 @@
 
         Transaction tx = null;
 
-<<<<<<< HEAD
-        CacheAtomicityMode atomicityMode = cache.getConfiguration(CacheConfiguration.class).getAtomicityMode();
-=======
         CacheAtomicityMode atomicityMode = atomicityMode(cache);
->>>>>>> 8246bd84
 
         boolean mvccEnabled = atomicityMode == TRANSACTIONAL_SNAPSHOT;
 
