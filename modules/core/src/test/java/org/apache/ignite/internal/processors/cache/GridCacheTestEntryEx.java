--- conflicted
+++ resolved
@@ -501,14 +501,9 @@
 
     /** {@inheritDoc} */
     @Override public GridCacheUpdateTxResult mvccSet(@Nullable IgniteInternalTx tx, UUID affNodeId, CacheObject val,
-<<<<<<< HEAD
-        EntryProcessor entryProc, Object[] invokeArgs, long ttl0, AffinityTopologyVersion topVer, MvccSnapshot mvccVer, GridCacheOperation op, boolean needHistory,
-        boolean noCreate, boolean needOldVal, CacheEntryPredicate filter, boolean retVal)
-=======
         EntryProcessor entryProc, Object[] invokeArgs, long ttl0, AffinityTopologyVersion topVer, MvccSnapshot mvccVer,
         GridCacheOperation op, boolean needHistory,
         boolean noCreate, boolean needOldVal, CacheEntryPredicate filter, boolean retVal, boolean keepBinary)
->>>>>>> 8246bd84
         throws IgniteCheckedException, GridCacheEntryRemovedException {
         rawPut(val, ttl);
 
