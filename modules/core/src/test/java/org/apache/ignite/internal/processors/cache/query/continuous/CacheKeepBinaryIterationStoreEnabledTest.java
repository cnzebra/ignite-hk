--- conflicted
+++ resolved
@@ -53,15 +53,6 @@
     }
 
     /** {@inheritDoc} */
-<<<<<<< HEAD
-    @Override public void testMvccTxOnHeap() throws Exception {
-        fail("https://issues.apache.org/jira/browse/IGNITE-8582");
-    }
-
-    /** {@inheritDoc} */
-    @Override public void testMvccTxOnHeapLocalEntries() throws Exception {
-        fail("https://issues.apache.org/jira/browse/IGNITE-8582");
-=======
     @Ignore("https://issues.apache.org/jira/browse/IGNITE-8582")
     @Test
     @Override public void testMvccTxOnHeap() throws Exception {
@@ -73,7 +64,6 @@
     @Test
     @Override public void testMvccTxOnHeapLocalEntries() throws Exception {
         // No-op
->>>>>>> 8246bd84
     }
 
     /**
