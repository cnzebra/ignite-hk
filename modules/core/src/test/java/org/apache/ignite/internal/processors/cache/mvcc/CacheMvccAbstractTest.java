--- conflicted
+++ resolved
@@ -1515,12 +1515,9 @@
         if (X.hasCause(e, IgniteTxTimeoutCheckedException.class))
             return;
 
-<<<<<<< HEAD
-=======
         if (X.hasCause(e, TransactionSerializationException.class))
             return;
 
->>>>>>> 8246bd84
         if (X.hasCause(e, CacheException.class)) {
             CacheException cacheEx = X.cause(e, CacheException.class);
 
@@ -1551,12 +1548,6 @@
             if (sqlEx != null && sqlEx.getMessage() != null) {
                 if (sqlEx.getMessage().contains("Transaction is already completed."))
                     return;
-<<<<<<< HEAD
-
-                if (sqlEx.getMessage().contains("Cannot serialize transaction due to write conflict"))
-                    return;
-=======
->>>>>>> 8246bd84
             }
         }
 
@@ -1617,33 +1608,19 @@
      */
     protected void verifyOldVersionsCleaned() throws Exception {
         boolean retry;
-<<<<<<< HEAD
 
         try {
             runVacuumSync();
 
-=======
-
-        try {
-            runVacuumSync();
-
->>>>>>> 8246bd84
             // Check versions.
             retry = !checkOldVersions(false);
         }
         catch (Exception e) {
             U.warn(log(), "Failed to perform vacuum, will retry.", e);
-<<<<<<< HEAD
 
             retry = true;
         }
 
-=======
-
-            retry = true;
-        }
-
->>>>>>> 8246bd84
         if (retry) { // Retry on a stable topology with a newer snapshot.
             awaitPartitionMapExchange();
 
