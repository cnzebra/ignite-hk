/*
 * Licensed to the Apache Software Foundation (ASF) under one or more
 * contributor license agreements. See the NOTICE file distributed with
 * this work for additional information regarding copyright ownership.
 * The ASF licenses this file to You under the Apache License, Version 2.0
 * (the "License"); you may not use this file except in compliance with
 * the License. You may obtain a copy of the License at
 *
 * http://www.apache.org/licenses/LICENSE-2.0
 *
 * Unless required by applicable law or agreed to in writing, software
 * distributed under the License is distributed on an "AS IS" BASIS,
 * WITHOUT WARRANTIES OR CONDITIONS OF ANY KIND, either express or implied.
 * See the License for the specific language governing permissions and
 * limitations under the License.
 */

package org.apache.ignite.internal.processors.cache.persistence.pagemem;

import java.io.File;
import java.util.Collections;
import org.apache.ignite.configuration.DataRegionConfiguration;
import org.apache.ignite.configuration.IgniteConfiguration;
import org.apache.ignite.internal.managers.encryption.GridEncryptionManager;
<<<<<<< HEAD
=======
import org.apache.ignite.internal.managers.systemview.GridSystemViewManager;
>>>>>>> 8246bd84
import org.apache.ignite.internal.mem.DirectMemoryProvider;
import org.apache.ignite.internal.mem.file.MappedFileMemoryProvider;
import org.apache.ignite.internal.pagemem.FullPageId;
import org.apache.ignite.internal.pagemem.PageMemory;
import org.apache.ignite.internal.pagemem.impl.PageMemoryNoLoadSelfTest;
import org.apache.ignite.internal.processors.cache.GridCacheSharedContext;
import org.apache.ignite.internal.processors.cache.persistence.CheckpointLockStateChecker;
import org.apache.ignite.internal.processors.cache.persistence.CheckpointWriteProgressSupplier;
import org.apache.ignite.internal.processors.cache.persistence.DataRegionMetricsImpl;
import org.apache.ignite.internal.processors.cache.persistence.IgniteCacheDatabaseSharedManager;
<<<<<<< HEAD
=======
import org.apache.ignite.internal.processors.metric.GridMetricManager;
>>>>>>> 8246bd84
import org.apache.ignite.internal.processors.plugin.IgnitePluginProcessor;
import org.apache.ignite.internal.processors.subscription.GridInternalSubscriptionProcessor;
import org.apache.ignite.internal.util.lang.GridInClosure3X;
import org.apache.ignite.internal.util.typedef.internal.U;
import org.apache.ignite.spi.encryption.noop.NoopEncryptionSpi;
<<<<<<< HEAD
import org.apache.ignite.testframework.junits.GridTestKernalContext;
import org.mockito.Mockito;
=======
import org.apache.ignite.spi.metric.noop.NoopMetricExporterSpi;
import org.apache.ignite.spi.systemview.jmx.JmxSystemViewExporterSpi;
import org.apache.ignite.testframework.junits.GridTestKernalContext;
import org.junit.Test;
import org.mockito.Mockito;

import static org.apache.ignite.internal.processors.database.DataRegionMetricsSelfTest.NO_OP_METRICS;
>>>>>>> 8246bd84

/**
 *
 */
public class PageMemoryImplNoLoadTest extends PageMemoryNoLoadSelfTest {
    /**
     * @return Page memory implementation.
     */
    @Override protected PageMemory memory() throws Exception {
        File memDir = U.resolveWorkDirectory(U.defaultWorkDirectory(), "pagemem", false);

        long[] sizes = new long[10];

        for (int i = 0; i < sizes.length; i++)
            sizes[i] = 5 * 1024 * 1024;

        DirectMemoryProvider provider = new MappedFileMemoryProvider(log(), memDir);

        IgniteConfiguration cfg = new IgniteConfiguration();

        cfg.setEncryptionSpi(new NoopEncryptionSpi());
<<<<<<< HEAD
=======
        cfg.setMetricExporterSpi(new NoopMetricExporterSpi());
        cfg.setSystemViewExporterSpi(new JmxSystemViewExporterSpi());
>>>>>>> 8246bd84

        GridTestKernalContext cctx = new GridTestKernalContext(log, cfg);

        cctx.add(new IgnitePluginProcessor(cctx, cfg, Collections.emptyList()));
        cctx.add(new GridInternalSubscriptionProcessor(cctx));
        cctx.add(new GridEncryptionManager(cctx));
<<<<<<< HEAD
=======
        cctx.add(new GridMetricManager(cctx));
        cctx.add(new GridSystemViewManager(cctx));
>>>>>>> 8246bd84

        GridCacheSharedContext<Object, Object> sharedCtx = new GridCacheSharedContext<>(
            cctx,
            null,
            null,
            null,
            new NoOpPageStoreManager(),
            new NoOpWALManager(),
            null,
            new IgniteCacheDatabaseSharedManager(),
            null,
            null,
            null,
            null,
            null,
            null,
            null,
            null,
            null,
<<<<<<< HEAD
=======
            null,
            null,
>>>>>>> 8246bd84
            null
        );

        return new PageMemoryImpl(
            provider,
            sizes,
            sharedCtx,
            PAGE_SIZE,
            (fullPageId, byteBuf, tag) -> {
                assert false : "No page replacement (rotation with disk) should happen during the test";
            },
            new GridInClosure3X<Long, FullPageId, PageMemoryEx>() {
                @Override public void applyx(Long page, FullPageId fullId, PageMemoryEx pageMem) {
                }
            },
            new CheckpointLockStateChecker() {
                @Override public boolean checkpointLockIsHeldByThread() {
                    return true;
                }
            },
            new DataRegionMetricsImpl(new DataRegionConfiguration(), cctx.metric(), NO_OP_METRICS),
            PageMemoryImpl.ThrottlingPolicy.DISABLED,
            Mockito.mock(CheckpointWriteProgressSupplier.class)
        );
    }

    /** {@inheritDoc} */
    @Test
    @Override public void testPageHandleDeallocation() throws Exception {
        // No-op.
    }
}<|MERGE_RESOLUTION|>--- conflicted
+++ resolved
@@ -22,10 +22,7 @@
 import org.apache.ignite.configuration.DataRegionConfiguration;
 import org.apache.ignite.configuration.IgniteConfiguration;
 import org.apache.ignite.internal.managers.encryption.GridEncryptionManager;
-<<<<<<< HEAD
-=======
 import org.apache.ignite.internal.managers.systemview.GridSystemViewManager;
->>>>>>> 8246bd84
 import org.apache.ignite.internal.mem.DirectMemoryProvider;
 import org.apache.ignite.internal.mem.file.MappedFileMemoryProvider;
 import org.apache.ignite.internal.pagemem.FullPageId;
@@ -36,19 +33,12 @@
 import org.apache.ignite.internal.processors.cache.persistence.CheckpointWriteProgressSupplier;
 import org.apache.ignite.internal.processors.cache.persistence.DataRegionMetricsImpl;
 import org.apache.ignite.internal.processors.cache.persistence.IgniteCacheDatabaseSharedManager;
-<<<<<<< HEAD
-=======
 import org.apache.ignite.internal.processors.metric.GridMetricManager;
->>>>>>> 8246bd84
 import org.apache.ignite.internal.processors.plugin.IgnitePluginProcessor;
 import org.apache.ignite.internal.processors.subscription.GridInternalSubscriptionProcessor;
 import org.apache.ignite.internal.util.lang.GridInClosure3X;
 import org.apache.ignite.internal.util.typedef.internal.U;
 import org.apache.ignite.spi.encryption.noop.NoopEncryptionSpi;
-<<<<<<< HEAD
-import org.apache.ignite.testframework.junits.GridTestKernalContext;
-import org.mockito.Mockito;
-=======
 import org.apache.ignite.spi.metric.noop.NoopMetricExporterSpi;
 import org.apache.ignite.spi.systemview.jmx.JmxSystemViewExporterSpi;
 import org.apache.ignite.testframework.junits.GridTestKernalContext;
@@ -56,7 +46,6 @@
 import org.mockito.Mockito;
 
 import static org.apache.ignite.internal.processors.database.DataRegionMetricsSelfTest.NO_OP_METRICS;
->>>>>>> 8246bd84
 
 /**
  *
@@ -78,22 +67,16 @@
         IgniteConfiguration cfg = new IgniteConfiguration();
 
         cfg.setEncryptionSpi(new NoopEncryptionSpi());
-<<<<<<< HEAD
-=======
         cfg.setMetricExporterSpi(new NoopMetricExporterSpi());
         cfg.setSystemViewExporterSpi(new JmxSystemViewExporterSpi());
->>>>>>> 8246bd84
 
         GridTestKernalContext cctx = new GridTestKernalContext(log, cfg);
 
         cctx.add(new IgnitePluginProcessor(cctx, cfg, Collections.emptyList()));
         cctx.add(new GridInternalSubscriptionProcessor(cctx));
         cctx.add(new GridEncryptionManager(cctx));
-<<<<<<< HEAD
-=======
         cctx.add(new GridMetricManager(cctx));
         cctx.add(new GridSystemViewManager(cctx));
->>>>>>> 8246bd84
 
         GridCacheSharedContext<Object, Object> sharedCtx = new GridCacheSharedContext<>(
             cctx,
@@ -113,11 +96,8 @@
             null,
             null,
             null,
-<<<<<<< HEAD
-=======
             null,
             null,
->>>>>>> 8246bd84
             null
         );
 
