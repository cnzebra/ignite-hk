--- conflicted
+++ resolved
@@ -21,7 +21,6 @@
 import java.util.concurrent.CountDownLatch;
 import java.util.concurrent.TimeUnit;
 import java.util.concurrent.atomic.AtomicInteger;
-import javax.cache.Cache;
 import javax.cache.event.CacheEntryEvent;
 import javax.cache.event.CacheEntryListenerException;
 import javax.cache.event.CacheEntryUpdatedListener;
@@ -54,13 +53,6 @@
         // TODO IGNITE-9530 Remove this clause.
         if (atomicMode() == CacheAtomicityMode.TRANSACTIONAL_SNAPSHOT)
             cacheCfg.setNearConfiguration(null);
-<<<<<<< HEAD
-
-        cfg.setCacheConfiguration(cacheCfg);
-
-        TcpDiscoverySpi disco = new TcpDiscoverySpi();
-=======
->>>>>>> 8246bd84
 
         cfg.setCacheConfiguration(cacheCfg);
 
