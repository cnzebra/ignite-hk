/*
 * Licensed to the Apache Software Foundation (ASF) under one or more
 * contributor license agreements.  See the NOTICE file distributed with
 * this work for additional information regarding copyright ownership.
 * The ASF licenses this file to You under the Apache License, Version 2.0
 * (the "License"); you may not use this file except in compliance with
 * the License.  You may obtain a copy of the License at
 *
 *      http://www.apache.org/licenses/LICENSE-2.0
 *
 * Unless required by applicable law or agreed to in writing, software
 * distributed under the License is distributed on an "AS IS" BASIS,
 * WITHOUT WARRANTIES OR CONDITIONS OF ANY KIND, either express or implied.
 * See the License for the specific language governing permissions and
 * limitations under the License.
 */

package org.apache.ignite.testframework.junits.common;

import java.lang.management.ManagementFactory;
import java.util.ArrayList;
import java.util.Arrays;
import java.util.BitSet;
import java.util.Collection;
import java.util.Collections;
import java.util.HashSet;
import java.util.Iterator;
import java.util.List;
import java.util.Map;
import java.util.Set;
import java.util.UUID;
import java.util.concurrent.Callable;
import java.util.concurrent.CountDownLatch;
import java.util.concurrent.TimeUnit;
import java.util.concurrent.atomic.AtomicInteger;
import java.util.concurrent.atomic.AtomicReference;
import java.util.stream.Collectors;
import javax.cache.Cache;
import javax.cache.CacheException;
import javax.cache.integration.CompletionListener;
import javax.management.MBeanServer;
import javax.management.MBeanServerInvocationHandler;
import javax.management.ObjectName;
import javax.net.ssl.HostnameVerifier;
import javax.net.ssl.HttpsURLConnection;
import javax.net.ssl.SSLSession;
import junit.framework.AssertionFailedError;
import org.apache.ignite.Ignite;
import org.apache.ignite.IgniteCache;
import org.apache.ignite.IgniteCheckedException;
import org.apache.ignite.IgniteCompute;
import org.apache.ignite.IgniteDataStreamer;
import org.apache.ignite.IgniteEvents;
import org.apache.ignite.IgniteException;
import org.apache.ignite.IgniteLogger;
import org.apache.ignite.IgniteMessaging;
import org.apache.ignite.Ignition;
import org.apache.ignite.cache.CacheAtomicityMode;
import org.apache.ignite.cache.CachePeekMode;
import org.apache.ignite.cache.affinity.Affinity;
import org.apache.ignite.cache.affinity.AffinityFunction;
import org.apache.ignite.cache.affinity.AffinityFunctionContext;
import org.apache.ignite.cache.query.SqlFieldsQuery;
import org.apache.ignite.cluster.ClusterGroup;
import org.apache.ignite.cluster.ClusterNode;
import org.apache.ignite.cluster.ClusterTopologyException;
import org.apache.ignite.compute.ComputeTask;
import org.apache.ignite.compute.ComputeTaskFuture;
import org.apache.ignite.configuration.CacheConfiguration;
import org.apache.ignite.configuration.IgniteConfiguration;
import org.apache.ignite.events.Event;
import org.apache.ignite.events.EventType;
import org.apache.ignite.internal.GridKernalContext;
import org.apache.ignite.internal.IgniteEx;
import org.apache.ignite.internal.IgniteInternalFuture;
import org.apache.ignite.internal.IgniteInterruptedCheckedException;
import org.apache.ignite.internal.IgniteKernal;
import org.apache.ignite.internal.processors.affinity.AffinityTopologyVersion;
import org.apache.ignite.internal.processors.affinity.GridAffinityFunctionContextImpl;
import org.apache.ignite.internal.processors.cache.CacheGroupDescriptor;
import org.apache.ignite.internal.processors.cache.DynamicCacheDescriptor;
import org.apache.ignite.internal.processors.cache.GridCacheAdapter;
import org.apache.ignite.internal.processors.cache.GridCacheContext;
import org.apache.ignite.internal.processors.cache.GridCacheExplicitLockSpan;
import org.apache.ignite.internal.processors.cache.GridCacheFuture;
import org.apache.ignite.internal.processors.cache.GridCachePartitionExchangeManager;
import org.apache.ignite.internal.processors.cache.GridCacheSharedContext;
import org.apache.ignite.internal.processors.cache.IgniteCacheProxy;
import org.apache.ignite.internal.processors.cache.IgniteCacheProxyImpl;
import org.apache.ignite.internal.processors.cache.PartitionUpdateCounter;
import org.apache.ignite.internal.processors.cache.distributed.dht.GridDhtCacheAdapter;
import org.apache.ignite.internal.processors.cache.distributed.dht.GridDhtTopologyFuture;
import org.apache.ignite.internal.processors.cache.distributed.dht.colocated.GridDhtColocatedCache;
import org.apache.ignite.internal.processors.cache.distributed.dht.preloader.GridDhtPartitionMap;
import org.apache.ignite.internal.processors.cache.distributed.dht.topology.GridDhtLocalPartition;
import org.apache.ignite.internal.processors.cache.distributed.dht.topology.GridDhtPartitionTopology;
import org.apache.ignite.internal.processors.cache.distributed.near.GridNearCacheAdapter;
import org.apache.ignite.internal.processors.cache.local.GridLocalCache;
import org.apache.ignite.internal.processors.cache.persistence.GridCacheDatabaseSharedManager;
import org.apache.ignite.internal.processors.cache.transactions.IgniteInternalTx;
import org.apache.ignite.internal.processors.cache.transactions.IgniteTxManager;
import org.apache.ignite.internal.processors.cache.verify.IdleVerifyResultV2;
import org.apache.ignite.internal.processors.service.IgniteServiceProcessor;
import org.apache.ignite.internal.util.lang.GridAbsPredicate;
import org.apache.ignite.internal.util.typedef.F;
import org.apache.ignite.internal.util.typedef.G;
import org.apache.ignite.internal.util.typedef.PA;
import org.apache.ignite.internal.util.typedef.T2;
import org.apache.ignite.internal.util.typedef.T3;
import org.apache.ignite.internal.util.typedef.internal.LT;
import org.apache.ignite.internal.util.typedef.internal.U;
import org.apache.ignite.internal.visor.VisorTaskArgument;
import org.apache.ignite.internal.visor.verify.VisorIdleVerifyTaskArg;
import org.apache.ignite.internal.visor.verify.VisorIdleVerifyTaskV2;
import org.apache.ignite.lang.IgniteBiInClosure;
import org.apache.ignite.lang.IgniteFuture;
import org.apache.ignite.lang.IgniteInClosure;
import org.apache.ignite.lang.IgnitePredicate;
import org.apache.ignite.lang.IgniteRunnable;
import org.apache.ignite.resources.IgniteInstanceResource;
import org.apache.ignite.resources.LoggerResource;
import org.apache.ignite.testframework.GridTestNode;
import org.apache.ignite.testframework.GridTestUtils;
import org.apache.ignite.testframework.junits.GridAbstractTest;
import org.apache.ignite.transactions.Transaction;
import org.apache.ignite.transactions.TransactionConcurrency;
import org.apache.ignite.transactions.TransactionIsolation;
import org.apache.ignite.transactions.TransactionRollbackException;
import org.jetbrains.annotations.NotNull;
import org.jetbrains.annotations.Nullable;

import static java.util.stream.Collectors.toList;
import static org.apache.ignite.IgniteSystemProperties.IGNITE_EVENT_DRIVEN_SERVICE_PROCESSOR_ENABLED;
import static org.apache.ignite.IgniteSystemProperties.getBoolean;
import static org.apache.ignite.cache.CacheMode.LOCAL;
import static org.apache.ignite.cache.CacheRebalanceMode.NONE;
import static org.apache.ignite.internal.processors.cache.GridCacheUtils.isNearEnabled;
import static org.apache.ignite.internal.processors.cache.distributed.dht.topology.GridDhtPartitionState.OWNING;
import static org.apache.ignite.internal.processors.cache.persistence.file.FilePageStoreManager.DFLT_STORE_DIR;
import static org.apache.ignite.transactions.TransactionConcurrency.PESSIMISTIC;
import static org.apache.ignite.transactions.TransactionIsolation.REPEATABLE_READ;

/**
 * Super class for all common tests.
 */
public abstract class GridCommonAbstractTest extends GridAbstractTest {
    /** Cache peek modes array that consist of only ONHEAP mode. */
    protected static final CachePeekMode[] ONHEAP_PEEK_MODES = new CachePeekMode[] {CachePeekMode.ONHEAP};

    /** Service deployment wait timeout. */
    protected static final int SERVICE_DEPLOYMENT_WAIT_TIMEOUT = 10_000;

    /**
     * @param startGrid If {@code true}, then grid node will be auto-started.
     */
    protected GridCommonAbstractTest(boolean startGrid) {
        super(startGrid);
    }

    /** */
    protected GridCommonAbstractTest() {
        super(false);
    }

    /**
     * @param idx Grid index.
     * @return Cache.
     */
    protected <K, V> IgniteCache<K, V> jcache(int idx) {
        return grid(idx).cache(DEFAULT_CACHE_NAME).withAllowAtomicOpsInTx();
    }

    /**
     * Get or create instance of cache specified by K,V types;
     * new instance of cache is created for each pair of types key and value
     *
     * @param clsK Key class.
     * @param clsV Value class.
     * @return cache instance
     */
    protected <K, V> IgniteCache<K, V> jcache(CacheConfiguration ccfg, Class<K> clsK, Class<V> clsV) {
        return jcache(grid(), ccfg, clsK, clsV);
    }

    /**
     * Get or create instance of cache specified by K,V types;
     * new instance of cache is created for each pair of types key and value
     *
     * @param ig Ignite.
     * @param ccfg Cache configuration.
     * @param clsK Key class.
     * @param clsV Value class.
     * @return cache instance
     */
    protected <K, V> IgniteCache<K, V> jcache(Ignite ig, CacheConfiguration ccfg, Class<K> clsK, Class<V> clsV) {
        return jcache(ig, ccfg, clsK.getSimpleName() + "-" + clsV.getSimpleName(), clsK, clsV);
    }

    /**
     * Get or create instance of cache specified by K,V types;
     * new instance of cache is created for each pair of types key and value
     *
     * @param ig Ignite.
     * @param ccfg Cache configuration.
     * @param name Cache name.
     * @param clsK Key class.
     * @param clsV Value class.
     * @return cache instance
     */
    @SuppressWarnings("unchecked")
    protected <K, V> IgniteCache<K, V> jcache(Ignite ig,
        CacheConfiguration ccfg,
        @NotNull String name,
        Class<K> clsK,
        Class<V> clsV) {
        CacheConfiguration<K, V> cc = new CacheConfiguration<>(ccfg);
        cc.setName(name);
        cc.setIndexedTypes(clsK, clsV);

        return ig.getOrCreateCache(cc);
    }

    /**
     * Get or create instance of cache specified by K,V types;
     * new instance of cache is created
     *
     * @param ig Ignite.
     * @param ccfg Cache configuration.
     * @param name Cache name.
     * @return cache instance
     */
    @SuppressWarnings("unchecked")
    protected <K, V> IgniteCache<K, V> jcache(Ignite ig,
        CacheConfiguration ccfg,
        @NotNull String name) {
        CacheConfiguration<K, V> cc = new CacheConfiguration<>(ccfg);
        cc.setName(name);

        return ig.getOrCreateCache(cc);
    }

    /**
     * @param idx Grid index.
     * @param name Cache name.
     * @return Cache.
     */
    protected <K, V> IgniteCache<K, V> jcache(int idx, String name) {
        return grid(idx).cache(name);
    }

    /**
     * @param idx Grid index.
     * @return Cache.
     */
    protected <K, V> GridCacheAdapter<K, V> internalCache(int idx) {
        return ((IgniteKernal)grid(idx)).internalCache(DEFAULT_CACHE_NAME);
    }

    /**
     * @param idx Grid index.
     * @param name Cache name.
     * @return Cache.
     */
    protected <K, V> GridCacheAdapter<K, V> internalCache(int idx, String name) {
        return ((IgniteKernal)grid(idx)).internalCache(name);
    }

    /**
     * @param ignite Grid.
     * @param name Cache name.
     * @return Cache.
     */
    protected <K, V> GridCacheAdapter<K, V> internalCache(Ignite ignite, String name) {
        return ((IgniteKernal)ignite).internalCache(name);
    }

    /**
     * @param cache Cache.
     * @return Cache.
     */
    protected static <K, V> GridCacheAdapter<K, V> internalCache0(IgniteCache<K, V> cache) {
        if (isMultiJvmObject(cache))
            throw new UnsupportedOperationException("Operation can't be supported automatically for multi jvm " +
                "(send closure instead).");

        return ((IgniteKernal)cache.unwrap(Ignite.class)).internalCache(cache.getName());
    }

    /**
     * @param cache Cache.
     * @return Cache.
     */
    protected <K, V> GridCacheAdapter<K, V> internalCache(IgniteCache<K, V> cache) {
        return internalCache0(cache);
    }

    /**
     * @return Cache.
     */
    protected <K, V> IgniteCache<K, V> jcache() {
        return grid().cache(DEFAULT_CACHE_NAME).withAllowAtomicOpsInTx();
    }

    /**
     * @param cache Cache.
     * @return Cache.
     */
    @SuppressWarnings("TypeMayBeWeakened")
    protected <K> Set<K> keySet(IgniteCache<K, ?> cache) {
        Set<K> res = new HashSet<>();

        for (Cache.Entry<K, ?> entry : cache)
            res.add(entry.getKey());

        return res;
    }

    /**
     * @return Cache.
     */
    protected <K, V> GridLocalCache<K, V> local() {
        return (GridLocalCache<K, V>)((IgniteKernal)grid()).<K, V>internalCache(DEFAULT_CACHE_NAME);
    }

    /**
     * @param cache Cache.
     * @return DHT cache.
     */
    protected static <K, V> GridDhtCacheAdapter<K, V> dht(IgniteCache<K, V> cache) {
        return nearEnabled(cache) ? near(cache).dht() :
            ((IgniteKernal)cache.unwrap(Ignite.class)).<K, V>internalCache(cache.getName()).context().dht();
    }

    /**
     * @return DHT cache.
     */
    protected <K, V> GridDhtCacheAdapter<K, V> dht() {
        GridCacheAdapter<K, V> internalCache = ((IgniteKernal)grid()).internalCache(DEFAULT_CACHE_NAME);

        return internalCache.isNear() ? internalCache.context().near().dht() : internalCache.context().dht();
    }

    /**
     * @param idx Grid index.
     * @return DHT cache.
     */
    protected <K, V> GridDhtCacheAdapter<K, V> dht(int idx) {
        GridCacheAdapter<K, V> internalCache = ((IgniteKernal)grid(idx)).internalCache(DEFAULT_CACHE_NAME);

        return internalCache.isNear() ? internalCache.context().near().dht() : internalCache.context().dht();
    }

    /**
     * @param idx Grid index.
     * @param cache Cache name.
     * @return DHT cache.
     */
    protected <K, V> GridDhtCacheAdapter<K, V> dht(int idx, String cache) {
        GridCacheAdapter<K, V> internalCache = ((IgniteKernal)grid(idx)).internalCache(cache);

        return internalCache.isNear() ? internalCache.context().near().dht() : internalCache.context().dht();
    }

    /**
     * @param idx Grid index.
     * @param cache Cache name.
     * @return Colocated cache.
     */
    protected <K, V> GridDhtColocatedCache<K, V> colocated(int idx, String cache) {
        return (GridDhtColocatedCache<K, V>)((IgniteKernal)grid(idx)).internalCache(cache);
    }

    /**
     * @param cache Cache.
     * @return {@code True} if near cache is enabled.
     */
    private static <K, V> boolean nearEnabled(GridCacheAdapter<K, V> cache) {
        return isNearEnabled(cache.configuration());
    }

    /**
     * @param cache Cache.
     * @return {@code True} if near cache is enabled.
     */
    protected static <K, V> boolean nearEnabled(final IgniteCache<K, V> cache) {
        CacheConfiguration cfg = GridAbstractTest.executeOnLocalOrRemoteJvm(cache,
            new TestCacheCallable<K, V, CacheConfiguration>() {
                private static final long serialVersionUID = 0L;

                @Override public CacheConfiguration call(Ignite ignite, IgniteCache<K, V> cache) throws Exception {
                    return ((IgniteKernal)ignite).<K, V>internalCache(cache.getName()).context().config();
                }
            });

        return isNearEnabled(cfg);
    }

    /**
     * @param cache Cache.
     * @return Near cache.
     */
    private static <K, V> GridNearCacheAdapter<K, V> near(GridCacheAdapter<K, V> cache) {
        return cache.context().near();
    }

    /**
     * @param cache Cache.
     * @return Near cache.
     */
    protected static <K, V> GridNearCacheAdapter<K, V> near(IgniteCache<K, V> cache) {
        return ((IgniteKernal)cache.unwrap(Ignite.class)).<K, V>internalCache(cache.getName()).context().near();
    }

    /**
     * @param cache Cache.
     * @return Colocated cache.
     */
    protected static <K, V> GridDhtColocatedCache<K, V> colocated(IgniteCache<K, V> cache) {
        return ((IgniteKernal)cache.unwrap(Ignite.class)).<K, V>internalCache(cache.getName()).context().colocated();
    }

    /**
     * @param cache Ignite cache.
     * @return CacheAtomicityMode for given cache.
     */
    public static CacheAtomicityMode atomicityMode(IgniteCache cache) {
        return ((CacheConfiguration)cache.getConfiguration(CacheConfiguration.class)).getAtomicityMode();
    }

    /**
     * @param cache Cache.
     * @param keys Keys.
     * @param replaceExistingValues Replace existing values.
     * @throws Exception If failed.
     */
    protected static <K> void loadAll(Cache<K, ?> cache, final Set<K> keys, final boolean replaceExistingValues)
        throws Exception {
        IgniteCache<K, Object> cacheCp = (IgniteCache<K, Object>)cache;

        GridAbstractTest.executeOnLocalOrRemoteJvm(cacheCp, new TestCacheRunnable<K, Object>() {
            private static final long serialVersionUID = -3030833765012500545L;

            @Override public void run(Ignite ignite, IgniteCache<K, Object> cache) throws Exception {
                final AtomicReference<Exception> ex = new AtomicReference<>();

                final CountDownLatch latch = new CountDownLatch(1);

                cache.loadAll(keys, replaceExistingValues, new CompletionListener() {
                    @Override public void onCompletion() {
                        latch.countDown();
                    }

                    @Override public void onException(Exception e) {
                        ex.set(e);

                        latch.countDown();
                    }
                });

                latch.await();

                if (ex.get() != null)
                    throw ex.get();
            }
        });
    }

    /**
     * @param cache Cache.
     * @param key Keys.
     * @param replaceExistingValues Replace existing values.
     * @throws Exception If failed.
     */
    protected static <K> void load(Cache<K, ?> cache, K key, boolean replaceExistingValues) throws Exception {
        loadAll(cache, Collections.singleton(key), replaceExistingValues);
    }

    /**
     * @return Near cache.
     */
    protected <K, V> GridNearCacheAdapter<K, V> near() {
        return ((IgniteKernal)grid()).<K, V>internalCache(DEFAULT_CACHE_NAME).context().near();
    }

    /**
     * @param idx Grid index.
     * @return Near cache.
     */
    protected <K, V> GridNearCacheAdapter<K, V> near(int idx) {
        return ((IgniteKernal)grid(idx)).<K, V>internalCache(DEFAULT_CACHE_NAME).context().near();
    }

    /**
     * @param idx Grid index.
     * @return Colocated cache.
     */
    protected <K, V> GridDhtColocatedCache<K, V> colocated(int idx) {
        return (GridDhtColocatedCache<K, V>)((IgniteKernal)grid(idx)).<K, V>internalCache(DEFAULT_CACHE_NAME);
    }

    /**
     * @param idx Grid index.
     * @param cache Cache name.
     * @return Near cache.
     */
    protected <K, V> GridNearCacheAdapter<K, V> near(int idx, String cache) {
        return ((IgniteKernal)grid(idx)).<K, V>internalCache(cache).context().near();
    }

    /** {@inheritDoc} */
    @Override protected final boolean isJunitFrameworkClass() {
        return true;
    }

    /** {@inheritDoc} */
<<<<<<< HEAD
    @Override protected void setUp() throws Exception {
=======
    @Override protected void beforeTest() throws Exception {
>>>>>>> 8246bd84
        // Disable SSL hostname verifier.
        HttpsURLConnection.setDefaultHostnameVerifier(new HostnameVerifier() {
            @Override public boolean verify(String s, SSLSession sslSes) {
                return true;
            }
        });

<<<<<<< HEAD
        getTestCounters().incrementStarted();

        super.setUp();
    }

    /** {@inheritDoc} */
    @Override protected void tearDown() throws Exception {
        getTestCounters().incrementStopped();

        super.tearDown();
=======
        super.beforeTest();
>>>>>>> 8246bd84
    }

    /** {@inheritDoc} */
    @Override protected final Ignite startGridsMultiThreaded(int cnt) throws Exception {
        return startGridsMultiThreaded(cnt, true);
    }

    /**
     * @param cnt Count.
     * @param awaitPartMapExchange If we need to await partition map exchange.
     * @return Ignite.
     * @throws Exception If failed.
     */
    protected final Ignite startGridsMultiThreaded(int cnt, boolean awaitPartMapExchange) throws Exception {
        Ignite g = super.startGridsMultiThreaded(cnt);

        if (awaitPartMapExchange) {
            if (!g.active())
                g.active(true);

            awaitPartitionMapExchange();
        }

        return g;
    }

    /**
     * @throws InterruptedException If interrupted.
     */
    protected void awaitPartitionMapExchange() throws InterruptedException {
        awaitPartitionMapExchange(false, false, null);
    }

    /**
     * @param waitEvicts If {@code true} will wait for evictions finished.
     * @param waitNode2PartUpdate If {@code true} will wait for nodes node2part info update finished.
     * @param nodes Optional nodes. If {@code null} method will wait for all nodes, for non null collection nodes will
     *      be filtered
     * @throws InterruptedException If interrupted.
     */
    protected void awaitPartitionMapExchange(
        boolean waitEvicts,
        boolean waitNode2PartUpdate,
        @Nullable Collection<ClusterNode> nodes
    ) throws InterruptedException {
        awaitPartitionMapExchange(waitEvicts, waitNode2PartUpdate, nodes, false);
    }

    /**
     * @return Maximum time of awaiting PartitionMapExchange operation (in milliseconds)
     */
    protected long getPartitionMapExchangeTimeout() {
        return 30_000;
    }

    /**
     * @param waitEvicts If {@code true} will wait for evictions finished.
     * @param waitNode2PartUpdate If {@code true} will wait for nodes node2part info update finished.
     * @param nodes Optional nodes. If {@code null} method will wait for all nodes, for non null collection nodes will
     *      be filtered
     * @param printPartState If {@code true} will print partition state if evictions not happened.
     * @throws InterruptedException If interrupted.
     */
    @SuppressWarnings("BusyWait")
    protected void awaitPartitionMapExchange(
        boolean waitEvicts,
        boolean waitNode2PartUpdate,
        @Nullable Collection<ClusterNode> nodes,
        boolean printPartState
    ) throws InterruptedException {
        long timeout = getPartitionMapExchangeTimeout();

        long startTime = -1;

        Set<String> names = new HashSet<>();

        Ignite crd = null;

        for (Ignite g : G.allGrids()) {
            ClusterNode node = g.cluster().localNode();

            if (crd == null || node.order() < crd.cluster().localNode().order()) {
                crd = g;

                if (node.order() == 1)
                    break;
            }
        }

        if (crd == null)
            return;

        AffinityTopologyVersion waitTopVer = ((IgniteKernal)crd).context().discovery().topologyVersionEx();

        if (waitTopVer.topologyVersion() <= 0)
            waitTopVer = new AffinityTopologyVersion(1, 0);

        for (Ignite g : G.allGrids()) {
            if (nodes != null && !nodes.contains(g.cluster().localNode()))
                continue;

            IgniteKernal g0 = (IgniteKernal)g;

            names.add(g0.configuration().getIgniteInstanceName());

            if (startTime != -1) {
                if (startTime != g0.context().discovery().gridStartTime())
                    fail("Found nodes from different clusters, probable some test does not stop nodes " +
                        "[allNodes=" + names + ']');
            }
            else
                startTime = g0.context().discovery().gridStartTime();

            if (g.cluster().localNode().isDaemon())
                continue;

            IgniteInternalFuture<?> exchFut =
                g0.context().cache().context().exchange().affinityReadyFuture(waitTopVer);

            if (exchFut != null && !exchFut.isDone()) {
                try {
                    exchFut.get(timeout);
                }
                catch (IgniteCheckedException e) {
                    log.error("Failed to wait for exchange [topVer=" + waitTopVer +
                        ", node=" + g0.name() + ']', e);
                }
            }

            for (IgniteCacheProxy<?, ?> c : g0.context().cache().jcaches()) {
                CacheConfiguration cfg = c.context().config();

                if (cfg == null)
                    continue;

                if (cfg.getCacheMode() != LOCAL &&
                    cfg.getRebalanceMode() != NONE &&
                    g.cluster().nodes().size() > 1) {
                    AffinityFunction aff = cfg.getAffinity();

                    GridDhtCacheAdapter<?, ?> dht = dht(c);

                    GridDhtPartitionTopology top = dht.topology();

                    for (int p = 0; p < aff.partitions(); p++) {
                        long start = 0;

                        for (int i = 0; ; i++) {
                            boolean match = false;

                            GridCachePartitionExchangeManager<?, ?> exchMgr = dht.context().shared().exchange();

                            AffinityTopologyVersion readyVer = exchMgr.readyAffinityVersion();

                            // Wait for the exchange completion (there is a race between ready affinity version
                            // initialization and partition topology version update).
                            // Otherwise, there may be an assertion when printing top.readyTopologyVersion().
                            try {
                                IgniteInternalFuture<?> fut = exchMgr.affinityReadyFuture(readyVer);

                                if (fut != null)
                                    fut.get();
                            }
                            catch (IgniteCheckedException e) {
                                throw new IgniteException(e);
                            }

                            if (readyVer.topologyVersion() > 0 && c.context().started()) {
                                // Must map on updated version of topology.
                                List<ClusterNode> affNodes =
                                    dht.context().affinity().assignment(readyVer).idealAssignment().get(p);

                                int affNodesCnt = affNodes.size();

                                GridDhtTopologyFuture topFut = top.topologyVersionFuture();

                                Collection<ClusterNode> owners = (topFut != null && topFut.isDone()) ?
                                    top.owners(p, AffinityTopologyVersion.NONE) : Collections.<ClusterNode>emptyList();

                                int ownerNodesCnt = owners.size();

                                GridDhtLocalPartition loc = top.localPartition(p, readyVer, false);

                                boolean notPrimary = !affNodes.isEmpty() &&
                                    !exchMgr.rebalanceTopologyVersion().equals(AffinityTopologyVersion.NONE) &&
                                    !affNodes.get(0).equals(dht.context().affinity().primaryByPartition(p, readyVer));

                                if (affNodesCnt != ownerNodesCnt || !affNodes.containsAll(owners) ||
                                    (waitEvicts && loc != null && loc.state() != OWNING) ||
                                    notPrimary) {
                                    if (i % 50 == 0)
                                        LT.warn(log(), "Waiting for topology map update [" +
                                            "igniteInstanceName=" + g.name() +
                                            ", cache=" + cfg.getName() +
                                            ", cacheId=" + dht.context().cacheId() +
                                            ", topVer=" + top.readyTopologyVersion() +
                                            ", p=" + p +
                                            ", affNodesCnt=" + affNodesCnt +
                                            ", ownersCnt=" + ownerNodesCnt +
                                            ", affNodes=" + F.nodeIds(affNodes) +
                                            ", owners=" + F.nodeIds(owners) +
                                            ", topFut=" + topFut +
                                            ", locNode=" + g.cluster().localNode() + ']');
                                }
                                else
                                    match = true;
                            }
                            else {
                                if (i % 50 == 0)
                                    LT.warn(log(), "Waiting for topology map update [" +
                                        "igniteInstanceName=" + g.name() +
                                        ", cache=" + cfg.getName() +
                                        ", cacheId=" + dht.context().cacheId() +
                                        ", topVer=" + top.readyTopologyVersion() +
                                        ", started=" + dht.context().started() +
                                        ", p=" + p +
                                        ", readVer=" + readyVer +
                                        ", locNode=" + g.cluster().localNode() + ']');
                            }

                            if (!match) {
                                if (i == 0)
                                    start = System.currentTimeMillis();

                                if (System.currentTimeMillis() - start > timeout) {
                                    U.dumpThreads(log);

                                    if (printPartState)
                                        printPartitionState(c);

                                    throw new IgniteException("Timeout of waiting for topology map update [" +
                                        "igniteInstanceName=" + g.name() +
                                        ", cache=" + cfg.getName() +
                                        ", cacheId=" + dht.context().cacheId() +
                                        ", topVer=" + top.readyTopologyVersion() +
                                        ", p=" + p +
                                        ", readVer=" + readyVer +
                                        ", locNode=" + g.cluster().localNode() + ']');
                                }

                                Thread.sleep(20); // Busy wait.

                                continue;
                            }

                            if (i > 0)
                                log().warning("Finished waiting for topology map update [igniteInstanceName=" +
                                    g.name() + ", p=" + p + ", duration=" + (System.currentTimeMillis() - start) +
                                    "ms]");

                            break;
                        }
                    }

                    if (waitNode2PartUpdate) {
                        long start = System.currentTimeMillis();

                        boolean failed = true;

                        while (failed) {
                            failed = false;

                            for (GridDhtPartitionMap pMap : top.partitionMap(true).values()) {
                                if (failed)
                                    break;

                                for (Map.Entry entry : pMap.entrySet()) {
                                    if (System.currentTimeMillis() - start > timeout) {
                                        U.dumpThreads(log);

                                        throw new IgniteException("Timeout of waiting for partition state update [" +
                                            "igniteInstanceName=" + g.name() +
                                            ", cache=" + cfg.getName() +
                                            ", cacheId=" + dht.context().cacheId() +
                                            ", topVer=" + top.readyTopologyVersion() +
                                            ", locNode=" + g.cluster().localNode() + ']');
                                    }

                                    if (entry.getValue() != OWNING) {
                                        LT.warn(log(),
                                            "Waiting for correct partition state part=" + entry.getKey()
                                                + ", should be OWNING [state=" + entry.getValue() + "], node=" +
                                                g.name() + ", cache=" + c.getName());

                                        Thread.sleep(200); // Busy wait.

                                        failed = true;

                                        break;
                                    }
                                }
                            }
                        }
                    }
                }
            }
        }

        log.info("awaitPartitionMapExchange finished");
    }

    /**
     * @param top Topology.
     * @param topVer Version to wait for.
     * @throws Exception If failed.
     */
    protected final void waitForReadyTopology(final GridDhtPartitionTopology top, final AffinityTopologyVersion topVer)
        throws Exception {
        GridTestUtils.waitForCondition(new GridAbsPredicate() {
            @Override public boolean apply() {
                return topVer.compareTo(top.readyTopologyVersion()) <= 0;
            }
        }, 5000);
    }

    /**
     * @param c Cache proxy.
     */
    protected void printPartitionState(IgniteCache<?, ?> c) {
        printPartitionState(c.getConfiguration(CacheConfiguration.class).getName(), 0);
    }

    /**
     * @param cacheName Cache name.
     * @param firstParts Count partition for print (will be print first count partition).
     *
     * Print partitionState for cache.
     */
    protected void printPartitionState(String cacheName, int firstParts) {
        StringBuilder sb = new StringBuilder();

        sb.append("----preload sync futures----\n");

        for (Ignite ig : G.allGrids()) {
            IgniteKernal k = ((IgniteKernal)ig);

            IgniteInternalFuture<?> syncFut = k.internalCache(cacheName)
                .preloader()
                .syncFuture();

            sb.append("nodeId=")
                .append(k.context().localNodeId())
                .append(" consistentId=")
                .append(k.localNode().consistentId())
                .append(" isDone=")
                .append(syncFut.isDone())
                .append("\n");
        }

        sb.append("----rebalance futures----\n");

        for (Ignite ig : G.allGrids()) {
            IgniteKernal k = ((IgniteKernal)ig);

            IgniteInternalFuture<?> f = k.internalCache(cacheName)
                .preloader()
                .rebalanceFuture();

            try {
                sb.append("nodeId=").append(k.context().localNodeId())
                    .append(" isDone=").append(f.isDone())
                    .append(" res=").append(f.isDone() ? f.get() : "N/A")
                    .append(" topVer=")
                    .append((U.hasField(f, "topVer") ?
                        String.valueOf(U.<Object>field(f, "topVer")) : "[unknown] may be it is finished future"))
                    .append("\n");

                Map<UUID, T2<Long, Collection<Integer>>> remaining = U.field(f, "remaining");

                sb.append("remaining:");

                if (remaining.isEmpty())
                    sb.append("empty\n");
                else
                    for (Map.Entry<UUID, T2<Long, Collection<Integer>>> e : remaining.entrySet())
                        sb.append("\nuuid=").append(e.getKey())
                            .append(" startTime=").append(e.getValue().getKey())
                            .append(" parts=").append(Arrays.toString(e.getValue().getValue().toArray()))
                            .append("\n");

            }
            catch (Throwable e) {
                log.error(e.getMessage());
            }
        }

        sb.append("----partition state----\n");

        for (Ignite g : G.allGrids()) {
            IgniteKernal g0 = (IgniteKernal)g;

            sb.append("localNodeId=").append(g0.localNode().id())
                .append(" grid=").append(g0.name())
                .append("\n");

            IgniteCacheProxy<?, ?> cache = g0.context().cache().jcache(cacheName);

            GridDhtCacheAdapter<?, ?> dht = dht(cache);

            GridDhtPartitionTopology top = dht.topology();

            int parts = firstParts == 0 ? cache.context()
                .config()
                .getAffinity()
                .partitions() : firstParts;

            for (int p = 0; p < parts; p++) {
                AffinityTopologyVersion readyVer = dht.context().shared().exchange().readyAffinityVersion();

                Collection<UUID> affNodes = F.nodeIds(dht.context()
                    .affinity()
                    .assignment(readyVer)
                    .idealAssignment()
                    .get(p));

                GridDhtLocalPartition part = top.localPartition(p, AffinityTopologyVersion.NONE, false);

                sb.append("local part=");

                if (part != null) {
                    sb.append(p).append(" counters=")
                        .append(part.dataStore().partUpdateCounter())
                        .append(" fullSize=")
                        .append(part.fullSize())
                        .append(" state=").append(part.state())
                        .append(" reservations=").append(part.reservations());
                }
                else
                    sb.append(p).append(" is null");

                sb.append(" isAffNode=")
                    .append(affNodes.contains(g0.localNode().id()))
                    .append("\n");

                for (UUID nodeId : F.nodeIds(g0.context().discovery().allNodes())) {
                    if (!nodeId.equals(g0.localNode().id()))
                        sb.append(" nodeId=")
                            .append(nodeId)
                            .append(" part=")
                            .append(p)
                            .append(" counters=")
                            .append(part == null ? "NA" : part.dataStore().partUpdateCounter())
                            .append(" fullSize=")
                            .append(part == null ? "NA" : part.fullSize())
                            .append(" state=")
                            .append(top.partitionState(nodeId, p))
                            .append(" isAffNode=")
                            .append(affNodes.contains(nodeId))
                            .append("\n");
                }
            }

            sb.append("\n");
        }

        log.info("dump partitions state for <" + cacheName + ">:\n" + sb.toString());
    }

    /**
     * Use method for manual rebalancing cache on all nodes. Note that using
     * <pre name="code" class="java">
     *   for (int i = 0; i < G.allGrids(); i++)
     *     grid(i).cache(CACHE_NAME).rebalance().get();
     * </pre>
     * for rebalancing cache will lead to flaky test cases.
     *
     * @param ignite Ignite server instance for getting {@code compute} facade over all cluster nodes.
     * @param cacheName Cache name for manual rebalancing on cluster. Usually used when used when
     * {@link CacheConfiguration#getRebalanceDelay()} configuration parameter set to {@code -1} value.
     * @throws IgniteCheckedException If fails.
     */
    protected void manualCacheRebalancing(Ignite ignite,
        final String cacheName) throws IgniteCheckedException {
        if (ignite.configuration().isClientMode())
            return;

        IgniteFuture<Void> fut =
            ignite.compute().withTimeout(5_000).broadcastAsync(new ManualRebalancer(cacheName));

        assertTrue(GridTestUtils.waitForCondition(new GridAbsPredicate() {
            @Override public boolean apply() {
                return fut.isDone();
            }
        }, 5_000));
    }

    /**
     *
     */
    private static class ManualRebalancer implements IgniteRunnable {
        /** */
        @LoggerResource
        IgniteLogger log;

        /** */
        @IgniteInstanceResource
        private Ignite ignite;

        /** */
        private final String cacheName;

        public ManualRebalancer(String cacheName) {
            this.cacheName = cacheName;
        }

        /** {@inheritDoc} */
        @Override public void run() {
            IgniteCache<?, ?> cache = ignite.cache(cacheName);

            assertNotNull(cache);

            while (!cache.rebalance().get()) {
                try {
                    U.sleep(100);
                }
                catch (IgniteInterruptedCheckedException e) {
                    throw new IgniteException(e);
                }
            }

            if (log.isInfoEnabled())
                log.info("Manual rebalance finished [node=" + ignite.name() + ", cache=" + cacheName + "]");
        }
    }

    /**
     * @param ignite Node.
     */
    public void dumpCacheDebugInfo(Ignite ignite) {
        GridKernalContext ctx = ((IgniteKernal)ignite).context();

        log.error("Cache information update [node=" + ignite.name() +
            ", client=" + ignite.configuration().isClientMode() + ']');

        GridCacheSharedContext cctx = ctx.cache().context();

        log.error("Pending transactions:");

        for (IgniteInternalTx tx : cctx.tm().activeTransactions())
            log.error(">>> " + tx);

        log.error("Pending explicit locks:");

        for (GridCacheExplicitLockSpan lockSpan : cctx.mvcc().activeExplicitLocks())
            log.error(">>> " + lockSpan);

        log.error("Pending cache futures:");

        for (GridCacheFuture<?> fut : cctx.mvcc().activeFutures())
            log.error(">>> " + fut);

        log.error("Pending atomic cache futures:");

        for (GridCacheFuture<?> fut : cctx.mvcc().atomicFutures())
            log.error(">>> " + fut);
    }

    /**
     * @param cache Cache.
     * @return Affinity.
     */
    public static <K> Affinity<K> affinity(IgniteCache<K, ?> cache) {
        return cache.unwrap(Ignite.class).affinity(cache.getName());
    }

    /**
     * @param cache Cache.
     * @return Local node.
     */
    public static ClusterNode localNode(IgniteCache<?, ?> cache) {
        return cache.unwrap(Ignite.class).cluster().localNode();
    }

    /**
     * @param cache Cache.
     * @param cnt Keys count.
     * @param startFrom Start value for keys search.
     * @return Collection of keys for which given cache is primary.
     */
    protected List<Integer> primaryKeys(IgniteCache<?, ?> cache, final int cnt, final int startFrom) {
        return findKeys(cache, cnt, startFrom, 0);
    }

    /**
     * @param cache Cache.
     * @param cnt Keys count.
     * @param startFrom Start value for keys search.
     * @return Collection of keys for which given cache is primary.
     */
    protected List<Integer> findKeys(IgniteCache<?, ?> cache, final int cnt, final int startFrom, final int type) {
        return findKeys(null, cache, cnt, startFrom, type);
    }

    /**
     * @param node Node.
     * @param cache Cache.
     * @param cnt Keys count.
     * @param startFrom Start value for keys search.
     * @return Collection of keys for which given cache is primary.
     */
    protected List<Integer> findKeys(@Nullable ClusterNode node, IgniteCache<?, ?> cache,
        final int cnt, final int startFrom, final int type) {
        assert cnt > 0 : cnt;

        final List<Integer> found = new ArrayList<>(cnt);

        final ClusterNode node0 = node != null ? node : localNode(cache);

        final Affinity<Integer> aff = (Affinity<Integer>)affinity(cache);

        try {
            GridTestUtils.waitForCondition(new PA() {
                @Override public boolean apply() {
                    for (int i = startFrom; i < startFrom + 100_000; i++) {
                        Integer key = i;

                        boolean ok;

                        if (type == 0)
                            ok = aff.isPrimary(node0, key);
                        else if (type == 1)
                            ok = aff.isBackup(node0, key);
                        else if (type == 2)
                            ok = !aff.isPrimaryOrBackup(node0, key);
                        else {
                            fail();

                            return false;
                        }

                        if (ok) {
                            if (!found.contains(key))
                                found.add(key);

                            if (found.size() == cnt)
                                return true;
                        }
                    }

                    return false;
                }
            }, 5000);
        }
        catch (IgniteCheckedException e) {
            throw new IgniteException(e);
        }

        if (found.size() != cnt)
            throw new IgniteException("Unable to find " + cnt + " requied keys.");

        return found;
    }

    /**
     * @param iterable Iterator
     * @return Set
     */
    protected <K, V> Set<Cache.Entry<K, V>> entrySet(Iterable<Cache.Entry<K, V>> iterable) {
        Set<Cache.Entry<K, V>> set = new HashSet<>();

        for (Cache.Entry<K, V> entry : iterable)
            set.add(entry);

        return set;
    }

    /**
     * @param cache Cache.
     * @param part Partition.
     * @param cnt Count.
     * @param skipCnt Skip keys from start.
     * @return List of keys for partition.
     */
    protected List<Integer> partitionKeys(IgniteCache<?, ?> cache, int part, int cnt, int skipCnt) {
        IgniteCacheProxyImpl proxy = cache.unwrap(IgniteCacheProxyImpl.class);

        GridCacheContext<?, ?> cctx = proxy.context();

        int k = 0, c = 0, skip0 = 0;

        List<Integer> keys = new ArrayList<>(cnt);

        while(c < cnt) {
            if (cctx.affinity().partition(k) == part) {
                if (skip0 < skipCnt) {
                    k++;
                    skip0++;

                    continue;
                }

                c++;

                keys.add(k);
            }

            k++;
        }

        return keys;
    }

    /**
     * @param cache Cache.
     * @param part Partition.
     * @return Unbounded iterator for partition keys.
     */
    protected Iterator<Integer> partitionKeysIterator(IgniteCache<?, ?> cache, int part) {
        IgniteCacheProxyImpl proxy = cache.unwrap(IgniteCacheProxyImpl.class);

        GridCacheContext<?, ?> cctx = proxy.context();

        return new Iterator<Integer>() {
            int cur, next = 0;

            {
                advance();
            }

            private void advance() {
                while(cctx.affinity().partition(cur = next++) != part);
            }

            @Override public boolean hasNext() {
                return true;
            }

            @Override public Integer next() {
                int tmp = cur;

                advance();

                return tmp;
            }
        };
    }

    /**
     * @param cache Cache.
     * @param cnt Keys count.
     * @return Collection of keys for which given cache is primary.
     */
    protected List<Integer> primaryKeys(IgniteCache<?, ?> cache, int cnt) {
        return primaryKeys(cache, cnt, 1);
    }

    /**
     * @param cache Cache.
     * @param cnt Keys count.
     * @param startFrom Start value for keys search.
     * @return Collection of keys for which given cache is backup.
     */
    protected List<Integer> backupKeys(IgniteCache<?, ?> cache, int cnt, int startFrom) {
        return findKeys(cache, cnt, startFrom, 1);
    }

    /**
     * @param cache Cache.
     * @param cnt Keys count.
     * @param startFrom Start value for keys search.
     * @return Collection of keys for which given cache is neither primary nor backup.
     * @throws IgniteCheckedException If failed.
     */
    protected List<Integer> nearKeys(IgniteCache<?, ?> cache, int cnt, int startFrom)
        throws IgniteCheckedException {
        return findKeys(cache, cnt, startFrom, 2);
    }

    /**
     * Return list of keys that are primary for given node on current topology,
     * but primary node will change after new node will be added.
     *
     * @param ign Ignite.
     * @param cacheName Cache name.
     * @param size Number of keys.
     * @return List of keys.
     */
    protected final List<Integer> movingKeysAfterJoin(Ignite ign, String cacheName, int size) {
        return movingKeysAfterJoin(ign, cacheName, size, null, null);
    }

    /**
     * Return list of keys that are primary for given node on current topology,
     * but primary node will change after new node will be added.
     *
     * @param ign Ignite.
     * @param cacheName Cache name.
     * @param size Number of keys.
     * @param nodeInitializer Node initializer closure.
     * @param joiningNodeConsistentId Joining node consistent id.
     * @return List of keys.
     */
    protected final List<Integer> movingKeysAfterJoin(Ignite ign, String cacheName, int size,
        @Nullable IgniteInClosure<ClusterNode> nodeInitializer, @Nullable String joiningNodeConsistentId) {
        if (joiningNodeConsistentId == null)
            assertEquals("Expected consistentId is set to node name", ign.name(), ign.cluster().localNode().consistentId());

        ArrayList<ClusterNode> nodes = new ArrayList<>(ign.cluster().nodes());

        List<List<ClusterNode>> calcAff = calcAffinity(ign.cache(cacheName), nodes);

        GridTestNode fakeNode = new GridTestNode(UUID.randomUUID(), null);

        if (nodeInitializer != null)
            nodeInitializer.apply(fakeNode);

        fakeNode.consistentId(joiningNodeConsistentId == null ? getTestIgniteInstanceName(nodes.size()) :
            joiningNodeConsistentId);

        nodes.add(fakeNode);

        List<List<ClusterNode>> calcAff2 = calcAffinity(ign.cache(cacheName), nodes);

        Set<Integer> movedParts = new HashSet<>();

        UUID locId = ign.cluster().localNode().id();

        for (int i = 0; i < calcAff.size(); i++) {
            if (calcAff.get(i).get(0).id().equals(locId) && !calcAff2.get(i).get(0).id().equals(locId))
                movedParts.add(i);
        }

        List<Integer> keys = new ArrayList<>();

        Affinity<Integer> aff = ign.affinity(cacheName);

        for (int i = 0; i < 10_000; i++) {
            int keyPart = aff.partition(i);

            if (movedParts.contains(keyPart)) {
                keys.add(i);

                if (keys.size() == size)
                    break;
            }
        }

        assertEquals("Failed to find moving keys [movedPats=" + movedParts + ", keys=" + keys + ']', size, keys.size());

        return keys;
    }

    /**
     * Returns list of partitions what will be evicted after new node's join.
     *
     * @param ign Node to find evicting partitions.
     * @param cache Cach.
     * @param size Size.
     * @return List of moving partition
     */
    protected List<Integer> evictingPartitionsAfterJoin(Ignite ign, IgniteCache<?, ?> cache, int size) {
        ArrayList<ClusterNode> nodes = new ArrayList<>(ign.cluster().nodes());

        List<List<ClusterNode>> ideal1 = calcAffinity(cache, nodes);

        GridTestNode fakeNode = new GridTestNode(UUID.randomUUID(), null);

        fakeNode.consistentId(getTestIgniteInstanceName(nodes.size()));

        nodes.add(fakeNode);

        List<List<ClusterNode>> ideal2 = calcAffinity(cache, nodes);

        Map<ClusterNode, BitSet> m1 = U.newHashMap(nodes.size());
        Map<ClusterNode, BitSet> m2 = U.newHashMap(nodes.size());

        int parts = cache.getConfiguration(CacheConfiguration.class).getAffinity().partitions();

        for (int p = 0; p < parts; p++) {
            List<ClusterNode> assign1 = new ArrayList<>(ideal1.get(p));
            List<ClusterNode> assign2 = new ArrayList<>(ideal2.get(p));

            final int finalP = p;

            IgniteBiInClosure<Map<ClusterNode, BitSet>, ClusterNode> updater = (map, node) -> {
                BitSet set = map.get(node);

                if (set == null)
                    map.put(node, (set = new BitSet(parts)));

                set.set(finalP);
            };

            for (ClusterNode node : assign1)
                updater.apply(m1, node);

            for (ClusterNode node : assign2)
                updater.apply(m2, node);
        }

        List<Integer> partsToRet = new ArrayList<>(size);

        BitSet before = m1.get(ign.cluster().localNode());
        BitSet after = m2.get(ign.cluster().localNode());

        for (int p = before.nextSetBit(0); p >= 0; p = before.nextSetBit(p+1)) {
            if (!after.get(p)) {
                partsToRet.add(p);

                if (partsToRet.size() == size)
                    break;
            }
        }

        return partsToRet;
    }

    /**
     * @param cache Cache.
     * @param nodes Nodes.
     */
    private List<List<ClusterNode>> calcAffinity(IgniteCache<?, ?> cache, List<ClusterNode> nodes) {
        IgniteCacheProxyImpl proxy = cache.unwrap(IgniteCacheProxyImpl.class);

        GridCacheContext<?, ?> cctx = proxy.context();

        AffinityFunction func = cctx.config().getAffinity();

        AffinityFunctionContext ctx = new GridAffinityFunctionContextImpl(
            nodes,
            null,
            null,
            AffinityTopologyVersion.NONE,
            cctx.config().getBackups());

        return func.assignPartitions(ctx);
    }

    /**
     * @param cache Cache.
     * @return Collection of keys for which given cache is primary.
     * @throws IgniteCheckedException If failed.
     */
    protected Integer primaryKey(IgniteCache<?, ?> cache)
        throws IgniteCheckedException {
        return primaryKeys(cache, 1, 1).get(0);
    }

    /**
     * @param cache Cache.
     * @return Keys for which given cache is backup.
     * @throws IgniteCheckedException If failed.
     */
    protected Integer backupKey(IgniteCache<?, ?> cache)
        throws IgniteCheckedException {
        return backupKeys(cache, 1, 1).get(0);
    }

    /**
     * @param cache Cache.
     * @return Key for which given cache is neither primary nor backup.
     * @throws IgniteCheckedException If failed.
     */
    protected Integer nearKey(IgniteCache<?, ?> cache)
        throws IgniteCheckedException {
        return nearKeys(cache, 1, 1).get(0);
    }

    /**
     * @param key Key.
     */
    protected <K, V> V dhtPeek(K key) throws IgniteCheckedException {
        return localPeek(this.<K, V>dht(), key);
    }

    /**
     * @param idx Index.
     * @param key Key.
     */
    protected <K, V> V dhtPeek(int idx, K key) throws IgniteCheckedException {
        return localPeek(this.<K, V>dht(idx), key);
    }

    /**
     * @param cache Cache.
     * @param key Key.
     */
    protected <K, V> V nearPeek(IgniteCache<K, V> cache, K key) throws IgniteCheckedException {
        return localPeek(near(cache), key);
    }

    /**
     * @param cache Cache.
     * @param key Key.
     */
    protected static <K, V> V dhtPeek(IgniteCache<K, V> cache, K key) throws IgniteCheckedException {
        return localPeek(dht(cache), key);
    }

    /**
     * @param cache Cache.
     * @param key Key.
     */
    protected static <K, V> V localPeek(GridCacheAdapter<K, V> cache, K key) throws IgniteCheckedException {
        return cache.localPeek(key, null);
    }

    /**
     * @param cache Cache.
     * @param key Key.
     */
    protected static <K, V> V localPeekOnHeap(GridCacheAdapter<K, V> cache, K key) throws IgniteCheckedException {
        return cache.localPeek(key, new CachePeekMode[] {CachePeekMode.ONHEAP});
    }

    /**
     * @param comp Compute.
     * @param task Task.
     * @param arg Task argument.
     * @return Task future.
     * @throws IgniteCheckedException If failed.
     */
    protected <R> ComputeTaskFuture<R> executeAsync(IgniteCompute comp, ComputeTask task, @Nullable Object arg)
        throws IgniteCheckedException {
        ComputeTaskFuture<R> fut = comp.executeAsync(task, arg);

        assertNotNull(fut);

        return fut;
    }

    /**
     * @param comp Compute.
     * @param taskName Task name.
     * @param arg Task argument.
     * @return Task future.
     * @throws IgniteCheckedException If failed.
     */
    protected <R> ComputeTaskFuture<R> executeAsync(IgniteCompute comp, String taskName, @Nullable Object arg)
        throws IgniteCheckedException {
        ComputeTaskFuture<R> fut = comp.executeAsync(taskName, arg);

        assertNotNull(fut);

        return fut;
    }

    /**
     * @param comp Compute.
     * @param taskCls Task class.
     * @param arg Task argument.
     * @return Task future.
     * @throws IgniteCheckedException If failed.
     */
    @SuppressWarnings("unchecked")
    protected <R> ComputeTaskFuture<R> executeAsync(IgniteCompute comp, Class taskCls, @Nullable Object arg)
        throws IgniteCheckedException {
        ComputeTaskFuture<R> fut = comp.executeAsync(taskCls, arg);

        assertNotNull(fut);

        return fut;
    }

    /**
     * @param evts Events.
     * @param filter Filter.
     * @param types Events types.
     * @return Future.
     * @throws IgniteCheckedException If failed.
     */
    protected <T extends Event> IgniteFuture<T> waitForLocalEvent(IgniteEvents evts,
        @Nullable IgnitePredicate<T> filter, @Nullable int... types) throws IgniteCheckedException {
        IgniteFuture<T> fut = evts.waitForLocalAsync(filter, types);

        assertNotNull(fut);

        return fut;
    }

    /**
     * @param e Exception.
     * @param exCls Ex class.
     */
    protected <T extends IgniteException> void assertCacheExceptionWithCause(RuntimeException e, Class<T> exCls) {
        if (exCls.isAssignableFrom(e.getClass()))
            return;

        if (e.getClass() != CacheException.class
            || e.getCause() == null || !exCls.isAssignableFrom(e.getCause().getClass()))
            throw e;
    }

    /**
     * @param cache Cache.
     */
    protected <K, V> GridCacheAdapter<K, V> cacheFromCtx(IgniteCache<K, V> cache) {
        return ((IgniteKernal)cache.unwrap(Ignite.class)).<K, V>internalCache(cache.getName()).context().cache();
    }

    /**
     * @param ignite Grid.
     * @return {@link org.apache.ignite.IgniteCompute} for given grid's local node.
     */
    protected IgniteCompute forLocal(Ignite ignite) {
        return ignite.compute(ignite.cluster().forLocal());
    }

    /**
     * @param prj Projection.
     * @return {@link org.apache.ignite.IgniteCompute} for given projection.
     */
    protected IgniteCompute compute(ClusterGroup prj) {
        return prj.ignite().compute(prj);
    }

    /**
     * @param prj Projection.
     * @return {@link org.apache.ignite.IgniteMessaging} for given projection.
     */
    protected IgniteMessaging message(ClusterGroup prj) {
        return prj.ignite().message(prj);
    }

    /**
     * @param prj Projection.
     * @return {@link org.apache.ignite.IgniteMessaging} for given projection.
     */
    protected IgniteEvents events(ClusterGroup prj) {
        return prj.ignite().events(prj);
    }

    /**
     * @param cfg Configuration.
     * @param cacheName Cache name.
     * @return Cache configuration.
     */
    protected CacheConfiguration cacheConfiguration(IgniteConfiguration cfg, String cacheName) {
        for (CacheConfiguration ccfg : cfg.getCacheConfiguration()) {
            if (F.eq(cacheName, ccfg.getName()))
                return ccfg;
        }

        fail("Failed to find cache configuration for cache: " + cacheName);

        return null;
    }

    /**
     * @param key Key.
     * @return Near cache for key.
     */
    protected IgniteCache<Integer, Integer> nearCache(Integer key) {
        List<Ignite> allGrids = Ignition.allGrids();

        assertFalse("There are no alive nodes.", F.isEmpty(allGrids));

        Affinity<Integer> aff = allGrids.get(0).affinity(DEFAULT_CACHE_NAME);

        Collection<ClusterNode> nodes = aff.mapKeyToPrimaryAndBackups(key);

        for (Ignite ignite : allGrids) {
            if (!nodes.contains(ignite.cluster().localNode()))
                return ignite.cache(DEFAULT_CACHE_NAME);
        }

        fail();

        return null;
    }

    /**
     * @param key Key.
     * @param cacheName Cache name.
     * @return Near cache for key.
     */
    protected <K, V> IgniteCache<K, V> primaryCache(Object key, String cacheName) {
        return primaryNode(key, cacheName).cache(cacheName);
    }

    /**
     * @param key Key.
     * @param cacheName Cache name.
     * @return Near cache for key.
     */
    protected IgniteCache<Integer, Integer> backupCache(Integer key, String cacheName) {
        return backupNode(key, cacheName).cache(cacheName);
    }

    /**
     * @param key Key.
     * @param cacheName Cache name.
     * @return Ignite instance which has primary cache for given key.
     */
    protected Ignite primaryNode(Object key, String cacheName) {
        List<Ignite> allGrids = Ignition.allGrids();

        assertFalse("There are no alive nodes.", F.isEmpty(allGrids));

        Ignite ignite = allGrids.get(0);

        Affinity<Object> aff = ignite.affinity(cacheName);

        ClusterNode node = aff.mapKeyToNode(key);

        assertNotNull("There are no cache affinity nodes", node);

        return grid(node);
    }

    /**
     * @param key Key.
     * @param cacheName Cache name.
     * @return Ignite instance which has backup cache for given key.
     */
    protected Ignite backupNode(Object key, String cacheName) {
        List<Ignite> allGrids = Ignition.allGrids();

        assertFalse("There are no alive nodes.", F.isEmpty(allGrids));

        Ignite ignite = allGrids.get(0);

        Affinity<Object> aff = ignite.affinity(cacheName);

        Collection<ClusterNode> nodes = aff.mapKeyToPrimaryAndBackups(key);

        assertTrue("Expected more than one node for key [key=" + key + ", nodes=" + nodes + ']', nodes.size() > 1);

        Iterator<ClusterNode> it = nodes.iterator();

        it.next(); // Skip primary.

        return grid(it.next());
    }

    /**
     * @param key Key.
     * @param cacheName Cache name.
     * @return Ignite instances which has backup cache for given key.
     */
    protected List<Ignite> backupNodes(Object key, String cacheName) {
        List<Ignite> allGrids = Ignition.allGrids();

        assertFalse("There are no alive nodes.", F.isEmpty(allGrids));

        Ignite ignite = allGrids.get(0);

        Affinity<Object> aff = ignite.affinity(cacheName);

        Collection<ClusterNode> nodes = aff.mapKeyToPrimaryAndBackups(key);

        assertTrue("Expected more than one node for key [key=" + key + ", nodes=" + nodes + ']', nodes.size() > 1);

        Iterator<ClusterNode> it = nodes.iterator();

        it.next(); // Skip primary.

        List<Ignite> backups = new ArrayList<>(nodes.size() - 1);

        while (it.hasNext())
            backups.add(grid(it.next()));

        return backups;
    }

    /**
     * @param exp Expected.
     * @param act Actual.
     */
    protected void assertEqualsCollections(Collection<?> exp, Collection<?> act) {
        if (exp.size() != act.size())
            fail("Collections are not equal:\nExpected:\t" + exp + "\nActual:\t" + act);

        Iterator<?> it1 = exp.iterator();
        Iterator<?> it2 = act.iterator();

        int idx = 0;

        while (it1.hasNext()) {
            Object item1 = it1.next();
            Object item2 = it2.next();

            if (!F.eq(item1, item2))
                fail("Collections are not equal (position " + idx + "):\nExpected: " + exp + "\nActual:   " + act);

            idx++;
        }
    }

    /**
     * @param ignite Ignite instance.
     * @param clo Closure.
     * @return Result of closure execution.
     * @throws Exception If failed.
     */
    protected <T> T doInTransaction(Ignite ignite, Callable<T> clo) throws Exception {
        return doInTransaction(ignite, PESSIMISTIC, REPEATABLE_READ, clo);
    }

    /**
     * @param ignite Ignite instance.
     * @param concurrency Transaction concurrency.
     * @param isolation Transaction isolation.
     * @param clo Closure.
     * @return Result of closure execution.
     * @throws Exception If failed.
     */
    protected static <T> T doInTransaction(Ignite ignite,
        TransactionConcurrency concurrency,
        TransactionIsolation isolation,
        Callable<T> clo) throws Exception {
        while (true) {
            try (Transaction tx = ignite.transactions().txStart(concurrency, isolation)) {
                T res = clo.call();

                tx.commit();

                return res;
            }
            catch (CacheException e) {
                if (e.getCause() instanceof ClusterTopologyException) {
                    ClusterTopologyException topEx = (ClusterTopologyException)e.getCause();

                    topEx.retryReadyFuture().get();
                }
                else
                    throw e;
            }
            catch (ClusterTopologyException e) {
                IgniteFuture<?> fut = e.retryReadyFuture();

                fut.get();
            }
            catch (TransactionRollbackException ignore) {
                // Safe to retry right away.
            }
        }
    }

    /**
     *
     */
    protected void cleanPersistenceDir() throws Exception {
        assertTrue("Grids are not stopped", F.isEmpty(G.allGrids()));

        U.delete(U.resolveWorkDirectory(U.defaultWorkDirectory(), "cp", false));
        U.delete(U.resolveWorkDirectory(U.defaultWorkDirectory(), DFLT_STORE_DIR, false));
        U.delete(U.resolveWorkDirectory(U.defaultWorkDirectory(), "marshaller", false));
        U.delete(U.resolveWorkDirectory(U.defaultWorkDirectory(), "binary_meta", false));
    }

    /**
     * @param name Instance name.
     */
    protected void cleanPersistenceDir(String name) throws Exception {
        String dn2DirName = name.replace(".", "_");

        U.delete(U.resolveWorkDirectory(U.defaultWorkDirectory(), DFLT_STORE_DIR + "/" + dn2DirName, true));
        U.delete(U.resolveWorkDirectory(U.defaultWorkDirectory(), DFLT_STORE_DIR + "/wal/" + dn2DirName, true));
        U.delete(U.resolveWorkDirectory(U.defaultWorkDirectory(), DFLT_STORE_DIR + "/wal/archive/" + dn2DirName, true));
    }

    /**
     * @param aff Affinity.
     * @param key Counter.
     * @param node Target node.
     * @return Key.
     */
    protected final Integer keyForNode(Affinity<Object> aff, AtomicInteger key, ClusterNode node) {
        for (int i = 0; i < 100_000; i++) {
            Integer next = key.getAndIncrement();

            if (aff.mapKeyToNode(next).equals(node))
                return next;
        }

        fail("Failed to find key for node: " + node);

        return null;
    }

    /**
     * @param cache Cache.
     * @param qry Query.
     * @return Query plan.
     */
    protected final String queryPlan(IgniteCache<?, ?> cache, SqlFieldsQuery qry) {
        return (String)cache.query(new SqlFieldsQuery("explain " + qry.getSql())
            .setArgs(qry.getArgs())
            .setLocal(qry.isLocal())
            .setCollocated(qry.isCollocated())
            .setPageSize(qry.getPageSize())
            .setDistributedJoins(qry.isDistributedJoins())
            .setEnforceJoinOrder(qry.isEnforceJoinOrder()))
            .getAll().get(0).get(0);
    }

    /**
     * @param expData Expected cache data.
     * @param cacheName Cache name.
     */
    protected final void checkCacheData(Map<?, ?> expData, String cacheName) {
        assert !expData.isEmpty();

        List<Ignite> nodes = G.allGrids();

        assertFalse(nodes.isEmpty());

        for (Ignite node : nodes) {
            IgniteCache<Object, Object> cache = node.cache(cacheName);

            for (Map.Entry<?, ?> e : expData.entrySet()) {
                assertEquals("Invalid value [key=" + e.getKey() + ", node=" + node.name() + ']',
                    e.getValue(),
                    cache.get(e.getKey()));
            }
        }
    }

    /**
     * @param nodesCnt Expected nodes number or {@code -1} to use all nodes.
     * @throws Exception If failed.
     */
    protected final void checkOnePhaseCommitReturnValuesCleaned(final int nodesCnt) throws Exception {
        final List<Ignite> nodes;

        if (nodesCnt == -1) {
            nodes = G.allGrids();

            assertTrue(!nodes.isEmpty());
        }
        else {
            nodes = new ArrayList<>(nodesCnt);

            for (int i = 0; i < nodesCnt; i++)
                nodes.add(grid(i));
        }

        GridTestUtils.waitForCondition(new GridAbsPredicate() {
            @Override public boolean apply() {
                for (Ignite node : nodes) {
                    Map completedVersHashMap = completedTxsMap(node);

                    for (Object o : completedVersHashMap.values()) {
                        if (!(o instanceof Boolean))
                            return false;
                    }
                }

                return true;
            }
        }, 5000);

        for (Ignite node : nodes) {
            Map completedVersHashMap = completedTxsMap(node);

            for (Object o : completedVersHashMap.values()) {
                assertTrue("completedVersHashMap contains " + o.getClass().getName() + " instead of boolean. " +
                    "These values should be replaced by boolean after onePhaseCommit finished. " +
                    "[node=" + node.name() + "]", o instanceof Boolean);
            }
        }
    }

    /**
     * Sets baseline topology.
     */
    public void resetBaselineTopology() {
        Ignite node = G.allGrids().get(0);

        node.cluster().setBaselineTopology(node.cluster().topologyVersion());
    }

    /**
     * @param ignite Node.
     * @return Completed txs map.
     */
    private Map completedTxsMap(Ignite ignite) {
        IgniteTxManager tm = ((IgniteKernal)ignite).context().cache().context().tm();

        return U.field(tm, "completedVersHashMap");
    }

    /**
     *
     */
    protected final void checkCacheDiscoveryDataConsistent() {
        Map<Integer, CacheGroupDescriptor> cacheGrps = null;
        Map<String, DynamicCacheDescriptor> caches = null;

        for (Ignite node : G.allGrids()) {
            Map<Integer, CacheGroupDescriptor> cacheGrps0 =
                ((IgniteKernal)node).context().cache().cacheGroupDescriptors();
            Map<String, DynamicCacheDescriptor> caches0 =
                ((IgniteKernal)node).context().cache().cacheDescriptors();

            assertNotNull(cacheGrps0);
            assertNotNull(caches0);

            if (cacheGrps == null) {
                cacheGrps = cacheGrps0;
                caches = caches0;
            }
            else {
                assertEquals(cacheGrps.size(), cacheGrps0.size());

                for (Map.Entry<Integer, CacheGroupDescriptor> e : cacheGrps.entrySet()) {
                    CacheGroupDescriptor desc = e.getValue();
                    CacheGroupDescriptor desc0 = cacheGrps0.get(e.getKey());

                    assertNotNull(desc0);
                    checkGroupDescriptorsData(desc, desc0);
                }

                for (Map.Entry<String, DynamicCacheDescriptor> e : caches.entrySet()) {
                    DynamicCacheDescriptor desc = e.getValue();
                    DynamicCacheDescriptor desc0 = caches.get(e.getKey());

                    assertNotNull(desc0);
                    assertEquals(desc.deploymentId(), desc0.deploymentId());
                    assertEquals(desc.receivedFrom(), desc0.receivedFrom());
                    assertEquals(desc.startTopologyVersion(), desc0.startTopologyVersion());
                    assertEquals(desc.cacheConfiguration().getName(), desc0.cacheConfiguration().getName());
                    assertEquals(desc.cacheConfiguration().getGroupName(), desc0.cacheConfiguration().getGroupName());
                    checkGroupDescriptorsData(desc.groupDescriptor(), desc0.groupDescriptor());
                }
            }
        }
    }

    /**
     * @param desc First descriptor.
     * @param desc0 Second descriptor.
     */
    private void checkGroupDescriptorsData(CacheGroupDescriptor desc, CacheGroupDescriptor desc0) {
        assertEquals(desc.groupName(), desc0.groupName());
        assertEquals(desc.sharedGroup(), desc0.sharedGroup());
        assertEquals(desc.deploymentId(), desc0.deploymentId());
        assertEquals(desc.receivedFrom(), desc0.receivedFrom());
        assertEquals(desc.startTopologyVersion(), desc0.startTopologyVersion());
        assertEquals(desc.config().getName(), desc0.config().getName());
        assertEquals(desc.config().getGroupName(), desc0.config().getGroupName());
        assertEquals(desc.caches(), desc0.caches());
    }

    /**
     * Forces checkpoint on all available nodes.
     *
     * @throws IgniteCheckedException If checkpoint was failed.
     */
    protected void forceCheckpoint() throws IgniteCheckedException {
        forceCheckpoint(G.allGrids());
    }

    /**
     * Forces checkpoint on specified node.
     *
     * @param node Node to force checkpoint on it.
     * @throws IgniteCheckedException If checkpoint was failed.
     */
    protected void forceCheckpoint(Ignite node) throws IgniteCheckedException {
        forceCheckpoint(Collections.singletonList(node));
    }

    /**
     * Forces checkpoint on all specified nodes.
     *
     * @param nodes Nodes to force checkpoint on them.
     * @throws IgniteCheckedException If checkpoint was failed.
     */
    protected void forceCheckpoint(Collection<Ignite> nodes) throws IgniteCheckedException {
        for (Ignite ignite : nodes) {
            if (ignite.cluster().localNode().isClient())
                continue;

            GridCacheDatabaseSharedManager dbMgr = (GridCacheDatabaseSharedManager)((IgniteEx)ignite).context()
                    .cache().context().database();

            dbMgr.waitForCheckpoint("test");
        }
    }

    /**
     * Compares checksums between primary and backup partitions of specified caches.
     * Works properly only on idle cluster - there may be false positive conflict reports if data in cluster is being
     * concurrently updated.
     *
     * @param ig Ignite instance.
     * @param caches Cache names (if null, all user caches will be verified).
     * @return Conflicts result.
     * @throws IgniteException If none caches or node found.
     */
    protected IdleVerifyResultV2 idleVerify(Ignite ig, String... caches) {
        IgniteEx ig0 = (IgniteEx)ig;

        Set<String> cacheNames = new HashSet<>();

        if (F.isEmpty(caches))
            cacheNames.addAll(ig0.cacheNames());
        else
            Collections.addAll(cacheNames, caches);

        if (cacheNames.isEmpty())
            throw new IgniteException("None cache for checking.");

        ClusterNode node = !ig0.localNode().isClient() ? ig0.localNode() : ig0.cluster().forServers().forRandom().node();

        if (node == null)
            throw new IgniteException("None server node for verification.");

        VisorIdleVerifyTaskArg taskArg = new VisorIdleVerifyTaskArg(cacheNames);

        return ig.compute().execute(
            VisorIdleVerifyTaskV2.class.getName(),
            new VisorTaskArgument<>(node.id(), taskArg, false)
        );
    }

    /**
     * Checks if all txs and mvcc futures are finished.
     */
    protected void checkFutures() {
        for (Ignite ignite : G.allGrids()) {
            IgniteEx ig = (IgniteEx)ignite;

            final Collection<GridCacheFuture<?>> futs = ig.context().cache().context().mvcc().activeFutures();

            boolean hasFutures = false;

            for (GridCacheFuture<?> fut : futs) {
                if (!fut.isDone()) {
                    log.error("Expecting no active future [node=" + ig.localNode().id() + ", fut=" + fut + ']');

                    hasFutures = true;
                }
            }

            if (hasFutures)
                fail("Some cache futures are not finished");

            Collection<IgniteInternalTx> txs = ig.context().cache().context().tm().activeTransactions();

            for (IgniteInternalTx tx : txs)
                log.error("Expecting no active transaction [node=" + ig.localNode().id() + ", tx=" + tx + ']');

            if (!txs.isEmpty())
                fail("Some transaction are not finished");
        }
    }

    /**
     * Load data into single partition.
     *
     * @param p Partition.
     * @param cacheName Cache name.
     * @param total Total keys count.
     * @param skip Skip keys from the beginning.
     * @param putType Optional put type (default putAll). Possible values 0, 1, 2, 3.
     *
     * @return List of last keys.
     */
    protected List<Integer> loadDataToPartition(int p, String gridName, String cacheName, int total, int skip, int... putType) {
        IgniteCache<Integer, Integer> cache = grid(gridName).cache(cacheName);

        List<Integer> keys = partitionKeys(cache, p, total, skip);

        int mode = putType != null && putType.length > 0 ? putType[0] : 0;

        Map<Integer, Integer> map = keys.stream().collect(Collectors.toMap(k -> k, k -> k));

        switch (mode) {
            case 0:
                cache.putAll(map);

                break;

            case 1:
                for (Map.Entry<Integer, Integer> entry : map.entrySet())
                    cache.put(entry.getKey(), entry.getValue());

                break;

            default:
                try(IgniteDataStreamer<Integer, Integer> ds = grid(gridName).dataStreamer(cacheName)) {
                    ds.allowOverwrite(mode == 2);

                    ds.addData(map);
                }

                break;
        }

        return keys;
    }

    /**
     * @param ignite Ignite instance.
     * @param topVer Topology version to wait.
     * @throws IgniteInterruptedCheckedException If interrupted.
     */
    protected void waitForServicesReadyTopology(final IgniteEx ignite,
        final AffinityTopologyVersion topVer) throws IgniteInterruptedCheckedException {
        if (!(ignite.context().service() instanceof IgniteServiceProcessor))
            return;

        final IgniteServiceProcessor srvcProc = (IgniteServiceProcessor)ignite.context().service();

        GridTestUtils.waitForCondition(() -> {
            AffinityTopologyVersion readyTopVer = srvcProc.deployment().readyTopologyVersion();

            return topVer.compareTo(readyTopVer) <= 0;
        }, SERVICE_DEPLOYMENT_WAIT_TIMEOUT);
    }

    /**
     * @return {@code false} if value of a system property "IGNITE_EVENT_DRIVEN_SERVICE_PROCESSOR_ENABLED" is "false",
     * otherwise {@code true}.
     */
    protected static boolean isEventDrivenServiceProcessorEnabled() {
        return getBoolean(IGNITE_EVENT_DRIVEN_SERVICE_PROCESSOR_ENABLED, true);
    }

    /**
     * Wait for {@link EventType#EVT_NODE_METRICS_UPDATED} event will be receieved.
     *
     * @param countUpdate Number of events.
     */
    protected void awaitMetricsUpdate(int countUpdate) throws InterruptedException {
        awaitMetricsUpdate(countUpdate, G.allGrids());
    }

    /**
     * Wait for {@link EventType#EVT_NODE_METRICS_UPDATED} event will be receieved on specific nodes.
     *
     * @param countUpdate Number of events.
     * @param grids Collection of Ignite instances we are listening for metrics update
     * @throws InterruptedException
     */
    protected void awaitMetricsUpdate(int countUpdate, Collection<Ignite> grids) throws InterruptedException {
        if (countUpdate > 0) {

            final CountDownLatch latch = new CountDownLatch(G.allGrids().size() * grids.size() * countUpdate);

            final IgnitePredicate<Event> lsnr = new IgnitePredicate<Event>() {
                @Override public boolean apply(Event evt) {
                    assert evt.type() == EventType.EVT_NODE_METRICS_UPDATED;

                    latch.countDown();

                    return true;
                }
            };

            for (Ignite g : grids)
                g.events().localListen(lsnr, EventType.EVT_NODE_METRICS_UPDATED);

            // Wait for metrics update.
            assert latch.await(10, TimeUnit.SECONDS);

            for (Ignite g : grids)
                g.events().stopLocalListen(lsnr);
        }
    }

    /**
     * @param partId Partition id.
     * @param gridName Grid name.
     *
     * @return Partition update counter or {@code null} if node is not an owner.
     */
    protected @Nullable PartitionUpdateCounter counter(int partId, String gridName) {
        @Nullable GridDhtLocalPartition locPart =
            internalCache(grid(gridName).cache(DEFAULT_CACHE_NAME)).context().topology().localPartition(partId);

        return locPart == null || locPart.state() != OWNING ? null : locPart.dataStore().partUpdateCounter();
    }

    /**
     * @param partId Partition id.
     * @param cacheName Cache name.
     * @param gridName Grid name.
     *
     * @return Partition update counter or {@code null} if node is not an owner.
     */
    protected @Nullable PartitionUpdateCounter counter(int partId, String cacheName, String gridName) {
        @Nullable GridDhtLocalPartition locPart =
            internalCache(grid(gridName).cache(cacheName)).context().topology().localPartition(partId);

        return locPart == null || locPart.state() != OWNING ? null : locPart.dataStore().partUpdateCounter();
    }

    /**
     * @param res Response.
     */
    protected void assertPartitionsSame(IdleVerifyResultV2 res) throws AssertionFailedError {
        if (res.hasConflicts()) {
            StringBuilder b = new StringBuilder();

            res.print(b::append);

            fail(b.toString());
        }
    }

    /**
     * @param partId Partition.
     * @param withReserveCntr {@code True} to compare reserve counters. Because reserve counters are synced during
     * PME invoking with {@code true} makes sense only after PME was finished.
     */
    protected void assertCountersSame(int partId, boolean withReserveCntr) throws AssertionFailedError {
        PartitionUpdateCounter cntr0 = null;

        List<T3<String, @Nullable PartitionUpdateCounter, Boolean>> cntrMap = G.allGrids().stream().filter(ignite ->
            !ignite.configuration().isClientMode()).map(ignite ->
            new T3<>(ignite.name(), counter(partId, ignite.name()),
                ignite.affinity(DEFAULT_CACHE_NAME).isPrimary(ignite.cluster().localNode(), partId))).collect(toList());

        for (T3<String, PartitionUpdateCounter, Boolean> cntr : cntrMap) {
            if (cntr.get2() == null)
                continue;

            if (cntr0 != null) {
                assertEquals("Expecting same counters [partId=" + partId +
                    ", cntrs=" + cntrMap + ']', cntr0, cntr.get2());

                if (withReserveCntr)
                    assertEquals("Expecting same reservation counters [partId=" + partId +
                            ", cntrs=" + cntrMap + ']',
                        cntr0.reserved(), cntr.get2().reserved());
            }

            cntr0 = cntr.get2();
        }
    }

    /**
     * Returns MX bean by specified group name and class.
     *
     * @param igniteInstanceName Ignite instance name.
     * @param grp Name of the group.
     * @param cls Bean class.
     * @param implCls Bean implementation class.
     * @param <T> Type parameter for bean class.
     * @param <I> Type parameter for bean implementation class.
     * @return MX bean.
     * @throws Exception If failed.
     */
    protected <T, I> T getMxBean(
        String igniteInstanceName,
        String grp,
        Class<T> cls,
        Class<I> implCls
    ) throws Exception {
        ObjectName mbeanName = U.makeMBeanName(igniteInstanceName, grp, implCls.getSimpleName());

        MBeanServer mbeanSrv = ManagementFactory.getPlatformMBeanServer();

        if (!mbeanSrv.isRegistered(mbeanName))
            fail("MBean is not registered: " + mbeanName.getCanonicalName());

        return MBeanServerInvocationHandler.newProxyInstance(mbeanSrv, mbeanName, cls, true);
    }
}<|MERGE_RESOLUTION|>--- conflicted
+++ resolved
@@ -513,11 +513,7 @@
     }
 
     /** {@inheritDoc} */
-<<<<<<< HEAD
-    @Override protected void setUp() throws Exception {
-=======
     @Override protected void beforeTest() throws Exception {
->>>>>>> 8246bd84
         // Disable SSL hostname verifier.
         HttpsURLConnection.setDefaultHostnameVerifier(new HostnameVerifier() {
             @Override public boolean verify(String s, SSLSession sslSes) {
@@ -525,20 +521,7 @@
             }
         });
 
-<<<<<<< HEAD
-        getTestCounters().incrementStarted();
-
-        super.setUp();
-    }
-
-    /** {@inheritDoc} */
-    @Override protected void tearDown() throws Exception {
-        getTestCounters().incrementStopped();
-
-        super.tearDown();
-=======
         super.beforeTest();
->>>>>>> 8246bd84
     }
 
     /** {@inheritDoc} */
