--- conflicted
+++ resolved
@@ -84,13 +84,9 @@
                 new PartitionsEvictManager(),
                 new CacheNoopJtaManager(),
                 null,
-<<<<<<< HEAD
-                null
-=======
                 null,
                 null,
                 new CacheDiagnosticManager()
->>>>>>> 8246bd84
             ),
             defaultCacheConfiguration(),
             null,
