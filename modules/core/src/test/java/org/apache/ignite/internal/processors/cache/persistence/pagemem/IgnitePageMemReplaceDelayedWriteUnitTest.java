--- conflicted
+++ resolved
@@ -42,20 +42,14 @@
 import org.apache.ignite.internal.processors.cache.persistence.GridCacheDatabaseSharedManager;
 import org.apache.ignite.internal.processors.cache.persistence.IgniteCacheDatabaseSharedManager;
 import org.apache.ignite.internal.processors.cache.persistence.PageStoreWriter;
-<<<<<<< HEAD
-=======
 import org.apache.ignite.internal.processors.metric.GridMetricManager;
->>>>>>> 8246bd84
 import org.apache.ignite.internal.processors.subscription.GridInternalSubscriptionProcessor;
 import org.apache.ignite.internal.util.GridMultiCollectionWrapper;
 import org.apache.ignite.internal.util.future.GridFinishedFuture;
 import org.apache.ignite.internal.util.typedef.internal.U;
 import org.apache.ignite.logger.NullLogger;
 import org.apache.ignite.spi.encryption.noop.NoopEncryptionSpi;
-<<<<<<< HEAD
-=======
 import org.apache.ignite.spi.metric.noop.NoopMetricExporterSpi;
->>>>>>> 8246bd84
 import org.apache.ignite.testframework.GridTestUtils;
 import org.jetbrains.annotations.NotNull;
 import org.junit.Rule;
@@ -249,15 +243,12 @@
                 return new GridEncryptionManager(kernalCtx);
             }
         });
-<<<<<<< HEAD
-=======
         when(kernalCtx.metric()).thenAnswer(new Answer<Object>() {
             @Override public Object answer(InvocationOnMock mock) throws Throwable {
                 return new GridMetricManager(kernalCtx);
             }
         });
 
->>>>>>> 8246bd84
         when(sctx.kernalContext()).thenReturn(kernalCtx);
 
         DataRegionConfiguration regCfg = cfg.getDataStorageConfiguration().getDefaultDataRegionConfiguration();
@@ -284,10 +275,7 @@
         IgniteConfiguration cfg = new IgniteConfiguration();
 
         cfg.setEncryptionSpi(new NoopEncryptionSpi());
-<<<<<<< HEAD
-=======
         cfg.setMetricExporterSpi(new NoopMetricExporterSpi());
->>>>>>> 8246bd84
 
         cfg.setDataStorageConfiguration(
             new DataStorageConfiguration()
