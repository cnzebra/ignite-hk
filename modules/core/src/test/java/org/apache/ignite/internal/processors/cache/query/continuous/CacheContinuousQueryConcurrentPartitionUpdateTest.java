/*
 * Licensed to the Apache Software Foundation (ASF) under one or more
 * contributor license agreements.  See the NOTICE file distributed with
 * this work for additional information regarding copyright ownership.
 * The ASF licenses this file to You under the Apache License, Version 2.0
 * (the "License"); you may not use this file except in compliance with
 * the License.  You may obtain a copy of the License at
 *
 *      http://www.apache.org/licenses/LICENSE-2.0
 *
 * Unless required by applicable law or agreed to in writing, software
 * distributed under the License is distributed on an "AS IS" BASIS,
 * WITHOUT WARRANTIES OR CONDITIONS OF ANY KIND, either express or implied.
 * See the License for the specific language governing permissions and
 * limitations under the License.
 */

package org.apache.ignite.internal.processors.cache.query.continuous;

import java.util.ArrayList;
import java.util.List;
import java.util.concurrent.Callable;
import java.util.concurrent.ThreadLocalRandom;
import java.util.concurrent.atomic.AtomicBoolean;
import java.util.concurrent.atomic.AtomicInteger;
import javax.cache.CacheException;
import javax.cache.event.CacheEntryEvent;
import javax.cache.event.CacheEntryUpdatedListener;
import org.apache.ignite.Ignite;
import org.apache.ignite.IgniteCache;
import org.apache.ignite.IgniteTransactions;
import org.apache.ignite.cache.CacheAtomicityMode;
import org.apache.ignite.cache.affinity.Affinity;
import org.apache.ignite.cache.query.ContinuousQuery;
import org.apache.ignite.cache.query.QueryCursor;
import org.apache.ignite.configuration.CacheConfiguration;
import org.apache.ignite.configuration.IgniteConfiguration;
import org.apache.ignite.internal.IgniteInternalFuture;
import org.apache.ignite.internal.util.lang.GridAbsPredicate;
import org.apache.ignite.internal.util.typedef.T2;
import org.apache.ignite.internal.util.typedef.internal.U;
import org.apache.ignite.testframework.GridTestUtils;
import org.apache.ignite.testframework.junits.common.GridCommonAbstractTest;
import org.apache.ignite.transactions.Transaction;
<<<<<<< HEAD
=======
import org.apache.ignite.transactions.TransactionSerializationException;
import org.junit.Test;
>>>>>>> 8246bd84

import static org.apache.ignite.cache.CacheAtomicityMode.ATOMIC;
import static org.apache.ignite.cache.CacheAtomicityMode.TRANSACTIONAL;
import static org.apache.ignite.cache.CacheAtomicityMode.TRANSACTIONAL_SNAPSHOT;
import static org.apache.ignite.cache.CacheWriteSynchronizationMode.FULL_SYNC;
import static org.apache.ignite.transactions.TransactionConcurrency.PESSIMISTIC;
import static org.apache.ignite.transactions.TransactionIsolation.REPEATABLE_READ;

/**
 *
 */
public class CacheContinuousQueryConcurrentPartitionUpdateTest extends GridCommonAbstractTest {
    /** */
    private boolean client;

    /** {@inheritDoc} */
    @Override protected IgniteConfiguration getConfiguration(String igniteInstanceName) throws Exception {
        IgniteConfiguration cfg = super.getConfiguration(igniteInstanceName);

        cfg.setClientMode(client);

        return cfg;
    }

    /** {@inheritDoc} */
    @Override protected void afterTest() throws Exception {
        stopAllGrids();

        super.afterTest();
    }

    /**
     * @throws Exception If failed.
     */
    @Test
    public void testConcurrentUpdatePartitionAtomic() throws Exception {
        concurrentUpdatePartition(ATOMIC, false);
    }

    /**
     * @throws Exception If failed.
     */
    @Test
    public void testConcurrentUpdatePartitionTx() throws Exception {
        concurrentUpdatePartition(TRANSACTIONAL, false);
    }

    /**
     * @throws Exception If failed.
     */
<<<<<<< HEAD
=======
    @Test
>>>>>>> 8246bd84
    public void testConcurrentUpdatePartitionMvccTx() throws Exception {
        concurrentUpdatePartition(TRANSACTIONAL_SNAPSHOT, false);
    }

    /**
     * @throws Exception If failed.
     */
<<<<<<< HEAD
=======
    @Test
>>>>>>> 8246bd84
    public void testConcurrentUpdatePartitionAtomicCacheGroup() throws Exception {
        concurrentUpdatePartition(ATOMIC, true);
    }

    /**
     * @throws Exception If failed.
     */
    @Test
    public void testConcurrentUpdatePartitionTxCacheGroup() throws Exception {
        concurrentUpdatePartition(TRANSACTIONAL, true);
    }

    /**
     * @throws Exception If failed.
     */
<<<<<<< HEAD
=======
    @Test
>>>>>>> 8246bd84
    public void testConcurrentUpdatePartitionMvccTxCacheGroup() throws Exception {
        concurrentUpdatePartition(TRANSACTIONAL_SNAPSHOT, true);
    }

    /**
     * @param atomicityMode Cache atomicity mode.
     * @param cacheGrp {@code True} if test cache multiple caches in the same group.
     * @throws Exception If failed.
     */
    private void concurrentUpdatePartition(CacheAtomicityMode atomicityMode, boolean cacheGrp) throws Exception {
        Ignite srv = startGrid(0);

        client = true;

        Ignite client = startGrid(1);

        List<AtomicInteger> cntrs = new ArrayList<>();
        List<String> caches = new ArrayList<>();

        if (cacheGrp) {
            for (int i = 0; i < 3; i++) {
                CacheConfiguration<Object, Object> ccfg = new CacheConfiguration<>(DEFAULT_CACHE_NAME + i);

                ccfg.setGroupName("testGroup");
                ccfg.setWriteSynchronizationMode(FULL_SYNC);
                ccfg.setAtomicityMode(atomicityMode);

                IgniteCache<Object, Object> cache = client.createCache(ccfg);

                caches.add(cache.getName());

                cntrs.add(startListener(cache).get1());
            }
        }
        else {
            CacheConfiguration<Object, Object> ccfg = new CacheConfiguration<>(DEFAULT_CACHE_NAME);

            ccfg.setWriteSynchronizationMode(FULL_SYNC);
            ccfg.setAtomicityMode(atomicityMode);

            IgniteCache<Object, Object> cache = client.createCache(ccfg);

            caches.add(cache.getName());

            cntrs.add(startListener(cache).get1());
        }

        Affinity<Integer> aff = srv.affinity(caches.get(0));

        final List<Integer> keys = new ArrayList<>();

        final int KEYS = 10;

        for (int i = 0; i < 100_000; i++) {
            if (aff.partition(i) == 0) {
                keys.add(i);

                if (keys.size() == KEYS)
                    break;
            }
        }

        assertEquals(KEYS, keys.size());

        final int THREADS = 10;
        final int UPDATES = 1000;

        final List<IgniteCache<Object, Object>> srvCaches = new ArrayList<>();

        for (String cacheName : caches)
            srvCaches.add(srv.cache(cacheName));

        for (int i = 0; i < 15; i++) {
            log.info("Iteration: " + i);

            GridTestUtils.runMultiThreaded(new Callable<Void>() {
                @Override public Void call() throws Exception {
                    ThreadLocalRandom rnd = ThreadLocalRandom.current();

                    for (int i = 0; i < UPDATES; i++) {
                        for (int c = 0; c < srvCaches.size(); c++) {
                            if (atomicityMode == ATOMIC)
                                srvCaches.get(c).put(keys.get(rnd.nextInt(KEYS)), i);
                            else  {
                                IgniteCache<Object, Object> cache0 = srvCaches.get(c);
                                IgniteTransactions txs = cache0.unwrap(Ignite.class).transactions();

                                boolean committed = false;

                                while (!committed) {
                                    try (Transaction tx = txs.txStart(PESSIMISTIC, REPEATABLE_READ)) {
                                        cache0.put(keys.get(rnd.nextInt(KEYS)), i);

                                        tx.commit();

                                        committed = true;
                                    }
                                    catch (CacheException e) {
<<<<<<< HEAD
                                        assertTrue(e.getMessage() != null &&
                                            e.getMessage().contains("Cannot serialize transaction due to write conflict"));
=======
                                        assertTrue(e.getCause() instanceof TransactionSerializationException);
                                        assertEquals(atomicityMode, TRANSACTIONAL_SNAPSHOT);
>>>>>>> 8246bd84
                                    }
                                }
                            }
                        }
                    }

                    return null;
                }
            }, THREADS, "update");

            for (final AtomicInteger evtCnt : cntrs) {
                GridTestUtils.waitForCondition(new GridAbsPredicate() {
                    @Override public boolean apply() {
                        log.info("Events: " + evtCnt.get());

                        return evtCnt.get() >= THREADS * UPDATES;
                    }
                }, 5000);

                assertEquals(THREADS * UPDATES, evtCnt.get());

                evtCnt.set(0);
            }
        }
    }

    /**
     * @param cache Cache.
     * @return Event counter.
     */
    private T2<AtomicInteger, QueryCursor> startListener(IgniteCache<Object, Object> cache) {
        final AtomicInteger evtCnt = new AtomicInteger();

        ContinuousQuery<Object, Object> qry = new ContinuousQuery<>();

        qry.setLocalListener(new CacheEntryUpdatedListener<Object, Object>() {
            @Override public void onUpdated(Iterable<CacheEntryEvent<?, ?>> evts) {
                for (CacheEntryEvent evt : evts) {
                    assertNotNull(evt.getKey());
                    assertNotNull(evt.getValue());

                    if ((Integer)evt.getValue() >= 0)
                        evtCnt.incrementAndGet();
                }
            }
        });

        QueryCursor cur = cache.query(qry);

        return new T2<>(evtCnt, cur);
    }

    /**
     * @throws Exception If failed.
     */
    @Test
    public void testConcurrentUpdatesAndQueryStartAtomic() throws Exception {
        concurrentUpdatesAndQueryStart(ATOMIC, false);
    }

    /**
     * @throws Exception If failed.
     */
    @Test
    public void testConcurrentUpdatesAndQueryStartTx() throws Exception {
        concurrentUpdatesAndQueryStart(TRANSACTIONAL, false);
    }

    /**
     * @throws Exception If failed.
     */
<<<<<<< HEAD
=======
    @Test
>>>>>>> 8246bd84
    public void testConcurrentUpdatesAndQueryStartMvccTx() throws Exception {
        concurrentUpdatesAndQueryStart(TRANSACTIONAL_SNAPSHOT, false);
    }

    /**
     * @throws Exception If failed.
     */
<<<<<<< HEAD
    public void _testConcurrentUpdatesAndQueryStartAtomicCacheGroup() throws Exception {
=======
    @Test
    public void testConcurrentUpdatesAndQueryStartAtomicCacheGroup() throws Exception {
>>>>>>> 8246bd84
        concurrentUpdatesAndQueryStart(ATOMIC, true);
    }

    /**
     * @throws Exception If failed.
     */
    @Test
    public void testConcurrentUpdatesAndQueryStartTxCacheGroup() throws Exception {
        concurrentUpdatesAndQueryStart(TRANSACTIONAL, true);
    }

    /**
     * @throws Exception If failed.
     */
<<<<<<< HEAD
=======
    @Test
>>>>>>> 8246bd84
    public void testConcurrentUpdatesAndQueryStartMvccTxCacheGroup() throws Exception {
        concurrentUpdatesAndQueryStart(TRANSACTIONAL_SNAPSHOT, true);
    }

    /**
     * @param atomicityMode Cache atomicity mode.
     * @param cacheGrp {@code True} if test cache multiple caches in the same group.
     * @throws Exception If failed.
     */
    private void concurrentUpdatesAndQueryStart(CacheAtomicityMode atomicityMode, boolean cacheGrp) throws Exception {
        Ignite srv = startGrid(0);

        client = true;

        Ignite client = startGrid(1);

        List<String> caches = new ArrayList<>();

        if (cacheGrp) {
            for (int i = 0; i < 3; i++) {
                CacheConfiguration<?, ?> ccfg = new CacheConfiguration<>(DEFAULT_CACHE_NAME + i);

                ccfg.setGroupName("testGroup");
                ccfg.setWriteSynchronizationMode(FULL_SYNC);
                ccfg.setAtomicityMode(atomicityMode);

                IgniteCache<?, ?> cache = client.createCache(ccfg);

                caches.add(cache.getName());
            }
        }
        else {
            CacheConfiguration<?, ?> ccfg = new CacheConfiguration<>(DEFAULT_CACHE_NAME);

            ccfg.setWriteSynchronizationMode(FULL_SYNC);
            ccfg.setAtomicityMode(atomicityMode);

            IgniteCache<?, ?> cache = client.createCache(ccfg);

            caches.add(cache.getName());
        }

        Affinity<Integer> aff = srv.affinity(caches.get(0));

        final List<Integer> keys = new ArrayList<>();

        final int KEYS = 10;

        for (int i = 0; i < 100_000; i++) {
            if (aff.partition(i) == 0) {
                keys.add(i);

                if (keys.size() == KEYS)
                    break;
            }
        }

        assertEquals(KEYS, keys.size());

        final int THREADS = 10;
        final int UPDATES = 1000;

        final List<IgniteCache<Object, Object>> srvCaches = new ArrayList<>();

        for (String cacheName : caches)
            srvCaches.add(srv.cache(cacheName));

        for (int i = 0; i < 5; i++) {
            log.info("Iteration: " + i);

            final AtomicBoolean stop = new AtomicBoolean();

            List<T2<AtomicInteger, QueryCursor> > qrys = new ArrayList<>();

            try {
                IgniteInternalFuture fut = GridTestUtils.runMultiThreadedAsync(new Callable<Void>() {
                    @Override public Void call() throws Exception {
                        ThreadLocalRandom rnd = ThreadLocalRandom.current();

                        while (!stop.get()) {
                            for (IgniteCache<Object, Object> srvCache : srvCaches)  {
                                if (atomicityMode == ATOMIC)
                                    srvCache.put(keys.get(rnd.nextInt(KEYS)), rnd.nextInt(100) - 200);
                                else  {
                                    IgniteTransactions txs = srvCache.unwrap(Ignite.class).transactions();

                                    boolean committed = false;

                                    while (!committed) {
                                        try (Transaction tx = txs.txStart(PESSIMISTIC, REPEATABLE_READ)) {
                                            srvCache.put(keys.get(rnd.nextInt(KEYS)), rnd.nextInt(100) - 200);

                                            tx.commit();

                                            committed = true;
                                        }
                                        catch (CacheException e) {
<<<<<<< HEAD
                                            assertTrue(e.getMessage() != null &&
                                                e.getMessage().contains("Cannot serialize transaction due to write conflict"));
=======
                                            assertTrue(e.getCause() instanceof TransactionSerializationException);
                                            assertEquals(atomicityMode, TRANSACTIONAL_SNAPSHOT);
>>>>>>> 8246bd84
                                        }
                                    }
                                }
                            }
                        }

                        return null;
                    }
                }, THREADS, "update");

                U.sleep(1000);

                for (String cache : caches)
                    for (int l = 0; l < 10; l++)
                        qrys.add(startListener(client.cache(cache)));

                U.sleep(1000);

                stop.set(true);

                fut.get();
            }
            finally {
                stop.set(true);
            }

            GridTestUtils.runMultiThreadedAsync(new Callable<Void>() {
                @Override public Void call() throws Exception {
                    ThreadLocalRandom rnd = ThreadLocalRandom.current();

                    for (int i = 0; i < UPDATES; i++) {
                        for (IgniteCache<Object, Object> srvCache : srvCaches) {
                            if (atomicityMode == ATOMIC)
                                srvCache.put(keys.get(rnd.nextInt(KEYS)), i);
                            else  {
                                IgniteTransactions txs = srvCache.unwrap(Ignite.class).transactions();

                                boolean committed = false;

                                while (!committed) {
                                    try (Transaction tx = txs.txStart(PESSIMISTIC, REPEATABLE_READ)) {
                                        srvCache.put(keys.get(rnd.nextInt(KEYS)), i);

                                        tx.commit();

                                        committed = true;
                                    }
                                    catch (CacheException e) {
<<<<<<< HEAD
                                        assertTrue(e.getMessage() != null &&
                                            e.getMessage().contains("Cannot serialize transaction due to write conflict"));
=======
                                        assertTrue(e.getCause() instanceof TransactionSerializationException);
                                        assertEquals(atomicityMode, TRANSACTIONAL_SNAPSHOT);
>>>>>>> 8246bd84
                                    }
                                }
                            }
                        }
                    }

                    return null;
                }
            }, THREADS, "update");

            for (T2<AtomicInteger, QueryCursor>  qry : qrys) {
                final AtomicInteger evtCnt = qry.get1();

                GridTestUtils.waitForCondition(new GridAbsPredicate() {
                    @Override public boolean apply() {
                        log.info("Events: " + evtCnt.get());

                        return evtCnt.get() >= THREADS * UPDATES;
                    }
                }, 30000);

                assertEquals(THREADS * UPDATES, qry.get1().get());

                qry.get2().close();
            }
        }
    }
}<|MERGE_RESOLUTION|>--- conflicted
+++ resolved
@@ -42,11 +42,8 @@
 import org.apache.ignite.testframework.GridTestUtils;
 import org.apache.ignite.testframework.junits.common.GridCommonAbstractTest;
 import org.apache.ignite.transactions.Transaction;
-<<<<<<< HEAD
-=======
 import org.apache.ignite.transactions.TransactionSerializationException;
 import org.junit.Test;
->>>>>>> 8246bd84
 
 import static org.apache.ignite.cache.CacheAtomicityMode.ATOMIC;
 import static org.apache.ignite.cache.CacheAtomicityMode.TRANSACTIONAL;
@@ -97,10 +94,7 @@
     /**
      * @throws Exception If failed.
      */
-<<<<<<< HEAD
-=======
-    @Test
->>>>>>> 8246bd84
+    @Test
     public void testConcurrentUpdatePartitionMvccTx() throws Exception {
         concurrentUpdatePartition(TRANSACTIONAL_SNAPSHOT, false);
     }
@@ -108,10 +102,7 @@
     /**
      * @throws Exception If failed.
      */
-<<<<<<< HEAD
-=======
-    @Test
->>>>>>> 8246bd84
+    @Test
     public void testConcurrentUpdatePartitionAtomicCacheGroup() throws Exception {
         concurrentUpdatePartition(ATOMIC, true);
     }
@@ -127,10 +118,7 @@
     /**
      * @throws Exception If failed.
      */
-<<<<<<< HEAD
-=======
-    @Test
->>>>>>> 8246bd84
+    @Test
     public void testConcurrentUpdatePartitionMvccTxCacheGroup() throws Exception {
         concurrentUpdatePartition(TRANSACTIONAL_SNAPSHOT, true);
     }
@@ -229,13 +217,8 @@
                                         committed = true;
                                     }
                                     catch (CacheException e) {
-<<<<<<< HEAD
-                                        assertTrue(e.getMessage() != null &&
-                                            e.getMessage().contains("Cannot serialize transaction due to write conflict"));
-=======
                                         assertTrue(e.getCause() instanceof TransactionSerializationException);
                                         assertEquals(atomicityMode, TRANSACTIONAL_SNAPSHOT);
->>>>>>> 8246bd84
                                     }
                                 }
                             }
@@ -307,10 +290,7 @@
     /**
      * @throws Exception If failed.
      */
-<<<<<<< HEAD
-=======
-    @Test
->>>>>>> 8246bd84
+    @Test
     public void testConcurrentUpdatesAndQueryStartMvccTx() throws Exception {
         concurrentUpdatesAndQueryStart(TRANSACTIONAL_SNAPSHOT, false);
     }
@@ -318,12 +298,8 @@
     /**
      * @throws Exception If failed.
      */
-<<<<<<< HEAD
-    public void _testConcurrentUpdatesAndQueryStartAtomicCacheGroup() throws Exception {
-=======
     @Test
     public void testConcurrentUpdatesAndQueryStartAtomicCacheGroup() throws Exception {
->>>>>>> 8246bd84
         concurrentUpdatesAndQueryStart(ATOMIC, true);
     }
 
@@ -338,10 +314,7 @@
     /**
      * @throws Exception If failed.
      */
-<<<<<<< HEAD
-=======
-    @Test
->>>>>>> 8246bd84
+    @Test
     public void testConcurrentUpdatesAndQueryStartMvccTxCacheGroup() throws Exception {
         concurrentUpdatesAndQueryStart(TRANSACTIONAL_SNAPSHOT, true);
     }
@@ -439,13 +412,8 @@
                                             committed = true;
                                         }
                                         catch (CacheException e) {
-<<<<<<< HEAD
-                                            assertTrue(e.getMessage() != null &&
-                                                e.getMessage().contains("Cannot serialize transaction due to write conflict"));
-=======
                                             assertTrue(e.getCause() instanceof TransactionSerializationException);
                                             assertEquals(atomicityMode, TRANSACTIONAL_SNAPSHOT);
->>>>>>> 8246bd84
                                         }
                                     }
                                 }
@@ -494,13 +462,8 @@
                                         committed = true;
                                     }
                                     catch (CacheException e) {
-<<<<<<< HEAD
-                                        assertTrue(e.getMessage() != null &&
-                                            e.getMessage().contains("Cannot serialize transaction due to write conflict"));
-=======
                                         assertTrue(e.getCause() instanceof TransactionSerializationException);
                                         assertEquals(atomicityMode, TRANSACTIONAL_SNAPSHOT);
->>>>>>> 8246bd84
                                     }
                                 }
                             }
