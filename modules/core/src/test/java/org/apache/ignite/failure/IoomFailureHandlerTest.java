--- conflicted
+++ resolved
@@ -118,10 +118,7 @@
     /**
      * Test IgniteOutOfMemoryException handling with no store.
      */
-<<<<<<< HEAD
-=======
     @Test
->>>>>>> 8246bd84
     public void testIoomErrorMvccNoStoreHandling() throws Exception {
         testIoomErrorHandling(false, true);
     }
@@ -129,25 +126,15 @@
     /**
      * Test IgniteOutOfMemoryException handling with PDS.
      */
-<<<<<<< HEAD
-    public void testIoomErrorMvccPdsHandling() throws Exception {
-        fail("https://issues.apache.org/jira/browse/IGNITE-10185");
-
-=======
     @Test
     public void testIoomErrorMvccPdsHandling() throws Exception {
->>>>>>> 8246bd84
         testIoomErrorHandling(true, true);
     }
 
     /**
      * Test IOOME handling.
      */
-<<<<<<< HEAD
-    public void testIoomErrorHandling(boolean pds, boolean mvcc) throws Exception {
-=======
     private void testIoomErrorHandling(boolean pds, boolean mvcc) throws Exception {
->>>>>>> 8246bd84
         this.pds = pds;
         this.mvcc = mvcc;
 
