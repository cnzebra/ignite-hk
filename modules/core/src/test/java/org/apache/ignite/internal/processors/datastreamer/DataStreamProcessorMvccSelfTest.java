--- conflicted
+++ resolved
@@ -53,25 +53,13 @@
     }
 
     /** {@inheritDoc} */
-<<<<<<< HEAD
-=======
     @Ignore("https://issues.apache.org/jira/browse/IGNITE-8582")
     @Test
->>>>>>> 8246bd84
     @Override public void testUpdateStore() throws Exception {
         super.testUpdateStore();
     }
 
     /** {@inheritDoc} */
-<<<<<<< HEAD
-    @Override public void testFlushTimeout() {
-        fail("https://issues.apache.org/jira/browse/IGNITE-9321");
-    }
-
-    /** {@inheritDoc} */
-    @Override public void testLocal() {
-        // Do not check local caches with MVCC enabled.
-=======
     @Ignore("https://issues.apache.org/jira/browse/IGNITE-9321")
     @Test
     @Override public void testFlushTimeout() throws Exception {
@@ -89,6 +77,5 @@
     @Test
     @Override public void testTryFlush() throws Exception {
         super.testTryFlush();
->>>>>>> 8246bd84
     }
 }