<?xml version="1.0" encoding="UTF-8"?>

<!--
  Licensed to the Apache Software Foundation (ASF) under one or more
  contributor license agreements.  See the NOTICE file distributed with
  this work for additional information regarding copyright ownership.
  The ASF licenses this file to You under the Apache License, Version 2.0
  (the "License"); you may not use this file except in compliance with
  the License.  You may obtain a copy of the License at

       http://www.apache.org/licenses/LICENSE-2.0

  Unless required by applicable law or agreed to in writing, software
  distributed under the License is distributed on an "AS IS" BASIS,
  WITHOUT WARRANTIES OR CONDITIONS OF ANY KIND, either express or implied.
  See the License for the specific language governing permissions and
  limitations under the License.
-->

<!--
    Ignite Spring configuration file.
-->
<beans xmlns="http://www.springframework.org/schema/beans"
       xmlns:xsi="http://www.w3.org/2001/XMLSchema-instance"
       xsi:schemaLocation="
        http://www.springframework.org/schema/beans
        http://www.springframework.org/schema/beans/spring-beans.xsd">
    <bean id="grid.cfg" class="org.apache.ignite.configuration.IgniteConfiguration">
        <property name="localHost" value="127.0.0.1"/>

<<<<<<< HEAD
        <property name="connectorConfiguration"><null/></property>

=======
>>>>>>> a0210455
        <property name="marshaller">
            <bean class="org.apache.ignite.marshaller.optimized.OptimizedMarshaller">
                <property name="requireSerializable" value="false"/>
            </bean>
        </property>

        <property name="discoverySpi">
            <bean class="org.apache.ignite.spi.discovery.tcp.TcpDiscoverySpi">
                <property name="ipFinder">
                    <bean class="org.apache.ignite.spi.discovery.tcp.ipfinder.vm.TcpDiscoveryVmIpFinder">
                        <property name="addresses">
                            <list>
                                <value>127.0.0.1:47500</value>
                            </list>
                        </property>
                    </bean>
                </property>
            </bean>
        </property>

        <property name="cacheConfiguration">
            <list/>
        </property>
    </bean>
</beans><|MERGE_RESOLUTION|>--- conflicted
+++ resolved
@@ -28,11 +28,8 @@
     <bean id="grid.cfg" class="org.apache.ignite.configuration.IgniteConfiguration">
         <property name="localHost" value="127.0.0.1"/>
 
-<<<<<<< HEAD
         <property name="connectorConfiguration"><null/></property>
 
-=======
->>>>>>> a0210455
         <property name="marshaller">
             <bean class="org.apache.ignite.marshaller.optimized.OptimizedMarshaller">
                 <property name="requireSerializable" value="false"/>
