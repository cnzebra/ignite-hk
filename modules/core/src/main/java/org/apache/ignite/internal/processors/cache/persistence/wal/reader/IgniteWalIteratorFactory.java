/*
 * Licensed to the Apache Software Foundation (ASF) under one or more
 * contributor license agreements. See the NOTICE file distributed with
 * this work for additional information regarding copyright ownership.
 * The ASF licenses this file to You under the Apache License, Version 2.0
 * (the "License"); you may not use this file except in compliance with
 * the License. You may obtain a copy of the License at
 *
 * http://www.apache.org/licenses/LICENSE-2.0
 *
 * Unless required by applicable law or agreed to in writing, software
 * distributed under the License is distributed on an "AS IS" BASIS,
 * WITHOUT WARRANTIES OR CONDITIONS OF ANY KIND, either express or implied.
 * See the License for the specific language governing permissions and
 * limitations under the License.
 */

package org.apache.ignite.internal.processors.cache.persistence.wal.reader;

import java.io.DataInput;
import java.io.File;
import java.io.IOException;
import java.io.PrintStream;
import java.nio.ByteOrder;
import java.nio.file.FileVisitResult;
import java.nio.file.Path;
import java.nio.file.SimpleFileVisitor;
import java.nio.file.attribute.BasicFileAttributes;
import java.util.ArrayList;
import java.util.Collections;
import java.util.Iterator;
import java.util.List;
import java.util.TreeSet;
import org.apache.ignite.IgniteCheckedException;
import org.apache.ignite.IgniteLogger;
import org.apache.ignite.configuration.DataStorageConfiguration;
import org.apache.ignite.internal.GridKernalContext;
import org.apache.ignite.internal.pagemem.wal.WALIterator;
import org.apache.ignite.internal.pagemem.wal.WALPointer;
import org.apache.ignite.internal.pagemem.wal.record.WALRecord.RecordType;
import org.apache.ignite.internal.processors.cache.GridCacheSharedContext;
import org.apache.ignite.internal.processors.cache.persistence.file.FileIOFactory;
import org.apache.ignite.internal.processors.cache.persistence.wal.ByteBufferExpander;
import org.apache.ignite.internal.processors.cache.persistence.wal.FileDescriptor;
import org.apache.ignite.internal.processors.cache.persistence.wal.FileWALPointer;
import org.apache.ignite.internal.processors.cache.persistence.wal.io.SegmentFileInputFactory;
import org.apache.ignite.internal.processors.cache.persistence.wal.io.SegmentIO;
import org.apache.ignite.internal.processors.cache.persistence.wal.io.SimpleSegmentFileInputFactory;
import org.apache.ignite.internal.util.typedef.T2;
import org.apache.ignite.internal.util.typedef.internal.A;
import org.apache.ignite.internal.util.typedef.internal.U;
import org.apache.ignite.lang.IgniteBiPredicate;
import org.jetbrains.annotations.NotNull;
import org.jetbrains.annotations.Nullable;

import static java.lang.System.arraycopy;
import static java.nio.file.Files.walkFileTree;
import static org.apache.ignite.internal.processors.cache.persistence.wal.FileWriteAheadLogManager.WAL_NAME_PATTERN;
import static org.apache.ignite.internal.processors.cache.persistence.wal.FileWriteAheadLogManager.WAL_SEGMENT_FILE_COMPACTED_PATTERN;
import static org.apache.ignite.internal.processors.cache.persistence.wal.serializer.RecordV1Serializer.HEADER_RECORD_SIZE;
import static org.apache.ignite.internal.processors.cache.persistence.wal.serializer.RecordV1Serializer.readPosition;

/**
 * Factory for creating iterator over WAL files
 */
public class IgniteWalIteratorFactory {
    /** Logger. */
    private final IgniteLogger log;

    /** */
    private final SegmentFileInputFactory segmentFileInputFactory = new SimpleSegmentFileInputFactory();

    /**
     * Creates WAL files iterator factory.
     * WAL iterator supports automatic converting from CacheObjects and KeyCacheObject into BinaryObjects
     */
    public IgniteWalIteratorFactory() {
        this(ConsoleLogger.INSTANCE);
    }

    /**
     * Creates WAL files iterator factory.
     * WAL iterator supports automatic converting from CacheObjects and KeyCacheObject into BinaryObjects
     *
     * @param log Logger.
     */
    public IgniteWalIteratorFactory(@NotNull final IgniteLogger log) {
        this.log = log;
    }

    /**
     * Creates iterator for file by file scan mode.
     * This method may be used for work folder, file indexes are scanned from the file context.
     * In this mode only provided WAL segments will be scanned. New WAL files created during iteration will be ignored.
     *
     * @param filesOrDirs files to scan. A file can be the path to '.wal' file, or directory with '.wal' files.
     * Order is not important, but it is significant to provide all segments without omissions.
     * Path should not contain special symbols. Special symbols should be already masked.
     * @return closable WAL records iterator, should be closed when non needed.
     * @throws IgniteCheckedException if failed to read files
     * @throws IllegalArgumentException If parameter validation failed.
     */
    public WALIterator iterator(
        @NotNull File... filesOrDirs
    ) throws IgniteCheckedException, IllegalArgumentException {
        return iterator(new IteratorParametersBuilder().filesOrDirs(filesOrDirs));
    }

    /**
     * Creates iterator for file by file scan mode.
     * This method may be used for work folder, file indexes are scanned from the file context.
     * In this mode only provided WAL segments will be scanned. New WAL files created during iteration will be ignored.
     *
     * @param replayFrom File WAL pointer for start replay.
     * @param filesOrDirs files to scan. A file can be the path to '.wal' file, or directory with '.wal' files.
     * Order is not important, but it is significant to provide all segments without omissions.
     * Path should not contain special symbols. Special symbols should be already masked.
     * @return closable WAL records iterator, should be closed when non needed.
     * @throws IgniteCheckedException if failed to read files
     * @throws IllegalArgumentException If parameter validation failed.
     */
    public WALIterator iterator(
        @NotNull FileWALPointer replayFrom,
        @NotNull File... filesOrDirs
    ) throws IgniteCheckedException, IllegalArgumentException {
        return iterator(new IteratorParametersBuilder().from(replayFrom).filesOrDirs(filesOrDirs));
    }

    /**
     * Creates iterator for file by file scan mode.
     * This method may be used for work folder, file indexes are scanned from the file context.
     * In this mode only provided WAL segments will be scanned. New WAL files created during iteration will be ignored.
     *
     * @param filesOrDirs paths to scan. A path can be direct to '.wal' file, or directory with '.wal' files.
     * Order is not important, but it is significant to provide all segments without omissions.
     * Path should not contain special symbols. Special symbols should be already masked.
     * @return closable WAL records iterator, should be closed when non needed.
     * @throws IgniteCheckedException If failed to read files.
     * @throws IllegalArgumentException If parameter validation failed.
     */
    public WALIterator iterator(
        @NotNull String... filesOrDirs
    ) throws IgniteCheckedException, IllegalArgumentException {
        return iterator(new IteratorParametersBuilder().filesOrDirs(filesOrDirs));
    }

    /**
     * Creates iterator for file by file scan mode.
     * This method may be used for work folder, file indexes are scanned from the file context.
     * In this mode only provided WAL segments will be scanned. New WAL files created during iteration will be ignored.
     *
     * @param replayFrom File WAL pointer for start replay.
     * @param filesOrDirs paths to scan. A path can be direct to '.wal' file, or directory with '.wal' files.
     * Order is not important, but it is significant to provide all segments without omissions.
     * Path should not contain special symbols. Special symbols should be already masked.
     * @return closable WAL records iterator, should be closed when non needed.
     * @throws IgniteCheckedException If failed to read files.
     * @throws IllegalArgumentException If parameter validation failed.
     */
    public WALIterator iterator(
        @NotNull FileWALPointer replayFrom,
        @NotNull String... filesOrDirs
    ) throws IgniteCheckedException, IllegalArgumentException {
        return iterator(new IteratorParametersBuilder().from(replayFrom).filesOrDirs(filesOrDirs));
    }

    /**
     * @param iteratorParametersBuilder Iterator parameters builder.
     * @return closable WAL records iterator, should be closed when non needed
     */
    public WALIterator iterator(
        @NotNull IteratorParametersBuilder iteratorParametersBuilder
    ) throws IgniteCheckedException, IllegalArgumentException {
        iteratorParametersBuilder.validate();

        return new StandaloneWalRecordsIterator(
            iteratorParametersBuilder.log == null ? log : iteratorParametersBuilder.log,
            iteratorParametersBuilder.sharedCtx == null ? prepareSharedCtx(iteratorParametersBuilder) :
                iteratorParametersBuilder.sharedCtx,
            iteratorParametersBuilder.ioFactory,
            resolveWalFiles(iteratorParametersBuilder),
            iteratorParametersBuilder.filter,
            iteratorParametersBuilder.lowBound,
            iteratorParametersBuilder.highBound,
            iteratorParametersBuilder.keepBinary,
            iteratorParametersBuilder.bufferSize,
            iteratorParametersBuilder.strictBoundsCheck
        );
    }

    /**
     * Find WAL gaps, for example:
     * 0 1 2 3 4 7 8 10 - WAL segment files in directory, this method will return
     * List with two tuples [(4,7),(8,10)].
     *
     * @param filesOrDirs Paths to files or directories for scan.
     * @return List of tuples, low and high index segments with gap.
     */
    public List<T2<Long, Long>> hasGaps(
        @NotNull String... filesOrDirs
    ) throws IllegalArgumentException {
        return hasGaps(new IteratorParametersBuilder().filesOrDirs(filesOrDirs));
    }

    /**
     * Find WAL gaps, for example:
     * 0 1 2 3 4 7 8 10 - WAL segment files in directory, this method will return
     * List with two tuples [(4,7),(8,10)].
     *
     * @param filesOrDirs Files or directories to scan.
     * @return List of tuples, low and high index segments with gap.
     */
    public List<T2<Long, Long>> hasGaps(
        @NotNull File... filesOrDirs
    ) throws IllegalArgumentException {
        return hasGaps(new IteratorParametersBuilder().filesOrDirs(filesOrDirs));
    }

    /**
     * @param iteratorParametersBuilder Iterator parameters builder.
     * @return List of tuples, low and high index segments with gap.
     */
    public List<T2<Long, Long>> hasGaps(
        @NotNull IteratorParametersBuilder iteratorParametersBuilder
    ) throws IllegalArgumentException {
        iteratorParametersBuilder.validate();

        return hasGaps(resolveWalFiles(iteratorParametersBuilder));
    }

    /**
     * @param descriptors File descriptors.
     * @return List of tuples, low and high index segments with gap.
     */
    public List<T2<Long, Long>> hasGaps(
         @NotNull  List<FileDescriptor> descriptors
    ) throws IllegalArgumentException {

        List<T2<Long, Long>> gaps = new ArrayList<>();

        Iterator<FileDescriptor> it = descriptors.iterator();

        FileDescriptor prevFd = null;

        while (it.hasNext()) {
            FileDescriptor nextFd = it.next();

            if (prevFd == null) {
                prevFd = nextFd;

                continue;
            }

            if (prevFd.idx() + 1 != nextFd.idx())
                gaps.add(new T2<>(prevFd.idx(), nextFd.idx()));

            prevFd = nextFd;
        }

        return gaps;
    }

    /**
     * This methods checks all provided files to be correct WAL segment.
     * Header record and its position is checked. WAL position is used to determine real index.
     * File index from file name is ignored.
     *
     * @param iteratorParametersBuilder IteratorParametersBuilder.
     * @return list of file descriptors with checked header records, having correct file index is set
     */
    public List<FileDescriptor> resolveWalFiles(
        IteratorParametersBuilder iteratorParametersBuilder
    ) {
        File[] filesOrDirs = iteratorParametersBuilder.filesOrDirs;

        if (filesOrDirs == null || filesOrDirs.length == 0)
            return Collections.emptyList();

        final FileIOFactory ioFactory = iteratorParametersBuilder.ioFactory;

        final TreeSet<FileDescriptor> descriptors = new TreeSet<>();

        for (File file : filesOrDirs) {
            if (file.isDirectory()) {
                try {
                    walkFileTree(file.toPath(), new SimpleFileVisitor<Path>() {
                        @Override
                        public FileVisitResult visitFile(Path path, BasicFileAttributes attrs) {
                            addFileDescriptor(path.toFile(), ioFactory, descriptors);

                            return FileVisitResult.CONTINUE;
                        }
                    });
                }
                catch (IOException e) {
                    U.error(log, "Failed to walk directories from root [" + file + "]. Skipping this directory.", e);
                }

                continue;
            }

            addFileDescriptor(file, ioFactory, descriptors);
        }

        return new ArrayList<>(descriptors);
    }

    /**
     * @param file File.
     * @param ioFactory IO factory.
     * @param descriptors List of descriptors.
     */
    private void addFileDescriptor(File file, FileIOFactory ioFactory, TreeSet<FileDescriptor> descriptors) {
        if (file.length() < HEADER_RECORD_SIZE)
            return; // Filter out this segment as it is too short.

        String fileName = file.getName();

        if (!WAL_NAME_PATTERN.matcher(fileName).matches() &&
            !WAL_SEGMENT_FILE_COMPACTED_PATTERN.matcher(fileName).matches())
            return;  // Filter out this because it is not segment file.

        FileDescriptor desc = readFileDescriptor(file, ioFactory);

        if (desc != null)
            descriptors.add(desc);
    }

    /**
     * @param file File to read.
     * @param ioFactory IO factory.
     */
    private FileDescriptor readFileDescriptor(File file, FileIOFactory ioFactory) {
        FileDescriptor ds = new FileDescriptor(file);

        try (
            SegmentIO fileIO = ds.toIO(ioFactory);
            ByteBufferExpander buf = new ByteBufferExpander(HEADER_RECORD_SIZE, ByteOrder.nativeOrder())
        ) {
            final DataInput in = segmentFileInputFactory.createFileInput(fileIO, buf);

            // Header record must be agnostic to the serializer version.
            final int type = in.readUnsignedByte();

            if (type == RecordType.STOP_ITERATION_RECORD_TYPE) {
                if (log.isInfoEnabled())
                    log.info("Reached logical end of the segment for file " + file);

                return null;
            }

            FileWALPointer ptr = readPosition(in);

            return new FileDescriptor(file, ptr.index());
        }
        catch (IOException e) {
            U.warn(log, "Failed to scan index from file [" + file + "]. Skipping this file during iteration", e);

            return null;
        }
    }

    /**
     * @return Fake shared context required for create minimal services for record reading.
     */
    @NotNull private GridCacheSharedContext prepareSharedCtx(
        IteratorParametersBuilder iteratorParametersBuilder
    ) throws IgniteCheckedException {
        GridKernalContext kernalCtx = new StandaloneGridKernalContext(log,
            iteratorParametersBuilder.binaryMetadataFileStoreDir,
            iteratorParametersBuilder.marshallerMappingFileStoreDir
        );

        StandaloneIgniteCacheDatabaseSharedManager dbMgr = new StandaloneIgniteCacheDatabaseSharedManager();

        dbMgr.setPageSize(iteratorParametersBuilder.pageSize);

        return new GridCacheSharedContext<>(
            kernalCtx, null, null, null,
            null, null, null, dbMgr, null,
<<<<<<< HEAD
            null, null, null, null,
            null, null,null, null, null
=======
            null, null, null, null, null,
            null, null, null, null, null, null
>>>>>>> 8246bd84
        );
    }

    /**
     * Wal iterator parameter builder.
     */
    public static class IteratorParametersBuilder {
        /** Logger. */
        private IgniteLogger log;

        /** */
        public static final FileWALPointer DFLT_LOW_BOUND = new FileWALPointer(Long.MIN_VALUE, 0, 0);

        /** */
        public static final FileWALPointer DFLT_HIGH_BOUND = new FileWALPointer(Long.MAX_VALUE, Integer.MAX_VALUE, 0);

        /** */
        private File[] filesOrDirs;

        /** */
        private int pageSize = DataStorageConfiguration.DFLT_PAGE_SIZE;

        /** Wal records iterator buffer size. */
        private int bufferSize = StandaloneWalRecordsIterator.DFLT_BUF_SIZE;

        /** Keep binary. This flag disables converting of non primitive types (BinaryObjects). */
        private boolean keepBinary;

        /** Factory to provide I/O interfaces for read/write operations with files. */
        private FileIOFactory ioFactory = new DataStorageConfiguration().getFileIOFactory();

        /**
         * Folder specifying location of metadata File Store. {@code null} means no specific folder is configured. <br>
         * This folder should be specified for converting data entries into BinaryObjects
         */
        @Nullable private File binaryMetadataFileStoreDir;

        /**
         * Folder specifying location of marshaller mapping file store. {@code null} means no specific folder is configured.
         * <br> This folder should be specified for converting data entries into BinaryObjects. Providing {@code null} will
         * disable unmarshall for non primitive objects, BinaryObjects will be provided
         */
        @Nullable private File marshallerMappingFileStoreDir;

        /**
         * Cache shared context. In case context is specified binary objects converting and unmarshalling will be
         * performed using processors of this shared context.
         * <br> This field can't be specified together with {@link #binaryMetadataFileStoreDir} or
         * {@link #marshallerMappingFileStoreDir} fields.
         * */
        @Nullable private GridCacheSharedContext sharedCtx;

        /** */
        @Nullable private IgniteBiPredicate<RecordType, WALPointer> filter;

        /** */
        private FileWALPointer lowBound = DFLT_LOW_BOUND;

        /** */
        private FileWALPointer highBound = DFLT_HIGH_BOUND;

        /** Use strict bounds check for WAL segments. */
        private boolean strictBoundsCheck;

        /**
         * Factory method for {@link IgniteWalIteratorFactory.IteratorParametersBuilder}.
         *
         * @return Instance of {@link IgniteWalIteratorFactory.IteratorParametersBuilder}.
         */
        public static IteratorParametersBuilder withIteratorParameters() {
            return new IteratorParametersBuilder();
        }

        /**
         * @param log Logger.
         * @return IteratorParametersBuilder Self reference.
         */
        public IteratorParametersBuilder log(IgniteLogger log){
            this.log = log;

            return this;
        }

        /**
         * @param filesOrDirs Paths to files or directories.
         * @return IteratorParametersBuilder Self reference.
         */
        public IteratorParametersBuilder filesOrDirs(String... filesOrDirs) {
            File[] filesOrDirs0 = new File[filesOrDirs.length];

            for (int i = 0; i < filesOrDirs.length; i++) {
                filesOrDirs0[i] = new File(filesOrDirs[i]);
            }

            return filesOrDirs(filesOrDirs0);
        }

        /**
         * @param filesOrDirs Files or directories.
         * @return IteratorParametersBuilder Self reference.
         */
        public IteratorParametersBuilder filesOrDirs(File... filesOrDirs) {
            if (this.filesOrDirs == null)
                this.filesOrDirs = filesOrDirs;
            else
                this.filesOrDirs = merge(this.filesOrDirs, filesOrDirs);

            return this;
        }

        /**
         * @param pageSize Page size.
         * @return IteratorParametersBuilder Self reference.
         */
        public IteratorParametersBuilder pageSize(int pageSize) {
            this.pageSize = pageSize;

            return this;
        }

        /**
         * @param bufferSize Initial size of buffer for reading segments.
         * @return IteratorParametersBuilder Self reference.
         */
        public IteratorParametersBuilder bufferSize(int bufferSize) {
            this.bufferSize = bufferSize;

            return this;
        }

        /**
         * @return IteratorParametersBuilder Self reference.
         */
        public IteratorParametersBuilder keepBinary(boolean keepBinary) {
            this.keepBinary = keepBinary;

            return this;
        }

        /**
         * @param ioFactory Custom IO factory for reading files.
         * @return IteratorParametersBuilder Self reference.
         */
        public IteratorParametersBuilder ioFactory(FileIOFactory ioFactory) {
            this.ioFactory = ioFactory;

            return this;
        }

        /**
         * @param binaryMetadataFileStoreDir Path to the binary metadata.
         * @return IteratorParametersBuilder Self reference.
         */
        public IteratorParametersBuilder binaryMetadataFileStoreDir(File binaryMetadataFileStoreDir) {
            this.binaryMetadataFileStoreDir = binaryMetadataFileStoreDir;

            return this;
        }

        /**
         * @param marshallerMappingFileStoreDir Path to the marshaller mapping.
         * @return IteratorParametersBuilder Self reference.
         */
        public IteratorParametersBuilder marshallerMappingFileStoreDir(File marshallerMappingFileStoreDir) {
            this.marshallerMappingFileStoreDir = marshallerMappingFileStoreDir;

            return this;
        }

        /**
         * @param sharedCtx Cache shared context.
         * @return IteratorParametersBuilder Self reference.
         */
        public IteratorParametersBuilder sharedContext(GridCacheSharedContext sharedCtx) {
            this.sharedCtx = sharedCtx;

            return this;
        }

        /**
         * @param filter Record filter for skip records during iteration.
         * @return IteratorParametersBuilder Self reference.
         */
        public IteratorParametersBuilder filter(IgniteBiPredicate<RecordType, WALPointer> filter) {
            this.filter = filter;

            return this;
        }

        /**
         * @param filter Record filter for skip records during iteration.
         * @return IteratorParametersBuilder Self reference.
         */
        public IteratorParametersBuilder addFilter(IgniteBiPredicate<RecordType, WALPointer> filter) {
            this.filter = this.filter == null ? filter : this.filter.and(filter);

            return this;
        }

        /**
         * @param lowBound WAL pointer to start from.
         * @return IteratorParametersBuilder Self reference.
         */
        public IteratorParametersBuilder from(FileWALPointer lowBound) {
            this.lowBound = lowBound;

            return this;
        }

        /**
         * @param highBound WAL pointer to end of.
         * @return IteratorParametersBuilder Self reference.
         */
        public IteratorParametersBuilder to(FileWALPointer highBound) {
            this.highBound = highBound;

            return this;
        }

        /**
         * @param flag Use strict check.
         * @return IteratorParametersBuilder Self reference.
         */
        public IteratorParametersBuilder strictBoundsCheck(boolean flag) {
            this.strictBoundsCheck = flag;

            return this;
        }

        /**
         * Copy current state of builder to new instance.
         *
         * @return IteratorParametersBuilder Self reference.
         */
        public IteratorParametersBuilder copy() {
            return new IteratorParametersBuilder()
                .filesOrDirs(filesOrDirs)
                .pageSize(pageSize)
                .bufferSize(bufferSize)
                .keepBinary(keepBinary)
                .ioFactory(ioFactory)
                .binaryMetadataFileStoreDir(binaryMetadataFileStoreDir)
                .marshallerMappingFileStoreDir(marshallerMappingFileStoreDir)
                .sharedContext(sharedCtx)
                .from(lowBound)
                .to(highBound)
                .filter(filter)
                .strictBoundsCheck(strictBoundsCheck);
        }

        /**
         * @throws IllegalArgumentException If validation failed.
         */
        public void validate() throws IllegalArgumentException {
            A.ensure(pageSize >= 1024 && pageSize <= 16 * 1024, "Page size must be between 1kB and 16kB.");
            A.ensure(U.isPow2(pageSize), "Page size must be a power of 2.");

            A.ensure(bufferSize >= pageSize * 2, "Buffer to small.");

            A.ensure(sharedCtx == null || (binaryMetadataFileStoreDir == null &&
                marshallerMappingFileStoreDir == null), "GridCacheSharedContext and binaryMetadataFileStoreDir/" +
                "marshallerMappingFileStoreDir can't be specified in the same time");
        }

        /**
         * Merge file arrays.
         *
         * @param f1 Files array one.
         * @param f2 Files array two.
         * @return Merged arrays from one and two arrays.
         */
        private File[] merge(File[] f1, File[] f2) {
            File[] merged = new File[f1.length + f2.length];

            arraycopy(f1, 0, merged, 0, f1.length);
            arraycopy(f2, 0, merged, f1.length, f2.length);

            return merged;
        }
    }

    /**
     *
     */
    private static class ConsoleLogger implements IgniteLogger {
        /** */
        private static final ConsoleLogger INSTANCE = new ConsoleLogger();

        /** */
        private static final PrintStream OUT = System.out;

        /** */
        private static final PrintStream ERR = System.err;

        /** */
        private ConsoleLogger() {

        }

        /** {@inheritDoc} */
        @Override public IgniteLogger getLogger(Object ctgr) {
            return this;
        }

        /** {@inheritDoc} */
        @Override public void trace(String msg) {

        }

        /** {@inheritDoc} */
        @Override public void debug(String msg) {

        }

        /** {@inheritDoc} */
        @Override public void info(String msg) {
            OUT.println(msg);
        }

        /** {@inheritDoc} */
        @Override public void warning(String msg, @Nullable Throwable e) {
            OUT.println(msg);

            if (e != null)
                e.printStackTrace(OUT);
        }

        /** {@inheritDoc} */
        @Override public void error(String msg, @Nullable Throwable e) {
            ERR.println(msg);

            if (e != null)
                e.printStackTrace(ERR);
        }

        /** {@inheritDoc} */
        @Override public boolean isTraceEnabled() {
            return false;
        }

        /** {@inheritDoc} */
        @Override public boolean isDebugEnabled() {
            return false;
        }

        /** {@inheritDoc} */
        @Override public boolean isInfoEnabled() {
            return true;
        }

        /** {@inheritDoc} */
        @Override public boolean isQuiet() {
            return false;
        }

        /** {@inheritDoc} */
        @Override public String fileName() {
            return "SYSTEM.OUT";
        }
    }
}<|MERGE_RESOLUTION|>--- conflicted
+++ resolved
@@ -378,13 +378,8 @@
         return new GridCacheSharedContext<>(
             kernalCtx, null, null, null,
             null, null, null, dbMgr, null,
-<<<<<<< HEAD
-            null, null, null, null,
-            null, null,null, null, null
-=======
             null, null, null, null, null,
             null, null, null, null, null, null
->>>>>>> 8246bd84
         );
     }
 
