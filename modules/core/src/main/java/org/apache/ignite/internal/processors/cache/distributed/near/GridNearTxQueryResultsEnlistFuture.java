--- conflicted
+++ resolved
@@ -152,10 +152,6 @@
 
             boolean first = (nodeId != null);
 
-            // Need to unlock topology to avoid deadlock with binary descriptors registration.
-            if(!topLocked && cctx.topology().holdsLock())
-                cctx.topology().readUnlock();
-
             for (Batch batch : next) {
                 ClusterNode node = batch.node();
 
@@ -544,15 +540,6 @@
 
         if (res != null)
             tx.mappings().get(nodeId).addBackups(res.newDhtNodes());
-<<<<<<< HEAD
-
-        if (err != null)
-            processFailure(err, null);
-
-        if (ex != null) {
-            batches.remove(nodeId);
-=======
->>>>>>> 8246bd84
 
         if (err != null) {
             onDone(err);
