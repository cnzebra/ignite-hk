/*
 * Licensed to the Apache Software Foundation (ASF) under one or more
 * contributor license agreements.  See the NOTICE file distributed with
 * this work for additional information regarding copyright ownership.
 * The ASF licenses this file to You under the Apache License, Version 2.0
 * (the "License"); you may not use this file except in compliance with
 * the License.  You may obtain a copy of the License at
 *
 *      http://www.apache.org/licenses/LICENSE-2.0
 *
 * Unless required by applicable law or agreed to in writing, software
 * distributed under the License is distributed on an "AS IS" BASIS,
 * WITHOUT WARRANTIES OR CONDITIONS OF ANY KIND, either express or implied.
 * See the License for the specific language governing permissions and
 * limitations under the License.
 */

package org.apache.ignite.internal.processors.cache;

import java.nio.ByteBuffer;
import org.apache.ignite.IgniteCheckedException;
import org.apache.ignite.internal.processors.cache.mvcc.MvccUpdateVersionAware;
import org.apache.ignite.internal.processors.cache.mvcc.MvccVersionAware;
import org.apache.ignite.internal.util.typedef.internal.S;
import org.apache.ignite.plugin.extensions.communication.MessageReader;
import org.apache.ignite.plugin.extensions.communication.MessageWriter;

import static org.apache.ignite.internal.processors.cache.mvcc.MvccUtils.MVCC_HINTS_BIT_OFF;
import static org.apache.ignite.internal.processors.cache.mvcc.MvccUtils.MVCC_HINTS_MASK;
import static org.apache.ignite.internal.processors.cache.mvcc.MvccUtils.MVCC_OP_COUNTER_MASK;

/**
 *
 */
public class GridCacheMvccEntryInfo extends GridCacheEntryInfo implements MvccVersionAware, MvccUpdateVersionAware {
    /** */
    private static final long serialVersionUID = 0L;

    /** */
    private static final int SIZE_OVERHEAD = 4 * 8 /* long */ + 2 * 4 /* int */;

    /** */
    private long mvccCrdVer;

    /** */
    private long mvccCntr;

    /** */
    private int mvccOpCntr;

    /** */
    private long newMvccCrdVer;

    /** */
    private long newMvccCntr;

    /** */
    private int newMvccOpCntr;

    /** {@inheritDoc} */
    @Override public long newMvccCoordinatorVersion() {
        return newMvccCrdVer;
    }

    /** {@inheritDoc} */
    @Override public long newMvccCounter() {
        return newMvccCntr;
    }

    /** {@inheritDoc} */
    @Override public int newMvccOperationCounter() {
        return newMvccOpCntr & MVCC_OP_COUNTER_MASK;
    }

    /** {@inheritDoc} */
    @Override public byte newMvccTxState() {
        return (byte)(newMvccOpCntr >>> MVCC_HINTS_BIT_OFF);
    }

    /** {@inheritDoc} */
    @Override public long mvccCoordinatorVersion() {
        return mvccCrdVer;
    }

    /** {@inheritDoc} */
    @Override public long mvccCounter() {
        return mvccCntr;
    }

    /** {@inheritDoc} */
    @Override public int mvccOperationCounter() {
        return mvccOpCntr & MVCC_OP_COUNTER_MASK;
    }

    /** {@inheritDoc} */
    @Override public byte mvccTxState() {
        return (byte)(mvccOpCntr >>> MVCC_HINTS_BIT_OFF);
    }

    /**
     * @param mvccTxState Mvcc version Tx state hint.
     */
    public void mvccTxState(byte mvccTxState) {
        mvccOpCntr = (mvccOpCntr & ~MVCC_HINTS_MASK) | ((int)mvccTxState << MVCC_HINTS_BIT_OFF);
    }

    /**
     * @param newMvccTxState New mvcc version Tx state hint.
     */
    public void newMvccTxState(byte newMvccTxState) {
        newMvccOpCntr = (newMvccOpCntr & ~MVCC_HINTS_MASK) | ((int)newMvccTxState << MVCC_HINTS_BIT_OFF);
    }

    /** {@inheritDoc} */
    @Override public void newMvccVersion(long crd, long cntr, int opCntr) {
        newMvccCrdVer = crd;
        newMvccCntr = cntr;
        newMvccOpCntr = opCntr;
    }

    /** {@inheritDoc} */
    @Override public void mvccVersion(long crd, long cntr, int opCntr) {
        mvccCrdVer = crd;
        mvccCntr = cntr;
        mvccOpCntr = opCntr;
    }

    /** {@inheritDoc} */
<<<<<<< HEAD
=======
    @Override public int marshalledSize(CacheObjectContext ctx) throws IgniteCheckedException {
        return SIZE_OVERHEAD + super.marshalledSize(ctx);
    }

    /** {@inheritDoc} */
>>>>>>> 8246bd84
    @Override public boolean writeTo(ByteBuffer buf, MessageWriter writer) {
        writer.setBuffer(buf);

        if (!super.writeTo(buf, writer))
            return false;

        if (!writer.isHeaderWritten()) {
            if (!writer.writeHeader(directType(), fieldsCount()))
                return false;

            writer.onHeaderWritten();
        }

        switch (writer.state()) {
            case 6:
                if (!writer.writeLong("mvccCntr", mvccCntr))
                    return false;

                writer.incrementState();

            case 7:
                if (!writer.writeLong("mvccCrdVer", mvccCrdVer))
                    return false;

                writer.incrementState();

            case 8:
                if (!writer.writeInt("mvccOpCntr", mvccOpCntr))
                    return false;

                writer.incrementState();

            case 9:
                if (!writer.writeLong("newMvccCntr", newMvccCntr))
                    return false;

                writer.incrementState();

            case 10:
                if (!writer.writeLong("newMvccCrdVer", newMvccCrdVer))
                    return false;

                writer.incrementState();

            case 11:
                if (!writer.writeInt("newMvccOpCntr", newMvccOpCntr))
                    return false;

                writer.incrementState();

        }

        return true;
    }

    /** {@inheritDoc} */
    @Override public boolean readFrom(ByteBuffer buf, MessageReader reader) {
        reader.setBuffer(buf);

        if (!reader.beforeMessageRead())
            return false;

        if (!super.readFrom(buf, reader))
            return false;

        switch (reader.state()) {
            case 6:
                mvccCntr = reader.readLong("mvccCntr");

                if (!reader.isLastRead())
                    return false;

                reader.incrementState();

            case 7:
                mvccCrdVer = reader.readLong("mvccCrdVer");

                if (!reader.isLastRead())
                    return false;

                reader.incrementState();

            case 8:
                mvccOpCntr = reader.readInt("mvccOpCntr");

                if (!reader.isLastRead())
                    return false;

                reader.incrementState();

            case 9:
                newMvccCntr = reader.readLong("newMvccCntr");

                if (!reader.isLastRead())
                    return false;

                reader.incrementState();

            case 10:
                newMvccCrdVer = reader.readLong("newMvccCrdVer");

                if (!reader.isLastRead())
                    return false;

                reader.incrementState();

            case 11:
                newMvccOpCntr = reader.readInt("newMvccOpCntr");

                if (!reader.isLastRead())
                    return false;

                reader.incrementState();

        }

        return reader.afterMessageRead(GridCacheMvccEntryInfo.class);
    }

    /** {@inheritDoc} */
    @Override public byte fieldsCount() {
        return 12;
    }

    /** {@inheritDoc} */
    @Override public short directType() {
        return 143;
    }

    /** {@inheritDoc} */
    @Override public String toString() {
        return S.toString(GridCacheMvccEntryInfo.class, this);
    }
}<|MERGE_RESOLUTION|>--- conflicted
+++ resolved
@@ -126,14 +126,11 @@
     }
 
     /** {@inheritDoc} */
-<<<<<<< HEAD
-=======
     @Override public int marshalledSize(CacheObjectContext ctx) throws IgniteCheckedException {
         return SIZE_OVERHEAD + super.marshalledSize(ctx);
     }
 
     /** {@inheritDoc} */
->>>>>>> 8246bd84
     @Override public boolean writeTo(ByteBuffer buf, MessageWriter writer) {
         writer.setBuffer(buf);
 
