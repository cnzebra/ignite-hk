--- conflicted
+++ resolved
@@ -54,11 +54,7 @@
     public static final String ACK_VER_STR;
 
     /** Copyright blurb. */
-<<<<<<< HEAD
-    public static final String COPYRIGHT = "2019 Copyright(C) Apache Software Foundation";
-=======
     public static final String COPYRIGHT;
->>>>>>> 8246bd84
 
     /**
      * Static initializer.
