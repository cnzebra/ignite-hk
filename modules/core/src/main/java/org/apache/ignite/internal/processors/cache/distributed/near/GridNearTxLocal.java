--- conflicted
+++ resolved
@@ -103,7 +103,6 @@
 import org.apache.ignite.internal.util.typedef.CI1;
 import org.apache.ignite.internal.util.typedef.CI2;
 import org.apache.ignite.internal.util.typedef.CX1;
-import org.apache.ignite.internal.util.typedef.CX2;
 import org.apache.ignite.internal.util.typedef.F;
 import org.apache.ignite.internal.util.typedef.internal.CU;
 import org.apache.ignite.internal.util.typedef.internal.S;
@@ -113,7 +112,6 @@
 import org.apache.ignite.lang.IgniteClosure;
 import org.apache.ignite.lang.IgniteInClosure;
 import org.apache.ignite.lang.IgniteUuid;
-import org.apache.ignite.plugin.extensions.communication.Message;
 import org.apache.ignite.plugin.security.SecurityPermission;
 import org.apache.ignite.transactions.TransactionConcurrency;
 import org.apache.ignite.transactions.TransactionIsolation;
@@ -770,13 +768,7 @@
         @Nullable final CacheEntryPredicate filter
     ) {
         try {
-<<<<<<< HEAD
-            validateTxMode(cacheCtx);
-
-            MvccUtils.requestSnapshot(cacheCtx, this);
-=======
             MvccUtils.requestSnapshot(this);
->>>>>>> 8246bd84
 
             beforePut(cacheCtx, retval, true);
         }
@@ -807,11 +799,7 @@
         try {
             Set<?> keys = map != null ? map.keySet() : invokeMap.keySet();
 
-<<<<<<< HEAD
-            final Map<KeyCacheObject, Message> enlisted = new LinkedHashMap<>(keys.size());
-=======
             final Map<KeyCacheObject, Object> enlisted = new LinkedHashMap<>(keys.size());
->>>>>>> 8246bd84
 
             for (Object key : keys) {
                 if (isRollbackOnly())
@@ -837,21 +825,12 @@
                 if (transform)
                     enlisted.put(cacheKey, new GridInvokeValue(entryProcessor, invokeArgs));
                 else
-<<<<<<< HEAD
-                    enlisted.put(cacheKey, cacheCtx.toCacheObject(val));
-            }
-
-            return updateAsync(cacheCtx, new UpdateSourceIterator<IgniteBiTuple<KeyCacheObject, Message>>() {
-
-                private Iterator<Map.Entry<KeyCacheObject, Message>> it = enlisted.entrySet().iterator();
-=======
                     enlisted.put(cacheKey, val);
             }
 
             return updateAsync(cacheCtx, new UpdateSourceIterator<IgniteBiTuple<KeyCacheObject, Object>>() {
 
                 private Iterator<Map.Entry<KeyCacheObject, Object>> it = enlisted.entrySet().iterator();
->>>>>>> 8246bd84
 
                 @Override public EnlistOperation operation() {
                     return transform ? EnlistOperation.TRANSFORM : EnlistOperation.UPSERT;
@@ -861,13 +840,8 @@
                     return it.hasNext();
                 }
 
-<<<<<<< HEAD
-                @Override public IgniteBiTuple<KeyCacheObject, Message> nextX() throws IgniteCheckedException {
-                    Map.Entry<KeyCacheObject, Message> next = it.next();
-=======
                 @Override public IgniteBiTuple<KeyCacheObject, Object> nextX() throws IgniteCheckedException {
                     Map.Entry<KeyCacheObject, Object> next = it.next();
->>>>>>> 8246bd84
 
                     return new IgniteBiTuple<>(next.getKey(), next.getValue());
                 }
@@ -2150,11 +2124,7 @@
 
                     Object val = futRes.value();
 
-<<<<<<< HEAD
-                    if (futRes.invokeResult()) {
-=======
                     if (futRes.invokeResult() && val != null) {
->>>>>>> 8246bd84
                         assert val instanceof Map;
 
                         val = cacheCtx.unwrapInvokeResult((Map)val, keepBinary);
@@ -4288,18 +4258,7 @@
         NearTxFinishFuture fut = fast ? new GridNearTxFastFinishFuture(this, commit) :
             new GridNearTxFinishFuture<>(cctx, this, commit);
 
-<<<<<<< HEAD
-        if (mvccQueryTracker() != null || mvccSnapshot != null || txState.mvccEnabled()) {
-            if (commit)
-                fut = new GridNearTxFinishAndAckFuture(fut);
-            else
-                fut.listen(new AckCoordinatorOnRollback(this));
-        }
-
-        return fut;
-=======
         return mvccSnapshot != null ? new GridNearTxFinishAndAckFuture(fut) : fut;
->>>>>>> 8246bd84
     }
 
     /** {@inheritDoc} */
@@ -4460,28 +4419,6 @@
 
         // Do not create finish future if there are no remote nodes.
         if (F.isEmpty(dhtMap) && F.isEmpty(nearMap)) {
-<<<<<<< HEAD
-            if (prep != null) {
-                return new GridEmbeddedFuture<>(new CX2<IgniteInternalTx, Exception, IgniteInternalTx>() {
-                    @Override public IgniteInternalTx applyx(IgniteInternalTx o, Exception e) throws IgniteCheckedException {
-                        cctx.tm().mvccFinish(GridNearTxLocal.this, e == null);
-
-                        return o;
-                    }
-                }, (IgniteInternalFuture<IgniteInternalTx>)prep);
-            }
-
-            try {
-                cctx.tm().mvccFinish(this, true);
-
-                return new GridFinishedFuture<>(this);
-            }
-            catch (IgniteCheckedException e) {
-                commitError(e);
-
-                return new GridFinishedFuture<>(e);
-            }
-=======
             IgniteInternalFuture fut = prep != null ? prep : new GridFinishedFuture<>(this);
 
             if (fut.isDone())
@@ -4490,7 +4427,6 @@
                 fut.listen(f -> cctx.tm().mvccFinish(this));
 
             return fut;
->>>>>>> 8246bd84
         }
 
         final GridDhtTxFinishFuture fut = new GridDhtTxFinishFuture<>(cctx, this, true);
