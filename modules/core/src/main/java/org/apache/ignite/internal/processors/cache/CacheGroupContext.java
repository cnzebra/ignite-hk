--- conflicted
+++ resolved
@@ -1057,9 +1057,6 @@
      * @return {@code True} if there is at least one cache with registered CQ exists in this group.
      */
     public boolean hasContinuousQueryCaches() {
-<<<<<<< HEAD
-        return !F.isEmpty(contQryCaches);
-=======
         List<GridCacheContext> contQryCaches;
 
         listenerLock.readLock().lock();
@@ -1072,7 +1069,6 @@
         finally {
             listenerLock.readLock().unlock();
         }
->>>>>>> 8246bd84
     }
 
     /**
