/*
 * Licensed to the Apache Software Foundation (ASF) under one or more
 * contributor license agreements.  See the NOTICE file distributed with
 * this work for additional information regarding copyright ownership.
 * The ASF licenses this file to You under the Apache License, Version 2.0
 * (the "License"); you may not use this file except in compliance with
 * the License.  You may obtain a copy of the License at
 *
 *      http://www.apache.org/licenses/LICENSE-2.0
 *
 * Unless required by applicable law or agreed to in writing, software
 * distributed under the License is distributed on an "AS IS" BASIS,
 * WITHOUT WARRANTIES OR CONDITIONS OF ANY KIND, either express or implied.
 * See the License for the specific language governing permissions and
 * limitations under the License.
 */

package org.apache.ignite.internal.processors.cache.distributed.dht.topology;

import java.util.Collection;
import java.util.List;
import java.util.Map;
import java.util.Set;
import java.util.UUID;
import org.apache.ignite.IgniteCheckedException;
import org.apache.ignite.cluster.ClusterNode;
import org.apache.ignite.events.DiscoveryEvent;
import org.apache.ignite.events.EventType;
import org.apache.ignite.internal.IgniteInterruptedCheckedException;
import org.apache.ignite.internal.managers.discovery.DiscoCache;
import org.apache.ignite.internal.processors.affinity.AffinityAssignment;
import org.apache.ignite.internal.processors.affinity.AffinityTopologyVersion;
import org.apache.ignite.internal.processors.cache.distributed.dht.GridDhtCacheEntry;
import org.apache.ignite.internal.processors.cache.distributed.dht.GridDhtTopologyFuture;
import org.apache.ignite.internal.processors.cache.distributed.dht.preloader.CachePartitionFullCountersMap;
import org.apache.ignite.internal.processors.cache.distributed.dht.preloader.CachePartitionPartialCountersMap;
import org.apache.ignite.internal.processors.cache.distributed.dht.preloader.GridDhtPartitionExchangeId;
import org.apache.ignite.internal.processors.cache.distributed.dht.preloader.GridDhtPartitionFullMap;
import org.apache.ignite.internal.processors.cache.distributed.dht.preloader.GridDhtPartitionMap;
import org.apache.ignite.internal.processors.cache.distributed.dht.preloader.GridDhtPartitionsExchangeFuture;
import org.apache.ignite.internal.util.tostring.GridToStringExclude;
import org.jetbrains.annotations.Nullable;

/**
 * Distributed Hash Table (DHT) partition topology.
 */
@GridToStringExclude
public interface GridDhtPartitionTopology {
    /**
     * @return  Total cache partitions.
     */
    public int partitions();

    /**
     * Locks the topology, usually during mapping on locks or transactions.
     */
    public void readLock();

    /**
     * Unlocks topology locked by {@link #readLock()} method.
     */
    public void readUnlock();

    /**
     * @return {@code True} if locked by current thread.
     */
    public boolean holdsLock();

    /**
     * Updates topology version.
     *
     * @param exchFut Exchange future.
     * @param discoCache Discovery data cache.
     * @param updateSeq Update sequence.
     * @param stopping Stopping flag.
     * @throws IgniteInterruptedCheckedException If interrupted.
     */
    public void updateTopologyVersion(
        GridDhtTopologyFuture exchFut,
        DiscoCache discoCache,
        long updateSeq,
        boolean stopping
    ) throws IgniteInterruptedCheckedException;

    /**
     * @return {@code True} If ready version initialized. {@code False} If not initialized.
     */
    public boolean initialized();

    /**
     * @return Result topology version of last finished exchange.
     */
    public AffinityTopologyVersion readyTopologyVersion();

    /**
     * @return Start topology version of last exchange.
     */
    public AffinityTopologyVersion lastTopologyChangeVersion();

    /**
     * Gets a future that will be completed when partition exchange map for this
     * particular topology version is done.
     *
     * @return Topology version ready future.
     */
    public GridDhtTopologyFuture topologyVersionFuture();

    /**
     * @return {@code True} if cache is being stopped.
     */
    public boolean stopping();

    /**
     * @return Cache group ID.
     */
    public int groupId();

    /**
     * Pre-initializes this topology.
     *
     * @param exchFut Exchange future.
     * @param affReady Affinity ready flag.
     * @param updateMoving
     * @throws IgniteCheckedException If failed.
     */
    public void beforeExchange(GridDhtPartitionsExchangeFuture exchFut,
        boolean affReady,
        boolean updateMoving)
        throws IgniteCheckedException;

    /**
     * @param affVer Affinity version.
     * @param exchFut Exchange future.
     * @return {@code True} if partitions must be refreshed.
     * @throws IgniteInterruptedCheckedException If interrupted.
     */
    public boolean initPartitionsWhenAffinityReady(AffinityTopologyVersion affVer, GridDhtPartitionsExchangeFuture exchFut)
        throws IgniteInterruptedCheckedException;

    /**
     * Initializes local data structures after partitions are restored from persistence.
     *
     * @param topVer Topology version.
     */
    public void afterStateRestored(AffinityTopologyVersion topVer);

    /**
     * Post-initializes this topology.
     *
     * @param exchFut Exchange future.
     * @return {@code True} if mapping was changed.
     * @throws IgniteCheckedException If failed.
     */
    public boolean afterExchange(GridDhtPartitionsExchangeFuture exchFut) throws IgniteCheckedException;

    /**
     * @param topVer Topology version at the time of creation.
     * @param p Partition ID.
     * @param create If {@code true}, then partition will be created if it's not there.
     * @return Local partition.
     * @throws GridDhtInvalidPartitionException If partition is evicted or absent and
     *      does not belong to this node.
     */
    @Nullable public GridDhtLocalPartition localPartition(int p, AffinityTopologyVersion topVer, boolean create)
        throws GridDhtInvalidPartitionException;

    /**
     * Unconditionally creates partition during restore of persisted partition state.
     *
     * @param p Partition ID.
     * @return Partition.
     * @throws IgniteCheckedException If failed.
     */
    public GridDhtLocalPartition forceCreatePartition(int p) throws IgniteCheckedException;

    /**
     * @param topVer Topology version at the time of creation.
     * @param p Partition ID.
     * @param create If {@code true}, then partition will be created if it's not there.
     * @return Local partition.
     * @throws GridDhtInvalidPartitionException If partition is evicted or absent and
     *      does not belong to this node.
     */
    @Nullable public GridDhtLocalPartition localPartition(int p, AffinityTopologyVersion topVer, boolean create,
        boolean showRenting)
        throws GridDhtInvalidPartitionException;

    /**
     * @param parts Partitions to release (should be reserved before).
     */
    public void releasePartitions(int... parts);

    /**
     * @param part Partition number.
     * @return Local partition.
     * @throws GridDhtInvalidPartitionException If partition is evicted or absent and
     *      does not belong to this node.
     */
    @Nullable public GridDhtLocalPartition localPartition(int part)
        throws GridDhtInvalidPartitionException;

    /**
     * @return All local partitions by copying them into another list.
     */
    public List<GridDhtLocalPartition> localPartitions();

    /**
     *
     * @return All current active local partitions.
     */
    public Iterable<GridDhtLocalPartition> currentLocalPartitions();

    /**
     * @return Local IDs.
     */
    public GridDhtPartitionMap localPartitionMap();

    /**
     * @param nodeId Node ID.
     * @param part Partition.
     * @return Partition state.
     */
    public GridDhtPartitionState partitionState(UUID nodeId, int part);

    /**
     * @return Current update sequence.
     */
    public long updateSequence();

    /**
     * @param p Partition ID.
     * @param topVer Topology version.
     * @return Collection of all nodes responsible for this partition with primary node being first.
     */
    public List<ClusterNode> nodes(int p, AffinityTopologyVersion topVer);

    /**
     * @param p Partition ID.
     * @param affAssignment Assignments.
     * @param affNodes Node assigned for given partition by affinity.
     * @return Collection of all nodes responsible for this partition with primary node being first. The first N
     *      elements of this collection (with N being 1 + backups) are actual DHT affinity nodes, other nodes
     *      are current additional owners of the partition after topology change.
     */
    @Nullable public List<ClusterNode> nodes(int p, AffinityAssignment affAssignment, List<ClusterNode> affNodes);

    /**
     * @param p Partition ID.
     * @return Collection of all nodes who {@code own} this partition.
     */
    public List<ClusterNode> owners(int p);

    /**
     * @return List indexed by partition number, each list element is collection of all nodes who
     *      owns corresponding partition.
     */
    public List<List<ClusterNode>> allOwners();

    /**
     * @param p Partition ID.
     * @param topVer Topology version.
     * @return Collection of all nodes who {@code own} this partition.
     */
    public List<ClusterNode> owners(int p, AffinityTopologyVersion topVer);

    /**
     * @param p Partition ID.
     * @return Collection of all nodes who {@code are preloading} this partition.
     */
    public List<ClusterNode> moving(int p);

    /**
     * @param onlyActive If {@code true}, then only {@code active} partitions will be returned.
     * @return Node IDs mapped to partitions.
     */
    public GridDhtPartitionFullMap partitionMap(boolean onlyActive);

    /**
     * @return {@code True} If one of cache nodes has partitions in {@link GridDhtPartitionState#MOVING} state.
     */
    public boolean hasMovingPartitions();

    /**
     * @param e Entry removed from cache.
     */
    public void onRemoved(GridDhtCacheEntry e);

    /**
     * @param exchangeResVer Result topology version for exchange. Value should be greater than previously passed. Null value
     *      means full map received is not related to exchange
     * @param partMap Update partition map.
     * @param cntrMap Partition update counters.
     * @param partsToReload Set of partitions that need to be reloaded.
     * @param msgTopVer Topology version from incoming message. This value is not null only for case message is not
     *      related to exchange. Value should be not less than previous 'Topology version from exchange'.
     * @param exchFut Future which is not null for initial partition update on exchange.
     * @return {@code True} if local state was changed.
     */
    public boolean update(
        @Nullable AffinityTopologyVersion exchangeResVer,
        GridDhtPartitionFullMap partMap,
        @Nullable CachePartitionFullCountersMap cntrMap,
        Set<Integer> partsToReload,
        @Nullable Map<Integer, Long> partSizes,
        @Nullable AffinityTopologyVersion msgTopVer,
        @Nullable GridDhtPartitionsExchangeFuture exchFut
    );

    /**
     * @param exchId Exchange ID.
     * @param parts Partitions.
     * @param force {@code True} to skip stale update check.
     * @return {@code True} if local state was changed.
     */
    public boolean update(@Nullable GridDhtPartitionExchangeId exchId,
        GridDhtPartitionMap parts,
        boolean force);

    /**
     * Collects update counters collected during exchange. Called on coordinator.
     *
     * @param cntrMap Counters map.
     */
    public void collectUpdateCounters(CachePartitionPartialCountersMap cntrMap);

    /**
     * Applies update counters collected during exchange on coordinator. Called on coordinator.
     */
    public void applyUpdateCounters();

    /**
     * Checks if there is at least one owner for each partition in the cache topology.
     * If not, marks such a partition as LOST.
     * <p>
     * This method should be called on topology coordinator after all partition messages are received.
     *
     * @param resTopVer Exchange result version.
     * @param discoEvt Discovery event for which we detect lost partitions if {@link EventType#EVT_CACHE_REBALANCE_PART_DATA_LOST} event should be fired.
     * @return {@code True} if partitions state got updated.
     */
    public boolean detectLostPartitions(AffinityTopologyVersion resTopVer, @Nullable DiscoveryEvent discoEvt);

    /**
     * Resets the state of all LOST partitions to OWNING.
     *
     * @param resTopVer Exchange result version.
     */
    public void resetLostPartitions(AffinityTopologyVersion resTopVer);

    /**
     * @return Collection of lost partitions, if any.
     */
    public Collection<Integer> lostPartitions();

    /**
     * Pre-processes partition update counters before exchange.
     *
     * @param parts Partitions.
     */
    public void finalizeUpdateCounters(Set<Integer> parts);

    /**
     * @return Partition update counters.
     */
    public CachePartitionFullCountersMap fullUpdateCounters();

    /**
<<<<<<< HEAD
     * @param skipZeros {@code True} for adding zero counter to map.
     * @param finalizeCntrsBeforeCollecting {@code True} indicates that partition counters should be finalized.
=======
     * @param skipZeros {@code True} to exclude zero counters from map.
>>>>>>> 8246bd84
     * @return Partition update counters.
     */
    public CachePartitionPartialCountersMap localUpdateCounters(boolean skipZeros,
        boolean finalizeCntrsBeforeCollecting);

    /**
     * @return Partition cache sizes.
     */
    public Map<Integer, Long> partitionSizes();

    /**
     * @param part Partition to own.
     * @return {@code True} if owned.
     */
    public boolean own(GridDhtLocalPartition part);

    /**
     * Owns all moving partitions for the given topology version.
     *
     * @param rebFinishedTopVer Topology version when rebalancing finished.
     */
    public void ownMoving(AffinityTopologyVersion rebFinishedTopVer);

    /**
     * @param part Evicted partition.
     * @param updateSeq Update sequence increment flag.
     */
    public void onEvicted(GridDhtLocalPartition part, boolean updateSeq);

    /**
     * @param nodeId Node to get partitions for.
     * @return Partitions for node.
     */
    @Nullable public GridDhtPartitionMap partitions(UUID nodeId);

    /**
     * Prints memory stats.
     *
     * @param threshold Threshold for number of entries.
     */
    public void printMemoryStats(int threshold);

    /**
     * @return Sizes of up-to-date partition versions in topology.
     */
    Map<Integer, Long> globalPartSizes();

    /**
     * @param partSizes Sizes of up-to-date partition versions in topology.
     */
    void globalPartSizes(@Nullable Map<Integer, Long> partSizes);

    /**
     * @param topVer Topology version.
     * @return {@code True} if rebalance process finished.
     */
    public boolean rebalanceFinished(AffinityTopologyVersion topVer);

    /**
     * Calculates nodes and partitions which have non-actual state and must be rebalanced.
     * State of all current owners that aren't contained in the given {@code ownersByUpdCounters} will be reset to MOVING.
     * Called on coordinator during assignment of partition states.
     *
     * @param ownersByUpdCounters Map (partition, set of node IDs that have most actual state about partition
     *                            (update counter is maximal) and should hold OWNING state for such partition).
     * @param haveHistory Set of partitions which have WAL history to rebalance.
     * @param exchFut Exchange future for operation.
     * @return Map (nodeId, set of partitions that should be rebalanced <b>fully</b> by this node).
     */
    public Map<UUID, Set<Integer>> resetOwners(Map<Integer, Set<UUID>> ownersByUpdCounters, Set<Integer> haveHistory,
        GridDhtPartitionsExchangeFuture exchFut);

    /**
     * Callback on exchange done.
     *
     * @param assignment New affinity assignment.
     * @param updateRebalanceVer {@code True} if need check rebalance state.
     */
    public void onExchangeDone(GridDhtPartitionsExchangeFuture fut, AffinityAssignment assignment, boolean updateRebalanceVer);
}<|MERGE_RESOLUTION|>--- conflicted
+++ resolved
@@ -365,16 +365,10 @@
     public CachePartitionFullCountersMap fullUpdateCounters();
 
     /**
-<<<<<<< HEAD
-     * @param skipZeros {@code True} for adding zero counter to map.
-     * @param finalizeCntrsBeforeCollecting {@code True} indicates that partition counters should be finalized.
-=======
      * @param skipZeros {@code True} to exclude zero counters from map.
->>>>>>> 8246bd84
      * @return Partition update counters.
      */
-    public CachePartitionPartialCountersMap localUpdateCounters(boolean skipZeros,
-        boolean finalizeCntrsBeforeCollecting);
+    public CachePartitionPartialCountersMap localUpdateCounters(boolean skipZeros);
 
     /**
      * @return Partition cache sizes.
