/*
 * Licensed to the Apache Software Foundation (ASF) under one or more
 * contributor license agreements.  See the NOTICE file distributed with
 * this work for additional information regarding copyright ownership.
 * The ASF licenses this file to You under the Apache License, Version 2.0
 * (the "License"); you may not use this file except in compliance with
 * the License.  You may obtain a copy of the License at
 *
 *      http://www.apache.org/licenses/LICENSE-2.0
 *
 * Unless required by applicable law or agreed to in writing, software
 * distributed under the License is distributed on an "AS IS" BASIS,
 * WITHOUT WARRANTIES OR CONDITIONS OF ANY KIND, either express or implied.
 * See the License for the specific language governing permissions and
 * limitations under the License.
 */

package org.apache.ignite.internal.processors.cache.persistence.wal;

import java.io.BufferedInputStream;
import java.io.BufferedOutputStream;
import java.io.DataInput;
import java.io.EOFException;
import java.io.File;
import java.io.FileFilter;
import java.io.FileInputStream;
import java.io.FileNotFoundException;
import java.io.FileOutputStream;
import java.io.IOException;
import java.nio.ByteBuffer;
import java.nio.ByteOrder;
import java.nio.channels.ClosedByInterruptException;
import java.nio.file.FileAlreadyExistsException;
import java.nio.file.Files;
import java.sql.Time;
import java.util.ArrayList;
import java.util.Arrays;
import java.util.Collection;
import java.util.Collections;
import java.util.HashMap;
import java.util.HashSet;
import java.util.List;
import java.util.Map;
import java.util.Objects;
import java.util.Set;
import java.util.TreeMap;
import java.util.concurrent.PriorityBlockingQueue;
import java.util.concurrent.atomic.AtomicLong;
import java.util.concurrent.atomic.AtomicLongArray;
import java.util.concurrent.atomic.AtomicReferenceFieldUpdater;
import java.util.regex.Pattern;
import java.util.stream.Collectors;
import java.util.stream.Stream;
import java.util.zip.ZipEntry;
import java.util.zip.ZipInputStream;
import java.util.zip.ZipOutputStream;
import org.apache.ignite.IgniteCheckedException;
import org.apache.ignite.IgniteLogger;
import org.apache.ignite.IgniteSystemProperties;
import org.apache.ignite.configuration.DataStorageConfiguration;
import org.apache.ignite.configuration.DiskPageCompression;
import org.apache.ignite.configuration.IgniteConfiguration;
import org.apache.ignite.configuration.WALMode;
import org.apache.ignite.events.WalSegmentArchivedEvent;
import org.apache.ignite.events.WalSegmentCompactedEvent;
import org.apache.ignite.failure.FailureContext;
import org.apache.ignite.failure.FailureType;
import org.apache.ignite.internal.GridKernalContext;
import org.apache.ignite.internal.IgniteInternalFuture;
import org.apache.ignite.internal.IgniteInterruptedCheckedException;
import org.apache.ignite.internal.managers.eventstorage.GridEventStorageManager;
import org.apache.ignite.internal.pagemem.wal.IgniteWriteAheadLogManager;
import org.apache.ignite.internal.pagemem.wal.WALIterator;
import org.apache.ignite.internal.pagemem.wal.WALPointer;
import org.apache.ignite.internal.pagemem.wal.record.MarshalledRecord;
import org.apache.ignite.internal.pagemem.wal.record.MemoryRecoveryRecord;
import org.apache.ignite.internal.pagemem.wal.record.PageSnapshot;
import org.apache.ignite.internal.pagemem.wal.record.RolloverType;
import org.apache.ignite.internal.pagemem.wal.record.SwitchSegmentRecord;
import org.apache.ignite.internal.pagemem.wal.record.WALRecord;
import org.apache.ignite.internal.pagemem.wal.record.delta.PageDeltaRecord;
import org.apache.ignite.internal.processors.cache.GridCacheSharedContext;
import org.apache.ignite.internal.processors.cache.GridCacheSharedManagerAdapter;
import org.apache.ignite.internal.processors.cache.WalStateManager.WALDisableContext;
import org.apache.ignite.internal.processors.cache.persistence.DataStorageMetricsImpl;
import org.apache.ignite.internal.processors.cache.persistence.GridCacheDatabaseSharedManager;
import org.apache.ignite.internal.processors.cache.persistence.StorageException;
import org.apache.ignite.internal.processors.cache.persistence.file.FileIO;
import org.apache.ignite.internal.processors.cache.persistence.file.FileIOFactory;
import org.apache.ignite.internal.processors.cache.persistence.file.FilePageStoreManager;
import org.apache.ignite.internal.processors.cache.persistence.file.RandomAccessFileIOFactory;
import org.apache.ignite.internal.processors.cache.persistence.filename.PdsFolderSettings;
import org.apache.ignite.internal.processors.cache.persistence.wal.aware.SegmentAware;
import org.apache.ignite.internal.processors.cache.persistence.wal.crc.FastCrc;
import org.apache.ignite.internal.processors.cache.persistence.wal.crc.IgniteDataIntegrityViolationException;
import org.apache.ignite.internal.processors.cache.persistence.wal.filehandle.AbstractFileHandle;
import org.apache.ignite.internal.processors.cache.persistence.wal.filehandle.FileHandleManager;
import org.apache.ignite.internal.processors.cache.persistence.wal.filehandle.FileHandleManagerFactory;
import org.apache.ignite.internal.processors.cache.persistence.wal.filehandle.FileWriteHandle;
import org.apache.ignite.internal.processors.cache.persistence.wal.io.FileInput;
import org.apache.ignite.internal.processors.cache.persistence.wal.io.LockedSegmentFileInputFactory;
import org.apache.ignite.internal.processors.cache.persistence.wal.io.SegmentFileInputFactory;
import org.apache.ignite.internal.processors.cache.persistence.wal.io.SegmentIO;
import org.apache.ignite.internal.processors.cache.persistence.wal.io.SimpleSegmentFileInputFactory;
import org.apache.ignite.internal.processors.cache.persistence.wal.record.HeaderRecord;
import org.apache.ignite.internal.processors.cache.persistence.wal.serializer.RecordSerializer;
import org.apache.ignite.internal.processors.cache.persistence.wal.serializer.RecordSerializerFactory;
import org.apache.ignite.internal.processors.cache.persistence.wal.serializer.RecordSerializerFactoryImpl;
import org.apache.ignite.internal.processors.cache.persistence.wal.serializer.RecordV1Serializer;
import org.apache.ignite.internal.processors.compress.CompressionProcessor;
import org.apache.ignite.internal.processors.failure.FailureProcessor;
import org.apache.ignite.internal.processors.timeout.GridTimeoutObject;
import org.apache.ignite.internal.processors.timeout.GridTimeoutProcessor;
import org.apache.ignite.internal.util.GridUnsafe;
import org.apache.ignite.internal.util.future.GridFinishedFuture;
import org.apache.ignite.internal.util.future.GridFutureAdapter;
import org.apache.ignite.internal.util.io.GridFileUtils;
import org.apache.ignite.internal.util.typedef.CI1;
import org.apache.ignite.internal.util.typedef.CIX1;
import org.apache.ignite.internal.util.typedef.CO;
import org.apache.ignite.internal.util.typedef.F;
import org.apache.ignite.internal.util.typedef.X;
import org.apache.ignite.internal.util.typedef.internal.U;
import org.apache.ignite.internal.util.worker.GridWorker;
import org.apache.ignite.lang.IgniteBiPredicate;
import org.apache.ignite.lang.IgniteBiTuple;
import org.apache.ignite.lang.IgniteInClosure;
import org.apache.ignite.lang.IgnitePredicate;
import org.apache.ignite.lang.IgniteUuid;
import org.apache.ignite.thread.IgniteThread;
import org.jetbrains.annotations.NotNull;
import org.jetbrains.annotations.Nullable;

import static java.lang.Long.MAX_VALUE;
import static java.nio.file.StandardOpenOption.CREATE;
import static java.nio.file.StandardOpenOption.READ;
import static java.nio.file.StandardOpenOption.WRITE;
import static org.apache.ignite.IgniteSystemProperties.IGNITE_CHECKPOINT_TRIGGER_ARCHIVE_SIZE_PERCENTAGE;
import static org.apache.ignite.IgniteSystemProperties.IGNITE_THRESHOLD_WAIT_TIME_NEXT_WAL_SEGMENT;
import static org.apache.ignite.IgniteSystemProperties.IGNITE_THRESHOLD_WAL_ARCHIVE_SIZE_PERCENTAGE;
import static org.apache.ignite.IgniteSystemProperties.IGNITE_WAL_COMPRESSOR_WORKER_THREAD_CNT;
import static org.apache.ignite.IgniteSystemProperties.IGNITE_WAL_MMAP;
import static org.apache.ignite.IgniteSystemProperties.IGNITE_WAL_SERIALIZER_VERSION;
import static org.apache.ignite.events.EventType.EVT_WAL_SEGMENT_ARCHIVED;
import static org.apache.ignite.events.EventType.EVT_WAL_SEGMENT_COMPACTED;
import static org.apache.ignite.failure.FailureType.CRITICAL_ERROR;
import static org.apache.ignite.failure.FailureType.SYSTEM_WORKER_TERMINATION;
import static org.apache.ignite.internal.processors.cache.persistence.file.FilePageStoreManager.TMP_SUFFIX;
import static org.apache.ignite.internal.processors.cache.persistence.wal.FileDescriptor.fileName;
import static org.apache.ignite.internal.processors.cache.persistence.wal.serializer.RecordSerializerFactory.LATEST_SERIALIZER_VERSION;
import static org.apache.ignite.internal.processors.cache.persistence.wal.serializer.RecordV1Serializer.HEADER_RECORD_SIZE;
import static org.apache.ignite.internal.processors.cache.persistence.wal.serializer.RecordV1Serializer.readPosition;
import static org.apache.ignite.internal.processors.cache.persistence.wal.serializer.RecordV1Serializer.readSegmentHeader;

/**
 * File WAL manager.
 */
@SuppressWarnings("IfMayBeConditional")
public class FileWriteAheadLogManager extends GridCacheSharedManagerAdapter implements IgniteWriteAheadLogManager {
    /** */
    private static final FileDescriptor[] EMPTY_DESCRIPTORS = new FileDescriptor[0];

    /** Zero-filled buffer for file formatting. */
    private static final byte[] FILL_BUF = new byte[1024 * 1024];

    /** Pattern for segment file names. */
    public static final Pattern WAL_NAME_PATTERN = Pattern.compile("\\d{16}\\.wal");

    /** Pattern for WAL temp files - these files will be cleared at startup. */
    public static final Pattern WAL_TEMP_NAME_PATTERN = Pattern.compile("\\d{16}\\.wal\\.tmp");

    /** WAL segment file filter, see {@link #WAL_NAME_PATTERN} */
    public static final FileFilter WAL_SEGMENT_FILE_FILTER = new FileFilter() {
        @Override public boolean accept(File file) {
            return !file.isDirectory() && WAL_NAME_PATTERN.matcher(file.getName()).matches();
        }
    };

    /** WAL segment temporary file filter, see {@link #WAL_TEMP_NAME_PATTERN} */
    private static final FileFilter WAL_SEGMENT_TEMP_FILE_FILTER = new FileFilter() {
        @Override public boolean accept(File file) {
            return !file.isDirectory() && WAL_TEMP_NAME_PATTERN.matcher(file.getName()).matches();
        }
    };

    /** */
    public static final Pattern WAL_SEGMENT_FILE_COMPACTED_PATTERN = Pattern.compile("\\d{16}\\.wal\\.zip");

    /** WAL segment file filter, see {@link #WAL_NAME_PATTERN} */
    public static final FileFilter WAL_SEGMENT_COMPACTED_OR_RAW_FILE_FILTER = new FileFilter() {
        @Override public boolean accept(File file) {
            return !file.isDirectory() && (WAL_NAME_PATTERN.matcher(file.getName()).matches() ||
                WAL_SEGMENT_FILE_COMPACTED_PATTERN.matcher(file.getName()).matches());
        }
    };

    /** */
    private static final Pattern WAL_SEGMENT_TEMP_FILE_COMPACTED_PATTERN = Pattern.compile("\\d{16}\\.wal\\.zip\\.tmp");

    /** */
    private static final FileFilter WAL_SEGMENT_FILE_COMPACTED_FILTER = new FileFilter() {
        @Override public boolean accept(File file) {
            return !file.isDirectory() && WAL_SEGMENT_FILE_COMPACTED_PATTERN.matcher(file.getName()).matches();
        }
    };

    /** */
    private static final FileFilter WAL_SEGMENT_TEMP_FILE_COMPACTED_FILTER = new FileFilter() {
        @Override public boolean accept(File file) {
            return !file.isDirectory() && WAL_SEGMENT_TEMP_FILE_COMPACTED_PATTERN.matcher(file.getName()).matches();
        }
    };

    /** Buffer size. */
    private static final int BUF_SIZE = 1024 * 1024;

    /** Use mapped byte buffer. */
    private final boolean mmap = IgniteSystemProperties.getBoolean(IGNITE_WAL_MMAP, true);

    /**
     * Percentage of archive size for checkpoint trigger. Need for calculate max size of WAL after last checkpoint.
     * Checkpoint should be triggered when max size of WAL after last checkpoint more than maxWallArchiveSize * thisValue
     */
    private static final double CHECKPOINT_TRIGGER_ARCHIVE_SIZE_PERCENTAGE =
        IgniteSystemProperties.getDouble(IGNITE_CHECKPOINT_TRIGGER_ARCHIVE_SIZE_PERCENTAGE, 0.25);

    /**
     * Percentage of WAL archive size to calculate threshold since which removing of old archive should be started.
     */
    private static final double THRESHOLD_WAL_ARCHIVE_SIZE_PERCENTAGE =
        IgniteSystemProperties.getDouble(IGNITE_THRESHOLD_WAL_ARCHIVE_SIZE_PERCENTAGE, 0.5);

    /**
     * Number of WAL compressor worker threads.
     */
    private final int WAL_COMPRESSOR_WORKER_THREAD_CNT =
            IgniteSystemProperties.getInteger(IGNITE_WAL_COMPRESSOR_WORKER_THREAD_CNT, 4);

    /**
     * Threshold time to print warning to log if awaiting for next wal segment took too long (exceeded this threshold).
     */
    private static final long THRESHOLD_WAIT_TIME_NEXT_WAL_SEGMENT =
        IgniteSystemProperties.getLong(IGNITE_THRESHOLD_WAIT_TIME_NEXT_WAL_SEGMENT, 1000L);

    /** */
    private final boolean alwaysWriteFullPages;

    /** WAL segment size in bytes. . This is maximum value, actual segments may be shorter. */
    private final long maxWalSegmentSize;

    /**
     * Maximum number of allowed segments without checkpoint. If we have their more checkpoint should be triggered.
     * It is simple way to calculate WAL size without checkpoint instead fair WAL size calculating.
     */
    private long maxSegCountWithoutCheckpoint;

    /** Size of wal archive since which removing of old archive should be started */
    private final long allowedThresholdWalArchiveSize;

    /** */
    private final WALMode mode;

    /** WAL flush frequency. Makes sense only for {@link WALMode#BACKGROUND} log WALMode. */
    private final long flushFreq;

    /** */
    private final DataStorageConfiguration dsCfg;

    /** Events service */
    private final GridEventStorageManager evt;

    /** Failure processor */
    private final FailureProcessor failureProcessor;

    /** */
    private IgniteConfiguration igCfg;

    /** Persistence metrics tracker. */
    private DataStorageMetricsImpl metrics;

    /** */
    private File walWorkDir;

    /** WAL archive directory (including consistent ID as subfolder) */
    private File walArchiveDir;

    /** Serializer of latest version, used to read header record and for write records */
    private RecordSerializer serializer;

    /** Serializer latest version to use. */
    private final int serializerVer =
        IgniteSystemProperties.getInteger(IGNITE_WAL_SERIALIZER_VERSION, LATEST_SERIALIZER_VERSION);

    /** Factory to provide I/O interfaces for read/write operations with files */
    private volatile FileIOFactory ioFactory;

    /** Factory to provide I/O interfaces for read primitives with files */
    private final SegmentFileInputFactory segmentFileInputFactory;

    /** Holder of actual information of latest manipulation on WAL segments. */
    private volatile SegmentAware segmentAware;

    /** Updater for {@link #currHnd}, used for verify there are no concurrent update for current log segment handle */
    private static final AtomicReferenceFieldUpdater<FileWriteAheadLogManager, FileWriteHandle> CURR_HND_UPD =
        AtomicReferenceFieldUpdater.newUpdater(FileWriteAheadLogManager.class, FileWriteHandle.class, "currHnd");

    /**
     * File archiver moves segments from work directory to archive. Locked segments may be kept not moved until release.
     * For mode archive and work folders set to equal value, archiver is not created.
     */
    @Nullable private FileArchiver archiver;

    /** Compressor. */
    private FileCompressor compressor;

    /** Decompressor. */
    private FileDecompressor decompressor;

    /** */
    private final ThreadLocal<WALPointer> lastWALPtr = new ThreadLocal<>();

    /** Current log segment handle. */
    private volatile FileWriteHandle currHnd;

    /** File handle manager. */
    private FileHandleManager fileHandleManager;

    /** */
    private WALDisableContext walDisableContext;

    /**
     * Positive (non-0) value indicates WAL can be archived even if not complete<br>
     * See {@link DataStorageConfiguration#setWalAutoArchiveAfterInactivity(long)}<br>
     */
    private final long walAutoArchiveAfterInactivity;

    /**
     * Container with last WAL record logged timestamp.<br> Zero value means there was no records logged to current
     * segment, skip possible archiving for this case<br> Value is filled only for case {@link
     * #walAutoArchiveAfterInactivity} > 0<br>
     */
    private final AtomicLong lastRecordLoggedMs = new AtomicLong();

    /**
     * Cancellable task for {@link WALMode#BACKGROUND}, should be cancelled at shutdown.
     * Null for non background modes.
     */
    @Nullable private volatile GridTimeoutProcessor.CancelableTask backgroundFlushSchedule;

    /**
     * Reference to the last added next archive timeout check object. Null if mode is not enabled. Should be cancelled
     * at shutdown
     */
    @Nullable private volatile GridTimeoutObject nextAutoArchiveTimeoutObj;

    /**
     * Listener invoked for each segment file IO initializer.
     */
    @Nullable private volatile IgniteInClosure<FileIO> createWalFileListener;

    /**
     * Manage of segment location.
     */
    private SegmentRouter segmentRouter;

    /** Segment factory with ability locked segment during reading. */
    private SegmentFileInputFactory lockedSegmentFileInputFactory;

    /** FileHandleManagerFactory. */
    private final FileHandleManagerFactory fileHandleManagerFactory;

    /** Switch segment record offset. */
    private final AtomicLongArray switchSegmentRecordOffset;

    /** Page snapshot records compression algorithm. */
    private DiskPageCompression pageCompression;

    /** Page snapshot records compression level. */
    private int pageCompressionLevel;

    /**
     * @param ctx Kernal context.
     */
    public FileWriteAheadLogManager(@NotNull final GridKernalContext ctx) {
        igCfg = ctx.config();

        DataStorageConfiguration dsCfg = igCfg.getDataStorageConfiguration();

        assert dsCfg != null;

        this.dsCfg = dsCfg;

        maxWalSegmentSize = dsCfg.getWalSegmentSize();
        mode = dsCfg.getWalMode();
        flushFreq = dsCfg.getWalFlushFrequency();
        alwaysWriteFullPages = dsCfg.isAlwaysWriteFullPages();
        ioFactory = mode == WALMode.FSYNC ? dsCfg.getFileIOFactory() : new RandomAccessFileIOFactory();
        segmentFileInputFactory = new SimpleSegmentFileInputFactory();
        walAutoArchiveAfterInactivity = dsCfg.getWalAutoArchiveAfterInactivity();

        allowedThresholdWalArchiveSize = (long)(dsCfg.getMaxWalArchiveSize() * THRESHOLD_WAL_ARCHIVE_SIZE_PERCENTAGE);

        evt = ctx.event();
        failureProcessor = ctx.failure();
<<<<<<< HEAD
=======

        fileHandleManagerFactory = new FileHandleManagerFactory(dsCfg);

        maxSegCountWithoutCheckpoint =
                (long)((U.adjustedWalHistorySize(dsCfg, log) * CHECKPOINT_TRIGGER_ARCHIVE_SIZE_PERCENTAGE)
                        / dsCfg.getWalSegmentSize());

        switchSegmentRecordOffset = isArchiverEnabled() ? new AtomicLongArray(dsCfg.getWalSegments()) : null;
>>>>>>> 8246bd84
    }

    /**
     * For test purposes only.
     *
     * @param ioFactory IO factory.
     */
    public void setFileIOFactory(FileIOFactory ioFactory) {
        this.ioFactory = ioFactory;
    }

    /** {@inheritDoc} */
    @Override public void start0() throws IgniteCheckedException {
<<<<<<< HEAD
        if (!cctx.kernalContext().clientNode()) {
            maxSegCountWithoutCheckpoint =
                (long)((U.adjustedWalHistorySize(dsCfg, log) * CHECKPOINT_TRIGGER_ARCHIVE_SIZE_PERCENTAGE)
                    / dsCfg.getWalSegmentSize());

            final PdsFolderSettings resolveFolders = cctx.kernalContext().pdsFolderResolver().resolveFolders();
=======
        if (cctx.kernalContext().clientNode())
            return;

        final PdsFolderSettings resolveFolders = cctx.kernalContext().pdsFolderResolver().resolveFolders();
>>>>>>> 8246bd84

        checkWalConfiguration();

        synchronized (this) {
            final File walWorkDir0 = walWorkDir = initDirectory(
                dsCfg.getWalPath(),
                DataStorageConfiguration.DFLT_WAL_PATH,
                resolveFolders.folderName(),
                "write ahead log work directory"
            );

            final File walArchiveDir0 = walArchiveDir = initDirectory(
                dsCfg.getWalArchivePath(),
                DataStorageConfiguration.DFLT_WAL_ARCHIVE_PATH,
                resolveFolders.folderName(),
                "write ahead log archive directory"
            );

            serializer = new RecordSerializerFactoryImpl(cctx).createSerializer(serializerVer);

            GridCacheDatabaseSharedManager dbMgr = (GridCacheDatabaseSharedManager)cctx.database();

            metrics = dbMgr.persistentStoreMetricsImpl();

            checkOrPrepareFiles();

            if (metrics != null)
                metrics.setWalSizeProvider(new CO<Long>() {
                    @Override public Long apply() {
                        long size = 0;

                        for (File f : walWorkDir0.listFiles())
                            size += f.length();

                        for (File f : walArchiveDir0.listFiles())
                            size += f.length();

                        return size;
                    }
                });

<<<<<<< HEAD
            IgniteBiTuple<Long, Long> tup = scanMinMaxArchiveIndices();

            segmentAware = new SegmentAware(dsCfg.getWalSegments());

            segmentAware.lastTruncatedArchiveIdx(tup == null ? -1 : tup.get1() - 1);

            long lastAbsArchivedIdx = tup == null ? -1 : tup.get2();
=======
            segmentAware = new SegmentAware(dsCfg.getWalSegments(), dsCfg.isWalCompactionEnabled());
>>>>>>> 8246bd84

            if (isArchiverEnabled())
                archiver = new FileArchiver(segmentAware, log);
            else
                archiver = null;

            if (dsCfg.isWalCompactionEnabled()) {
                compressor = new FileCompressor(log);

                decompressor = new FileDecompressor(log);
            }

            segmentRouter = new SegmentRouter(walWorkDir, walArchiveDir, segmentAware, dsCfg);

            fileHandleManager = fileHandleManagerFactory.build(
                cctx, metrics, mmap, lastWALPtr::get, serializer, this::currentHandle
            );

            lockedSegmentFileInputFactory = new LockedSegmentFileInputFactory(
                segmentAware,
                segmentRouter,
                ioFactory
            );

            pageCompression = dsCfg.getWalPageCompression();

            if (pageCompression != DiskPageCompression.DISABLED) {
                if (serializerVer < 2) {
                    throw new IgniteCheckedException("WAL page snapshots compression not supported for serializerVer=" +
                        serializerVer);
                }

                cctx.kernalContext().compress().checkPageCompressionSupported();

                pageCompressionLevel = dsCfg.getWalPageCompressionLevel() != null ?
                    CompressionProcessor.checkCompressionLevelBounds(dsCfg.getWalPageCompressionLevel(), pageCompression) :
                    CompressionProcessor.getDefaultCompressionLevel(pageCompression);
            }
        }
    }

    /**
     * @return Info about of WAL paths.
     */
    public SegmentRouter getSegmentRouter() {
        return segmentRouter;
    }

    /**
     *
     */
    private void startArchiverAndCompressor() {
        segmentAware.reset();

        if (isArchiverEnabled()) {
            assert archiver != null : "FileArchiver should be initialized.";

            archiver.restart();
        }

        if (dsCfg.isWalCompactionEnabled() && !cctx.kernalContext().recoveryMode()) {
            assert compressor != null : "Compressor should be initialized.";

            compressor.restart();

            assert decompressor != null : "Compressor should be initialized.";

            decompressor.restart();
        }
    }

    /**
     * Archiver can be not created, all files will be written to WAL folder, using absolute segment index.
     *
     * @return flag indicating if archiver is disabled.
     */
    private boolean isArchiverEnabled() {
        if (walArchiveDir != null && walWorkDir != null)
            return !walArchiveDir.equals(walWorkDir);

        return !new File(dsCfg.getWalArchivePath()).equals(new File(dsCfg.getWalPath()));
    }

    /**
     *  Collect wal segment files from low pointer (include) to high pointer (not include) and reserve low pointer.
     *
     * @param low Low bound.
     * @param high High bound.
     */
    public Collection<File> getAndReserveWalFiles(FileWALPointer low, FileWALPointer high) throws IgniteCheckedException {
        final long awaitIdx = high.index() - 1;

        segmentAware.awaitSegmentArchived(awaitIdx);

        if (!reserve(low))
            throw new IgniteCheckedException("WAL archive segment has been deleted [idx=" + low.index() + "]");

        List<File> res = new ArrayList<>();

        for (long i = low.index(); i < high.index(); i++) {
            String segmentName = FileDescriptor.fileName(i);

            File file = new File(walArchiveDir, segmentName);
            File fileZip = new File(walArchiveDir, segmentName + FilePageStoreManager.ZIP_SUFFIX);

            if (file.exists())
                res.add(file);
            else if (fileZip.exists())
                res.add(fileZip);
            else {
                if (log.isInfoEnabled()) {
                    log.info("Segment not found: " + file.getName() + "/" + fileZip.getName());

                    log.info("Stopped iteration on idx: " + i);
                }

                break;
            }
        }

        return res;
    }

    /**
     * @throws IgniteCheckedException if WAL store path is configured and archive path isn't (or vice versa)
     */
    private void checkWalConfiguration() throws IgniteCheckedException {
        if (dsCfg.getWalPath() == null ^ dsCfg.getWalArchivePath() == null) {
            throw new IgniteCheckedException(
                "Properties should be either both specified or both null " +
                    "[walStorePath = " + dsCfg.getWalPath() +
                    ", walArchivePath = " + dsCfg.getWalArchivePath() + "]"
            );
        }
    }

    /**
     * Method is called twice on deactivate and stop.
     * It shutdown workers but do not deallocate them to avoid duplication.
     * */
    @Override protected void stop0(boolean cancel) {
        final GridTimeoutProcessor.CancelableTask schedule = backgroundFlushSchedule;

        if (schedule != null)
            schedule.close();

        final GridTimeoutObject timeoutObj = nextAutoArchiveTimeoutObj;

        if (timeoutObj != null)
            cctx.time().removeTimeoutObject(timeoutObj);

        try {
            fileHandleManager.onDeactivate();
        }
        catch (Exception e) {
            U.error(log, "Failed to gracefully close WAL segment: " + this.currHnd, e);
        }

        segmentAware.interrupt();

        try {
            if (archiver != null)
                archiver.shutdown();

            if (compressor != null)
                compressor.shutdown();

            if (decompressor != null)
                decompressor.shutdown();
        }
        catch (IgniteInterruptedCheckedException e) {
            U.error(log, "Failed to gracefully shutdown WAL components, thread was interrupted.", e);
        }
    }

    /** {@inheritDoc} */
    @Override public void onActivate(GridKernalContext kctx) throws IgniteCheckedException {
        if (log.isDebugEnabled())
            log.debug("Activated file write ahead log manager [nodeId=" + cctx.localNodeId() +
                " topVer=" + cctx.discovery().topologyVersionEx() + " ]");
        //NOOP implementation, we need to override it.
    }

    /** {@inheritDoc} */
    @Override public void onDeActivate(GridKernalContext kctx) {
        if (log.isDebugEnabled())
            log.debug("DeActivate file write ahead log [nodeId=" + cctx.localNodeId() +
                " topVer=" + cctx.discovery().topologyVersionEx() + " ]");

        stop0(true);

        currHnd = null;
    }

    /** {@inheritDoc} */
    @Override public boolean isAlwaysWriteFullPages() {
        return alwaysWriteFullPages;
    }

    /** {@inheritDoc} */
    @Override public boolean isFullSync() {
        return mode == WALMode.FSYNC;
    }

    /** {@inheritDoc} */
    @Override public void resumeLogging(WALPointer lastPtr) throws IgniteCheckedException {
        if (log.isDebugEnabled())
            log.debug("File write ahead log manager resuming logging [nodeId=" + cctx.localNodeId() +
                " topVer=" + cctx.discovery().topologyVersionEx() + " ]");

        /*
            walDisableContext is started after FileWriteAheadLogManager, so we obtain actual walDisableContext ref here.
         */
        synchronized (this) {
            walDisableContext = cctx.walState().walDisableContext();
        }

        assert currHnd == null;
        assert lastPtr == null || lastPtr instanceof FileWALPointer;

        startArchiverAndCompressor();

        assert (isArchiverEnabled() && archiver != null) || (!isArchiverEnabled() && archiver == null) :
            "Trying to restore FileWriteHandle on deactivated write ahead log manager";

        FileWALPointer filePtr = (FileWALPointer)lastPtr;

        fileHandleManager.resumeLogging();

        currHnd = restoreWriteHandle(filePtr);

        // For new handle write serializer version to it.
        if (filePtr == null)
            currHnd.writeHeader();

        if (currHnd.serializerVersion() != serializer.version()) {
            if (log.isInfoEnabled())
                log.info("Record serializer version change detected, will start logging with a new WAL record " +
                    "serializer to a new WAL segment [curFile=" + currHnd + ", newVer=" + serializer.version() +
                    ", oldVer=" + currHnd.serializerVersion() + ']');

            rollOver(currHnd, null);
        }

        currHnd.finishResumeLogging();

        if (mode == WALMode.BACKGROUND)
            backgroundFlushSchedule = cctx.time().schedule(this::doFlush, flushFreq, flushFreq);

        if (walAutoArchiveAfterInactivity > 0)
            scheduleNextInactivityPeriodElapsedCheck();
    }

    /**
     * Schedules next check of inactivity period expired. Based on current record update timestamp. At timeout method
     * does check of inactivity period and schedules new launch.
     */
    private void scheduleNextInactivityPeriodElapsedCheck() {
        final long lastRecMs = lastRecordLoggedMs.get();
        final long nextPossibleAutoArchive = (lastRecMs <= 0 ? U.currentTimeMillis() : lastRecMs) + walAutoArchiveAfterInactivity;

        if (log.isDebugEnabled())
            log.debug("Schedule WAL rollover check at " + new Time(nextPossibleAutoArchive).toString());

        nextAutoArchiveTimeoutObj = new GridTimeoutObject() {
            private final IgniteUuid id = IgniteUuid.randomUuid();

            @Override public IgniteUuid timeoutId() {
                return id;
            }

            @Override public long endTime() {
                return nextPossibleAutoArchive;
            }

            @Override public void onTimeout() {
                if (log.isDebugEnabled())
                    log.debug("Checking if WAL rollover required (" + new Time(U.currentTimeMillis()).toString() + ")");

                checkWalRolloverRequiredDuringInactivityPeriod();

                scheduleNextInactivityPeriodElapsedCheck();
            }
        };
        cctx.time().addTimeoutObject(nextAutoArchiveTimeoutObj);
    }

    /** {@inheritDoc} */
    @Override public int serializerVersion() {
        return serializerVer;
    }

    /**
     * Checks if there was elapsed significant period of inactivity. If WAL auto-archive is enabled using
     * {@link #walAutoArchiveAfterInactivity} > 0 this method will activate roll over by timeout.<br>
     */
    private void checkWalRolloverRequiredDuringInactivityPeriod() {
        if (walAutoArchiveAfterInactivity <= 0)
            return; // feature not configured, nothing to do

        final long lastRecMs = lastRecordLoggedMs.get();

        if (lastRecMs == 0)
            return; //no records were logged to current segment, does not consider inactivity

        final long elapsedMs = U.currentTimeMillis() - lastRecMs;

        if (elapsedMs <= walAutoArchiveAfterInactivity)
            return; // not enough time elapsed since last write

        if (!lastRecordLoggedMs.compareAndSet(lastRecMs, 0))
            return; // record write occurred concurrently

        final FileWriteHandle handle = currentHandle();

        try {
            closeBufAndRollover(handle, null, RolloverType.NONE);
        }
        catch (IgniteCheckedException e) {
            U.error(log, "Unable to perform segment rollover: " + e.getMessage(), e);

            cctx.kernalContext().failure().process(new FailureContext(CRITICAL_ERROR, e));
        }
    }

    /** {@inheritDoc} */
    @Override public WALPointer log(WALRecord rec) throws IgniteCheckedException {
        return log(rec, RolloverType.NONE);
    }

    /** {@inheritDoc} */
    @Override public WALPointer log(WALRecord rec, RolloverType rolloverType) throws IgniteCheckedException {
        if (serializer == null || mode == WALMode.NONE)
            return null;

        // Only delta-records, page snapshots and memory recovery are allowed to write in recovery mode.
        if (cctx.kernalContext().recoveryMode() &&
            !(rec instanceof PageDeltaRecord || rec instanceof PageSnapshot || rec instanceof MemoryRecoveryRecord))
            return null;

        FileWriteHandle currWrHandle = currentHandle();

        WALDisableContext isDisable = walDisableContext;

        // Logging was not resumed yet.
        if (currWrHandle == null || (isDisable != null && isDisable.check()))
            return null;

        // Do page snapshots compression if configured.
        if (pageCompression != DiskPageCompression.DISABLED && rec instanceof PageSnapshot) {
            PageSnapshot pageSnapshot = (PageSnapshot)rec;

            int pageSize = pageSnapshot.realPageSize();

            ByteBuffer pageData = pageSnapshot.pageDataBuffer();

            ByteBuffer compressedPage = cctx.kernalContext().compress().compressPage(pageData, pageSize, 1,
                pageCompression, pageCompressionLevel);

            if (compressedPage != pageData) {
                assert compressedPage.isDirect() : "Is direct buffer: " + compressedPage.isDirect();

                rec = new PageSnapshot(pageSnapshot.fullPageId(), GridUnsafe.bufferAddress(compressedPage),
                    compressedPage.limit(), pageSize);
            }
        }

        // Need to calculate record size first.
        rec.size(serializer.size(rec));

        while (true) {
            WALPointer ptr;

            if (rolloverType == RolloverType.NONE)
                ptr = currWrHandle.addRecord(rec);
            else {
                assert cctx.database().checkpointLockIsHeldByThread();

                if (rolloverType == RolloverType.NEXT_SEGMENT) {
                    WALPointer pos = rec.position();

                    do {
                        // This will change rec.position() unless concurrent rollover happened.
                        currWrHandle = closeBufAndRollover(currWrHandle, rec, rolloverType);
                    }
                    while (Objects.equals(pos, rec.position()));

                    ptr = rec.position();
                }
                else if (rolloverType == RolloverType.CURRENT_SEGMENT) {
                    if ((ptr = currWrHandle.addRecord(rec)) != null)
                        currWrHandle = closeBufAndRollover(currWrHandle, rec, rolloverType);
                }
                else
                    throw new IgniteCheckedException("Unknown rollover type: " + rolloverType);
            }

            if (ptr != null) {
                metrics.onWalRecordLogged();

                lastWALPtr.set(ptr);

                if (walAutoArchiveAfterInactivity > 0)
                    lastRecordLoggedMs.set(U.currentTimeMillis());

                return ptr;
            }
            else
                currWrHandle = rollOver(currWrHandle, null);

            checkNode();

            if (isStopping())
                throw new IgniteCheckedException("Stopping.");
        }
    }

    /** */
    private FileWriteHandle closeBufAndRollover(
        FileWriteHandle currWriteHandle,
        WALRecord rec,
        RolloverType rolloverType
    ) throws IgniteCheckedException {
        long idx = currWriteHandle.getSegmentId();

        currWriteHandle.closeBuffer();

        FileWriteHandle res = rollOver(currWriteHandle, rolloverType == RolloverType.NEXT_SEGMENT ? rec : null);

        if (log != null && log.isInfoEnabled())
            log.info("Rollover segment [" + idx + " to " + res.getSegmentId() + "], recordType=" + rec.type());

        return res;
    }

    /** {@inheritDoc} */
    @Override public void flush(WALPointer ptr, boolean explicitFsync) throws IgniteCheckedException, StorageException {
        fileHandleManager.flush(ptr, explicitFsync);
    }

    /** {@inheritDoc} */
    @Override public WALRecord read(WALPointer ptr) throws IgniteCheckedException, StorageException {
        try (WALIterator it = replay(ptr)) {
            IgniteBiTuple<WALPointer, WALRecord> rec = it.next();

            if (rec.get1().equals(ptr))
                return rec.get2();
            else
                throw new StorageException("Failed to read record by pointer [ptr=" + ptr + ", rec=" + rec + "]");
        }
    }

    /** {@inheritDoc} */
    @Override public WALIterator replay(WALPointer start) throws IgniteCheckedException, StorageException {
        return replay(start, null);
    }

    /** {@inheritDoc} */
    @Override public WALIterator replay(
        WALPointer start,
        @Nullable IgniteBiPredicate<WALRecord.RecordType, WALPointer> recordDeserializeFilter
    ) throws IgniteCheckedException, StorageException {
        assert start == null || start instanceof FileWALPointer : "Invalid start pointer: " + start;

        FileWriteHandle hnd = currentHandle();

        FileWALPointer end = null;

        if (hnd != null)
            end = hnd.position();

        RecordsIterator iter = new RecordsIterator(
            cctx,
            walArchiveDir,
            walWorkDir,
            (FileWALPointer)start,
            end,
            dsCfg,
            new RecordSerializerFactoryImpl(cctx).recordDeserializeFilter(recordDeserializeFilter),
            ioFactory,
            archiver,
            decompressor,
            log,
            segmentAware,
            segmentRouter,
            lockedSegmentFileInputFactory);

        try {
            iter.init(); // Make sure iterator is closed on any error.
        }
        catch (Throwable t) {
            iter.close();

            throw t;
        }

        return iter;
    }

    /** {@inheritDoc} */
    @Override public boolean reserve(WALPointer start) {
        assert start != null && start instanceof FileWALPointer : "Invalid start pointer: " + start;

        if (mode == WALMode.NONE)
            return false;

        segmentAware.reserve(((FileWALPointer)start).index());

        if (!hasIndex(((FileWALPointer)start).index())) {
            segmentAware.release(((FileWALPointer)start).index());

            return false;
        }

        return true;
    }

    /** {@inheritDoc} */
    @Override public void release(WALPointer start) {
        assert start != null && start instanceof FileWALPointer : "Invalid start pointer: " + start;

        if (mode == WALMode.NONE)
            return;

        segmentAware.release(((FileWALPointer)start).index());
    }

    /**
     * @param absIdx Absolulte index to check.
     * @return {@code true} if has this index.
     */
    private boolean hasIndex(long absIdx) {
        String segmentName = FileDescriptor.fileName(absIdx);

        String zipSegmentName = FileDescriptor.fileName(absIdx) + FilePageStoreManager.ZIP_SUFFIX;

        boolean inArchive = new File(walArchiveDir, segmentName).exists() ||
            new File(walArchiveDir, zipSegmentName).exists();

        if (inArchive)
            return true;

        if (absIdx <= lastArchivedIndex())
            return false;

        FileWriteHandle cur = currHnd;

        return cur != null && cur.getSegmentId() >= absIdx;
    }

    /** {@inheritDoc} */
    @Override public int truncate(WALPointer low, WALPointer high) {
        if (high == null)
            return 0;

        assert high instanceof FileWALPointer : high;

        // File pointer bound: older entries will be deleted from archive
        FileWALPointer lowPtr = (FileWALPointer)low;
        FileWALPointer highPtr = (FileWALPointer)high;

        FileDescriptor[] descs = scan(walArchiveDir.listFiles(WAL_SEGMENT_COMPACTED_OR_RAW_FILE_FILTER));

        int deleted = 0;

        for (FileDescriptor desc : descs) {
            if (lowPtr != null && desc.idx < lowPtr.index())
                continue;

            // Do not delete reserved or locked segment and any segment after it.
            if (segmentReservedOrLocked(desc.idx))
                return deleted;

            long archivedAbsIdx = segmentAware.lastArchivedAbsoluteIndex();

            long lastArchived = archivedAbsIdx >= 0 ? archivedAbsIdx : lastArchivedIndex();

            // We need to leave at least one archived segment to correctly determine the archive index.
            if (desc.idx < highPtr.index() && desc.idx < lastArchived) {
                if (!desc.file.delete())
                    U.warn(log, "Failed to remove obsolete WAL segment (make sure the process has enough rights): " +
                        desc.file.getAbsolutePath());
                else
                    deleted++;

                // Bump up the oldest archive segment index.
                if (segmentAware.lastTruncatedArchiveIdx() < desc.idx)
                    segmentAware.lastTruncatedArchiveIdx(desc.idx);
            }
        }

        return deleted;
    }

    /**
     * Check if WAL segment locked (protected from move to archive) or reserved (protected from deletion from WAL
     * cleanup).
     *
     * @param absIdx Absolute WAL segment index for check reservation.
     * @return {@code True} if index is locked.
     */
    private boolean segmentReservedOrLocked(long absIdx) {
        FileArchiver archiver0 = archiver;

        return ((archiver0 != null) && segmentAware.locked(absIdx)) || (segmentAware.reserved(absIdx));
    }

    /** {@inheritDoc} */
    @Override public void notchLastCheckpointPtr(WALPointer ptr) {
        if (compressor != null)
            segmentAware.keepUncompressedIdxFrom(((FileWALPointer)ptr).index());
    }

    /** {@inheritDoc} */
    @Override public int walArchiveSegments() {
        long lastTruncated = segmentAware.lastTruncatedArchiveIdx();

        long lastArchived = segmentAware.lastArchivedAbsoluteIndex();

        if (lastArchived == -1)
            return 0;

        int res = (int)(lastArchived - lastTruncated);

        return res >= 0 ? res : 0;
    }

    /** {@inheritDoc} */
    @Override public long lastArchivedSegment() {
        return segmentAware.lastArchivedAbsoluteIndex();
    }

    /** {@inheritDoc} */
    @Override public long lastCompactedSegment() {
        return segmentAware.lastCompressedIdx();
    }

    /** {@inheritDoc} */
    @Override public boolean reserved(WALPointer ptr) {
        FileWALPointer fPtr = (FileWALPointer)ptr;

        return segmentReservedOrLocked(fPtr.index());
    }

    /** {@inheritDoc} */
    @Override public int reserved(WALPointer low, WALPointer high) {
        // It is not clear now how to get the highest WAL pointer. So when high is null method returns 0.
        if (high == null)
            return 0;

        assert high instanceof FileWALPointer : high;

        assert low == null || low instanceof FileWALPointer : low;

        FileWALPointer lowPtr = (FileWALPointer)low;

        FileWALPointer highPtr = (FileWALPointer)high;

        long lowIdx = lowPtr != null ? lowPtr.index() : 0;

        long highIdx = highPtr.index();

        while (lowIdx < highIdx) {
            if (segmentReservedOrLocked(lowIdx))
                break;

            lowIdx++;
        }

        return (int)(highIdx - lowIdx + 1);
    }

    /** {@inheritDoc} */
    @Override public boolean disabled(int grpId) {
        return cctx.walState().isDisabled(grpId);
    }

    /**
     * Lists files in archive directory and returns the index of last archived file.
     *
     * @return The absolute index of last archived file.
     */
    private long lastArchivedIndex() {
        long lastIdx = -1;

        for (File file : walArchiveDir.listFiles(WAL_SEGMENT_COMPACTED_OR_RAW_FILE_FILTER)) {
            try {
                long idx = Long.parseLong(file.getName().substring(0, 16));

                lastIdx = Math.max(lastIdx, idx);
            }
            catch (NumberFormatException | IndexOutOfBoundsException ignore) {

            }
        }

        return lastIdx;
    }

    /**
     * @param file File to read.
     * @param ioFactory IO factory.
     */
    private FileDescriptor readFileDescriptor(File file, FileIOFactory ioFactory) {
        FileDescriptor ds = new FileDescriptor(file);

        try (
            SegmentIO fileIO = ds.toIO(ioFactory);
            ByteBufferExpander buf = new ByteBufferExpander(HEADER_RECORD_SIZE, ByteOrder.nativeOrder())
        ) {
            final DataInput in = segmentFileInputFactory.createFileInput(fileIO, buf);

            // Header record must be agnostic to the serializer version.
            final int type = in.readUnsignedByte();

            if (type == WALRecord.RecordType.STOP_ITERATION_RECORD_TYPE) {
                if (log.isInfoEnabled())
                    log.info("Reached logical end of the segment for file " + file);

                return null;
            }

            FileWALPointer ptr = readPosition(in);

            return new FileDescriptor(file, ptr.index());
        }
        catch (IOException e) {
            U.warn(log, "Failed to read file header [" + file + "]. Skipping this file", e);

            return null;
        }
    }

    /**
     * Creates a directory specified by the given arguments.
     *
     * @param cfg Configured directory path, may be {@code null}.
     * @param defDir Default directory path, will be used if cfg is {@code null}.
     * @param consId Local node consistent ID.
     * @param msg File description to print out on successful initialization.
     * @return Initialized directory.
     * @throws IgniteCheckedException If failed to initialize directory.
     */
    private File initDirectory(String cfg, String defDir, String consId, String msg) throws IgniteCheckedException {
        File dir;

        if (cfg != null) {
            File workDir0 = new File(cfg);

            dir = workDir0.isAbsolute() ?
                new File(workDir0, consId) :
                new File(U.resolveWorkDirectory(igCfg.getWorkDirectory(), cfg, false), consId);
        }
        else
            dir = new File(U.resolveWorkDirectory(igCfg.getWorkDirectory(), defDir, false), consId);

        U.ensureDirectory(dir, msg, log);

        return dir;
    }

    /**
     * @return Current log segment handle.
     */
    private FileWriteHandle currentHandle() {
        return currHnd;
    }

    /**
     * @param cur Handle that failed to fit the given entry.
     * @param rec Optional record to be added right after header.
     * @return Handle that will fit the entry.
     */
    private FileWriteHandle rollOver(FileWriteHandle cur, @Nullable WALRecord rec) throws IgniteCheckedException {
        FileWriteHandle hnd = currentHandle();

        if (hnd != cur)
            return hnd;

        if (hnd.close(true)) {
            if (metrics.metricsEnabled())
                metrics.onWallRollOver();

            if (switchSegmentRecordOffset != null) {
                int idx = (int)(cur.getSegmentId() % dsCfg.getWalSegments());

                switchSegmentRecordOffset.set(idx, hnd.getSwitchSegmentRecordOffset());
            }

            FileWriteHandle next;
            try {
                next = initNextWriteHandle(cur);
            }
            catch (IgniteCheckedException e) {
                //Allow to avoid forever waiting in other threads.
                cur.signalNextAvailable();

                throw e;
            }

            if (rec != null) {
                WALPointer ptr = next.addRecord(rec);

                assert ptr != null;
            }

            if (next.getSegmentId() - lashCheckpointFileIdx() >= maxSegCountWithoutCheckpoint)
                cctx.database().forceCheckpoint("too big size of WAL without checkpoint");

            boolean swapped = CURR_HND_UPD.compareAndSet(this, hnd, next);

            assert swapped : "Concurrent updates on rollover are not allowed";

            if (walAutoArchiveAfterInactivity > 0)
                lastRecordLoggedMs.set(0);

            // Let other threads to proceed with new segment.
            hnd.signalNextAvailable();
        }
        else
            hnd.awaitNext();

        return currentHandle();
    }

    /**
     * Give last checkpoint file idx.
     */
    private long lashCheckpointFileIdx() {
        WALPointer lastCheckpointMark = cctx.database().lastCheckpointMarkWalPointer();

        return lastCheckpointMark == null ? 0 : ((FileWALPointer)lastCheckpointMark).index();
    }

    /**
     * @param lastReadPtr Last read WAL file pointer.
     * @return Initialized file write handle.
     * @throws StorageException If failed to initialize WAL write handle.
     */
    private FileWriteHandle restoreWriteHandle(FileWALPointer lastReadPtr) throws StorageException {
        long absIdx = lastReadPtr == null ? 0 : lastReadPtr.index();

        @Nullable FileArchiver archiver0 = archiver;

        long segNo = archiver0 == null ? absIdx : absIdx % dsCfg.getWalSegments();

        File curFile = new File(walWorkDir, FileDescriptor.fileName(segNo));

        int off = lastReadPtr == null ? 0 : lastReadPtr.fileOffset();
        int len = lastReadPtr == null ? 0 : lastReadPtr.length();

        try {
            SegmentIO fileIO = new SegmentIO(absIdx, ioFactory.create(curFile));

            IgniteInClosure<FileIO> lsnr = createWalFileListener;

            if (lsnr != null)
                lsnr.apply(fileIO);

            try {
                int serVer = serializerVer;

                // If we have existing segment, try to read version from it.
                if (lastReadPtr != null) {
                    try {
                        serVer = readSegmentHeader(fileIO, segmentFileInputFactory).getSerializerVersion();
                    }
                    catch (SegmentEofException | EOFException ignore) {
                        serVer = serializerVer;
                    }
                }

                RecordSerializer ser = new RecordSerializerFactoryImpl(cctx).createSerializer(serVer);

                if (log.isInfoEnabled())
                    log.info("Resuming logging to WAL segment [file=" + curFile.getAbsolutePath() +
                        ", offset=" + off + ", ver=" + serVer + ']');

                FileWriteHandle hnd = fileHandleManager.initHandle(fileIO, off + len, ser);

                if (archiver0 != null)
                    segmentAware.curAbsWalIdx(absIdx);
                else
                    segmentAware.setLastArchivedAbsoluteIndex(absIdx - 1);

                return hnd;
            }
            catch (IgniteCheckedException | IOException e) {
                try {
                    fileIO.close();
                }
                catch (IOException suppressed) {
                    e.addSuppressed(suppressed);
                }

                if (e instanceof StorageException)
                    throw (StorageException) e;

                throw e instanceof IOException ? (IOException) e : new IOException(e);
            }
        }
        catch (IOException e) {
            throw new StorageException("Failed to restore WAL write handle: " + curFile.getAbsolutePath(), e);
        }
    }

    /**
     * Fills the file header for a new segment. Calling this method signals we are done with the segment and it can be
     * archived. If we don't have prepared file yet and achiever is busy this method blocks.
     *
     * @param cur Current file write handle released by WAL writer.
     * @return Initialized file handle.
     * @throws IgniteCheckedException If exception occurred.
     */
    private FileWriteHandle initNextWriteHandle(FileWriteHandle cur) throws IgniteCheckedException {
        IgniteCheckedException error = null;

        try {
            File nextFile = pollNextFile(cur.getSegmentId());

            if (log.isDebugEnabled())
                log.debug("Switching to a new WAL segment: " + nextFile.getAbsolutePath());

            SegmentIO fileIO = null;

            FileWriteHandle hnd;

            boolean interrupted = false;

            if (switchSegmentRecordOffset != null)
                switchSegmentRecordOffset.set((int)((cur.getSegmentId() + 1) % dsCfg.getWalSegments()), 0);

            while (true) {
                try {
                    fileIO = new SegmentIO(cur.getSegmentId() + 1, ioFactory.create(nextFile));

                    IgniteInClosure<FileIO> lsnr = createWalFileListener;
                    if (lsnr != null)
                        lsnr.apply(fileIO);

                    hnd = fileHandleManager.nextHandle(fileIO, serializer);

                    if (interrupted)
                        Thread.currentThread().interrupt();

                    break;
                }
                catch (ClosedByInterruptException ignore) {
                    interrupted = true;

                    Thread.interrupted();

                    if (fileIO != null) {
                        try {
                            fileIO.close();
                        }
                        catch (IOException ignored) {
                            // No-op.
                        }

                        fileIO = null;
                    }
                }
            }

            hnd.writeHeader();

            return hnd;
        }
        catch (IgniteCheckedException e) {
            throw error = e;
        }
        catch (IOException e) {
            throw error = new StorageException("Unable to initialize WAL segment", e);
        }
        finally {
            if (error != null)
                cctx.kernalContext().failure().process(new FailureContext(CRITICAL_ERROR, error));
        }
    }

    /**
     * Deletes temp files creates and prepares new; Creates the first segment if necessary.
     *
     * @throws StorageException If failed.
     */
    private void checkOrPrepareFiles() throws StorageException {
        // Clean temp files.
        {
            File[] tmpFiles = walWorkDir.listFiles(WAL_SEGMENT_TEMP_FILE_FILTER);

            if (!F.isEmpty(tmpFiles)) {
                for (File tmp : tmpFiles) {
                    boolean deleted = tmp.delete();

                    if (!deleted)
                        throw new StorageException("Failed to delete previously created temp file " +
                            "(make sure Ignite process has enough rights): " + tmp.getAbsolutePath());
                }
            }
        }

        File[] allFiles = walWorkDir.listFiles(WAL_SEGMENT_FILE_FILTER);

        if (isArchiverEnabled())
            if (allFiles.length != 0 && allFiles.length > dsCfg.getWalSegments())
                throw new StorageException("Failed to initialize wal (work directory contains " +
                    "incorrect number of segments) [cur=" + allFiles.length + ", expected=" + dsCfg.getWalSegments() + ']');

        // Allocate the first segment synchronously. All other segments will be allocated by archiver in background.
        if (allFiles.length == 0) {
            File first = new File(walWorkDir, FileDescriptor.fileName(0));

            createFile(first);
        }
        else
            checkFiles(0, false, null, null);
    }

    /**
     * Clears whole the file, fills with zeros for Default mode.
     *
     * @param file File to format.
     * @throws StorageException if formatting failed
     */
    private void formatFile(File file) throws StorageException {
        formatFile(file, dsCfg.getWalSegmentSize());
    }

    /**
     * Clears the file, fills with zeros for Default mode.
     *
     * @param file File to format.
     * @param bytesCntToFormat Count of first bytes to format.
     * @throws StorageException if formatting failed
     */
    private void formatFile(File file, int bytesCntToFormat) throws StorageException {
        if (log.isDebugEnabled())
            log.debug("Formatting file [exists=" + file.exists() + ", file=" + file.getAbsolutePath() + ']');

        try (FileIO fileIO = ioFactory.create(file, CREATE, READ, WRITE)) {
            int left = bytesCntToFormat;

            if (mode == WALMode.FSYNC || mmap) {
                while ((left -= fileIO.writeFully(FILL_BUF, 0, Math.min(FILL_BUF.length, left))) > 0)
                    ;

                fileIO.force();
            }
            else
                fileIO.clear();
        }
        catch (IOException e) {
            StorageException ex = new StorageException("Failed to format WAL segment file: " + file.getAbsolutePath(), e);

            if (failureProcessor != null)
                failureProcessor.process(new FailureContext(FailureType.CRITICAL_ERROR, ex));

            throw ex;
        }
    }

    /**
     * Creates a file atomically with temp file.
     *
     * @param file File to create.
     * @throws StorageException If failed.
     */
    private void createFile(File file) throws StorageException {
        if (log.isDebugEnabled())
            log.debug("Creating new file [exists=" + file.exists() + ", file=" + file.getAbsolutePath() + ']');

        File tmp = new File(file.getParent(), file.getName() + TMP_SUFFIX);

        formatFile(tmp);

        try {
            Files.move(tmp.toPath(), file.toPath());
        }
        catch (IOException e) {
            throw new StorageException("Failed to move temp file to a regular WAL segment file: " +
                file.getAbsolutePath(), e);
        }

        if (log.isDebugEnabled())
            log.debug("Created WAL segment [file=" + file.getAbsolutePath() + ", size=" + file.length() + ']');
    }

    /**
     * Retrieves next available file to write WAL data, waiting if necessary for a segment to become available.
     *
     * @param curIdx Current absolute WAL segment index.
     * @return File ready for use as new WAL segment.
     * @throws StorageException If exception occurred in the archiver thread.
     */
    private File pollNextFile(long curIdx) throws StorageException, IgniteInterruptedCheckedException {
        FileArchiver archiver0 = archiver;

        if (archiver0 == null) {
            segmentAware.setLastArchivedAbsoluteIndex(curIdx);

            return new File(walWorkDir, FileDescriptor.fileName(curIdx + 1));
        }

        long absNextIdxStartTime = System.nanoTime();

        // Signal to archiver that we are done with the segment and it can be archived.
        long absNextIdx = archiver0.nextAbsoluteSegmentIndex();

        long absNextIdxWaitTime = U.nanosToMillis(System.nanoTime() - absNextIdxStartTime);

        if (absNextIdxWaitTime > THRESHOLD_WAIT_TIME_NEXT_WAL_SEGMENT) {
            log.warning(
                String.format("Waiting for next wal segment was too long " +
                        "[waitingTime=%s, curIdx=%s, absNextIdx=%s, walSegments=%s]",
                    absNextIdxWaitTime,
                    curIdx,
                    absNextIdx,
                    dsCfg.getWalSegments())
            );
        }

        long segmentIdx = absNextIdx % dsCfg.getWalSegments();

        return new File(walWorkDir, FileDescriptor.fileName(segmentIdx));
    }

    /**
     * Files from archive WAL directory.
     */
    private FileDescriptor[] walArchiveFiles() {
        return scan(walArchiveDir.listFiles(WAL_SEGMENT_COMPACTED_OR_RAW_FILE_FILTER));
    }

    /** {@inheritDoc} */
    @Override public long maxArchivedSegmentToDelete() {
        //When maxWalArchiveSize==MAX_VALUE deleting files is not permit.
        if (dsCfg.getMaxWalArchiveSize() == Long.MAX_VALUE)
            return -1;

        FileDescriptor[] archivedFiles = walArchiveFiles();

        Long totalArchiveSize = Stream.of(archivedFiles)
            .map(desc -> desc.file().length())
            .reduce(0L, Long::sum);

        if (archivedFiles.length == 0 || totalArchiveSize < allowedThresholdWalArchiveSize)
            return -1;

        long sizeOfOldestArchivedFiles = 0;

        for (FileDescriptor desc : archivedFiles) {
            sizeOfOldestArchivedFiles += desc.file().length();

            if (totalArchiveSize - sizeOfOldestArchivedFiles < allowedThresholdWalArchiveSize)
                return desc.getIdx();
        }

        return archivedFiles[archivedFiles.length - 1].getIdx();
    }

    /**
     * @return Sorted WAL files descriptors.
     */
    public static FileDescriptor[] scan(File[] allFiles) {
        if (allFiles == null)
            return EMPTY_DESCRIPTORS;

        FileDescriptor[] descs = new FileDescriptor[allFiles.length];

        for (int i = 0; i < allFiles.length; i++) {
            File f = allFiles[i];

            descs[i] = new FileDescriptor(f);
        }

        Arrays.sort(descs);

        return descs;
    }

    /**
     * @throws StorageException If node is no longer valid and we missed a WAL operation.
     */
    private void checkNode() throws StorageException {
        if (cctx.kernalContext().invalid())
            throw new StorageException("Failed to perform WAL operation (environment was invalidated by a " +
                    "previous error)");
    }

    /**
     * Setup listener for WAL segment write File IO creation.
     * @param createWalFileListener Listener to be invoked for new segment file IO creation.
     */
    public void setCreateWalFileListener(@Nullable IgniteInClosure<FileIO> createWalFileListener) {
        this.createWalFileListener = createWalFileListener;
    }

    /**
     * @return {@link #maxWalSegmentSize}.
     */
    public long maxWalSegmentSize() {
        return maxWalSegmentSize;
    }

    /**
     * File archiver operates on absolute segment indexes. For any given absolute segment index N we can calculate the
     * work WAL segment: S(N) = N % dsCfg.walSegments. When a work segment is finished, it is given to the archiver. If
     * the absolute index of last archived segment is denoted by A and the absolute index of next segment we want to
     * write is denoted by W, then we can allow write to S(W) if W - A <= walSegments. <br>
     *
     * Monitor of current object is used for notify on: <ul>
     *     <li>exception occurred ({@link FileArchiver#cleanErr}!=null)</li>
     *     <li>stopping thread ({@link FileArchiver#isCancelled==true})</li>
     *     <li>current file index changed </li>
     *     <li>last archived file index was changed</li>
     *     <li>some WAL index was removed from map</li>
     * </ul>
     */
    private class FileArchiver extends GridWorker {
        /** Exception which occurred during initial creation of files or during archiving WAL segment */
        private StorageException cleanErr;

        /** Formatted index. */
        private int formatted;

        /**
         *
         */
        private FileArchiver(SegmentAware segmentAware, IgniteLogger log) throws IgniteCheckedException {
            super(cctx.igniteInstanceName(), "wal-file-archiver%" + cctx.igniteInstanceName(), log,
                cctx.kernalContext().workersRegistry());

            init(segmentAware);
        }

        /**
         * @param segmentAware Segment aware.
         * @throws IgniteCheckedException If initialization failed.
         */
<<<<<<< HEAD
        private void shutdown() throws IgniteInterruptedCheckedException {
            synchronized (this) {
                isCancelled = true;
=======
        private void init(SegmentAware segmentAware) throws IgniteCheckedException {
            IgniteBiTuple<Long, Long> tup = scanMinMaxArchiveIndices();
>>>>>>> 8246bd84

            segmentAware.lastTruncatedArchiveIdx(tup == null ? -1 : tup.get1() - 1);

            long lastAbsArchivedIdx = tup == null ? -1 : tup.get2();

            if (lastAbsArchivedIdx >= 0)
                segmentAware.setLastArchivedAbsoluteIndex(lastAbsArchivedIdx);
        }

        /**
         * Lists files in archive directory and returns the indices of least and last archived files.
         * In case of holes, first segment after last "hole" is considered as minimum.
         * Example: minimum(0, 1, 10, 11, 20, 21, 22) should be 20
         *
         * @return The absolute indices of min and max archived files.
         */
        private IgniteBiTuple<Long, Long> scanMinMaxArchiveIndices() throws IgniteCheckedException {
            TreeMap<Long, FileDescriptor> archiveIndices = new TreeMap<>();

            for (File file : walArchiveDir.listFiles(WAL_SEGMENT_COMPACTED_OR_RAW_FILE_FILTER)) {
                try {
                    long idx = Long.parseLong(file.getName().substring(0, 16));

                    FileDescriptor desc = readFileDescriptor(file, ioFactory);

                    if (desc != null) {
                        if (desc.idx() == idx)
                            archiveIndices.put(desc.idx(), desc);
                    }
                    else
                        log.warning("Skip file, failed read file header " + file);
                }
                catch (NumberFormatException | IndexOutOfBoundsException ignore) {
                    log.warning("Skip file " + file);
                }
            }

            if (!archiveIndices.isEmpty()) {
                Long min = archiveIndices.navigableKeySet().first();
                Long max = archiveIndices.navigableKeySet().last();

                if (max - min == archiveIndices.size() - 1)
                    return F.t(min, max); // Short path.

                // Try to find min and max if we have skipped range semgnets in archive. Find firs gap.
                for (Long idx : archiveIndices.descendingKeySet()) {
                    if (!archiveIndices.keySet().contains(idx - 1))
                        return F.t(idx, max);
                }

                throw new IllegalStateException("Should never happen if archiveIndices TreeMap is valid.");
            }

            // If WAL archive is empty, try to find last not archived segment in work directory and copy to WAL archive.
            TreeMap<Long, FileDescriptor> workIndices = new TreeMap<>();

            for (File file : walWorkDir.listFiles(WAL_SEGMENT_COMPACTED_OR_RAW_FILE_FILTER)) {
                FileDescriptor desc = readFileDescriptor(file, ioFactory);

                if (desc != null)
                    workIndices.put(desc.idx(), desc);
            }

            if (!workIndices.isEmpty()) {
                FileDescriptor first = workIndices.firstEntry().getValue();
                FileDescriptor last = workIndices.lastEntry().getValue();

                if (first.idx() != last.idx()) {
                    archiveSegment(first.idx());

                    // Use copied segment as min archived segment.
                    return F.t(first.idx(), first.idx());
                }
            }

            return null;
        }

        /**
         * @throws IgniteInterruptedCheckedException If failed to wait for thread shutdown.
         */
        private void shutdown() throws IgniteInterruptedCheckedException {
            synchronized (this) {
                isCancelled = true;

                notifyAll();
            }

            U.join(runner());
        }

        /** {@inheritDoc} */
        @Override protected void body() {
            blockingSectionBegin();

            try {
                allocateRemainingFiles();
            }
            catch (StorageException e) {
                synchronized (this) {
                    // Stop the thread and report to starter.
                    cleanErr = e;

                    segmentAware.forceInterrupt();

                    notifyAll();
                }

                cctx.kernalContext().failure().process(new FailureContext(CRITICAL_ERROR, e));

                return;
            }
            finally {
                blockingSectionEnd();
            }

            Throwable err = null;

            try {
                blockingSectionBegin();

                try {
                    segmentAware.awaitSegment(0);//wait for init at least one work segments.
                }
                finally {
                    blockingSectionEnd();
                }

                while (!Thread.currentThread().isInterrupted() && !isCancelled()) {
                    long toArchive;

                    blockingSectionBegin();

                    try {
                        toArchive = segmentAware.waitNextSegmentForArchivation();
                    }
                    finally {
                        blockingSectionEnd();
                    }

                    if (isCancelled())
                        break;

                    SegmentArchiveResult res;

                    blockingSectionBegin();

                    try {
                        res = archiveSegment(toArchive);
                    }
                    finally {
                        blockingSectionEnd();
                    }

                    blockingSectionBegin();

                    try {
                        segmentAware.markAsMovedToArchive(toArchive);
                    }
                    finally {
                        blockingSectionEnd();
                    }

                    if (evt.isRecordable(EVT_WAL_SEGMENT_ARCHIVED) && !cctx.kernalContext().recoveryMode()) {
                        evt.record(new WalSegmentArchivedEvent(
                            cctx.discovery().localNode(),
                            res.getAbsIdx(),
                            res.getDstArchiveFile())
                        );
                    }

                    onIdle();
                }
            }
            catch (IgniteInterruptedCheckedException e) {
                Thread.currentThread().interrupt();

                synchronized (this) {
                    isCancelled = true;
                }
            }
            catch (Throwable t) {
                err = t;
            }
            finally {
                if (err == null && !isCancelled())
                    err = new IllegalStateException("Worker " + name() + " is terminated unexpectedly");

                if (err instanceof OutOfMemoryError)
                    failureProcessor.process(new FailureContext(CRITICAL_ERROR, err));
                else if (err != null)
                    failureProcessor.process(new FailureContext(SYSTEM_WORKER_TERMINATION, err));
            }
        }

        /**
         * Gets the absolute index of the next WAL segment available to write. Blocks till there are available file to
         * write
         *
         * @return Next index (curWalSegmIdx+1) when it is ready to be written.
         * @throws StorageException If exception occurred in the archiver thread.
         */
        private long nextAbsoluteSegmentIndex() throws StorageException, IgniteInterruptedCheckedException {
            synchronized (this) {
                if (cleanErr != null)
                    throw cleanErr;

                try {
                    long nextIdx = segmentAware.nextAbsoluteSegmentIndex();

                    // Wait for formatter so that we do not open an empty file in DEFAULT mode.
                    while (nextIdx % dsCfg.getWalSegments() > formatted && cleanErr == null)
                        wait();

                    if (cleanErr != null)
                        throw cleanErr;

                    return nextIdx;
                }
                catch (IgniteInterruptedCheckedException e) {
                    if (cleanErr != null)
                        throw cleanErr;

                    throw e;
                }
                catch (InterruptedException e) {
                    throw new IgniteInterruptedCheckedException(e);
                }
            }
        }

        /**
         * @param absIdx Segment absolute index.
         * @return <ul><li>{@code True} if can read, no lock is held, </li><li>{@code false} if work segment, need
         * release segment later, use {@link #releaseWorkSegment} for unlock</li> </ul>
         */
        public boolean checkCanReadArchiveOrReserveWorkSegment(long absIdx) {
            return segmentAware.checkCanReadArchiveOrReserveWorkSegment(absIdx);
        }

        /**
         * @param absIdx Segment absolute index.
         */
        public void releaseWorkSegment(long absIdx) {
            segmentAware.releaseWorkSegment(absIdx);
        }

        /**
         * Moves WAL segment from work folder to archive folder. Temp file is used to do movement
         *
         * @param absIdx Absolute index to archive.
         */
        public SegmentArchiveResult archiveSegment(long absIdx) throws StorageException {
            long segIdx = absIdx % dsCfg.getWalSegments();

            File origFile = new File(walWorkDir, FileDescriptor.fileName(segIdx));

            String name = FileDescriptor.fileName(absIdx);

            File dstTmpFile = new File(walArchiveDir, name + TMP_SUFFIX);

            File dstFile = new File(walArchiveDir, name);

            if (log.isInfoEnabled())
                log.info("Starting to copy WAL segment [absIdx=" + absIdx + ", segIdx=" + segIdx +
                    ", origFile=" + origFile.getAbsolutePath() + ", dstFile=" + dstFile.getAbsolutePath() + ']');

            try {
                Files.deleteIfExists(dstTmpFile.toPath());

                boolean copied = false;

                if (switchSegmentRecordOffset != null) {
                    long offs = switchSegmentRecordOffset.get((int)segIdx);

                    if (offs > 0) {
                        switchSegmentRecordOffset.set((int)segIdx, 0);

                        if (offs < origFile.length()) {
                            GridFileUtils.copy(ioFactory, origFile, ioFactory, dstTmpFile, offs);

                            copied = true;
                        }
                    }
                }

                if (!copied)
                    Files.copy(origFile.toPath(), dstTmpFile.toPath());

                Files.move(dstTmpFile.toPath(), dstFile.toPath());

                if (mode != WALMode.NONE) {
                    try (FileIO f0 = ioFactory.create(dstFile, CREATE, READ, WRITE)) {
                        f0.force();
                    }
                }
            }
            catch (IOException e) {
                throw new StorageException("Failed to archive WAL segment [" +
                    "srcFile=" + origFile.getAbsolutePath() +
                    ", dstFile=" + dstTmpFile.getAbsolutePath() + ']', e);
            }

            if (log.isInfoEnabled())
                log.info("Copied file [src=" + origFile.getAbsolutePath() +
                    ", dst=" + dstFile.getAbsolutePath() + ']');

            return new SegmentArchiveResult(absIdx, origFile, dstFile);
        }

        /**
         *
         */
        private boolean checkStop() {
            return isCancelled();
        }

        /**
         * Background creation of all segments except first. First segment was created in main thread by {@link
         * FileWriteAheadLogManager#checkOrPrepareFiles()}
         */
        private void allocateRemainingFiles() throws StorageException {
            checkFiles(
                1,
                true,
                new IgnitePredicate<Integer>() {
                    @Override public boolean apply(Integer integer) {
                        return !checkStop();
                    }
                },
                new CI1<Integer>() {
                    @Override public void apply(Integer idx) {
                        synchronized (FileArchiver.this) {
                            formatted = idx;

                            FileArchiver.this.notifyAll();
                        }
                    }
                }
            );
        }

        /**
         * Restart worker in IgniteThread.
         */
        public void restart() {
            assert runner() == null : "FileArchiver is still running";

            isCancelled = false;

            new IgniteThread(archiver).start();
        }
    }

    /**
     * Responsible for compressing WAL archive segments.
     * Also responsible for deleting raw copies of already compressed WAL archive segments if they are not reserved.
     */
    private class FileCompressor extends FileCompressorWorker {
        /** Workers queue. */
        private final List<FileCompressorWorker> workers = new ArrayList<>();

        /** */
        FileCompressor(IgniteLogger log) {
            super(0, log);
        }

        /** */
        private void init() {
            File[] toDel = walArchiveDir.listFiles(WAL_SEGMENT_TEMP_FILE_COMPACTED_FILTER);

            for (File f : toDel) {
                if (isCancelled())
                    return;

                f.delete();
            }

            FileDescriptor[] alreadyCompressed = scan(walArchiveDir.listFiles(WAL_SEGMENT_FILE_COMPACTED_FILTER));

            if (alreadyCompressed.length > 0)
                segmentAware.onSegmentCompressed(alreadyCompressed[alreadyCompressed.length - 1].idx());

            for (int i = 1; i < calculateThreadCount(); i++) {
                FileCompressorWorker worker = new FileCompressorWorker(i, log);

                worker.restart();

                synchronized (this) {
                    workers.add(worker);
                }
            }
        }

        /**
         * Calculate optimal additional compressor worker threads count. If quarter of proc threads greater
         * than WAL_COMPRESSOR_WORKER_THREAD_CNT, use this value. Otherwise, reduce number of threads.
         *
         * @return Optimal number of compressor threads.
         */
        private int calculateThreadCount() {
            int procNum = Runtime.getRuntime().availableProcessors();

            // If quarter of proc threads greater than WAL_COMPRESSOR_WORKER_THREAD_CNT,
            // use this value. Otherwise, reduce number of threads.
            if (procNum >> 2 >= WAL_COMPRESSOR_WORKER_THREAD_CNT)
                return WAL_COMPRESSOR_WORKER_THREAD_CNT;
            else
                return procNum >> 2;
        }


        /** {@inheritDoc} */
        @Override public void body() throws InterruptedException, IgniteInterruptedCheckedException{
            init();

            super.body0();
        }

        /**
         * @throws IgniteInterruptedCheckedException If failed to wait for thread shutdown.
         */
        private void shutdown() throws IgniteInterruptedCheckedException {
            synchronized (this) {
                for (FileCompressorWorker worker: workers)
                    U.cancel(worker);

                for (FileCompressorWorker worker: workers)
                    U.join(worker);

                workers.clear();

                U.cancel(this);
            }

            U.join(this);
        }
    }

    /** */
    private class FileCompressorWorker extends GridWorker {
        /** */
        FileCompressorWorker(int idx,  IgniteLogger log) {
            super(cctx.igniteInstanceName(), "wal-file-compressor-%" + cctx.igniteInstanceName() + "%-" + idx, log);
        }

        /** */
        void restart() {
            assert runner() == null : "FileCompressorWorker is still running.";

            isCancelled = false;

            new IgniteThread(this).start();
        }

        /**
         * Pessimistically tries to reserve segment for compression in order to avoid concurrent truncation.
         * Waits if there's no segment to archive right now.
         */
        private long tryReserveNextSegmentOrWait() throws IgniteInterruptedCheckedException{
            long segmentToCompress = segmentAware.waitNextSegmentToCompress();

            boolean reserved = reserve(new FileWALPointer(segmentToCompress, 0, 0));

            if (reserved)
                return segmentToCompress;
            else {
                segmentAware.onSegmentCompressed(segmentToCompress);

                return -1;
            }
        }

        /** {@inheritDoc} */
        @Override protected void body() throws InterruptedException, IgniteInterruptedCheckedException {
            body0();
        }

        /** */
        private void body0() {
            while (!isCancelled()) {
                long segIdx = -1L;

                try {
                    if ((segIdx = tryReserveNextSegmentOrWait()) == -1)
                        continue;

                    deleteObsoleteRawSegments();

                    File tmpZip = new File(walArchiveDir, FileDescriptor.fileName(segIdx)
                            + FilePageStoreManager.ZIP_SUFFIX + TMP_SUFFIX);

                    File zip = new File(walArchiveDir, FileDescriptor.fileName(segIdx) + FilePageStoreManager.ZIP_SUFFIX);

                    File raw = new File(walArchiveDir, FileDescriptor.fileName(segIdx));

                    if (!Files.exists(raw.toPath()))
                        throw new IgniteCheckedException("WAL archive segment is missing: " + raw);

                    compressSegmentToFile(segIdx, raw, tmpZip);

                    Files.move(tmpZip.toPath(), zip.toPath());

                    try (FileIO f0 = ioFactory.create(zip, CREATE, READ, WRITE)) {
                        f0.force();
                    }

                    segmentAware.onSegmentCompressed(segIdx);

                    if (evt.isRecordable(EVT_WAL_SEGMENT_COMPACTED) && !cctx.kernalContext().recoveryMode()) {
                        evt.record(new WalSegmentCompactedEvent(
                                cctx.localNode(),
                                segIdx,
                                zip.getAbsoluteFile())
                        );
                    }
                }
                catch (IgniteInterruptedCheckedException ignore) {
                    Thread.currentThread().interrupt();
                }
                catch (IgniteCheckedException | IOException e) {
                    U.error(log, "Compression of WAL segment [idx=" + segIdx +
                            "] was skipped due to unexpected error", e);

                    segmentAware.onSegmentCompressed(segIdx);
                }
                finally {
                    if (segIdx != -1L)
                        release(new FileWALPointer(segIdx, 0, 0));
                }
            }
        }

        /**
         * @param nextSegment Next segment absolute idx.
         * @param raw Raw file.
         * @param zip Zip file.
         */
        private void compressSegmentToFile(long nextSegment, File raw, File zip)
                throws IOException, IgniteCheckedException {
            int segmentSerializerVer;

            try (FileIO fileIO = ioFactory.create(raw)) {
                segmentSerializerVer = readSegmentHeader(new SegmentIO(nextSegment, fileIO), segmentFileInputFactory).getSerializerVersion();
            }

            try (ZipOutputStream zos = new ZipOutputStream(new BufferedOutputStream(new FileOutputStream(zip)))) {
                zos.setLevel(dsCfg.getWalCompactionLevel());
                zos.putNextEntry(new ZipEntry(nextSegment + ".wal"));

                ByteBuffer buf = ByteBuffer.allocate(HEADER_RECORD_SIZE);
                buf.order(ByteOrder.nativeOrder());

                zos.write(prepareSerializerVersionBuffer(nextSegment, segmentSerializerVer, true, buf).array());

                final CIX1<WALRecord> appendToZipC = new CIX1<WALRecord>() {
                    @Override public void applyx(WALRecord record) throws IgniteCheckedException {
                        final MarshalledRecord marshRec = (MarshalledRecord)record;

                        try {
                            zos.write(marshRec.buffer().array(), 0, marshRec.buffer().remaining());
                        }
                        catch (IOException e) {
                            throw new IgniteCheckedException(e);
                        }
                    }
                };

                try (SingleSegmentLogicalRecordsIterator iter = new SingleSegmentLogicalRecordsIterator(
                        log, cctx, ioFactory, BUF_SIZE, nextSegment, walArchiveDir, appendToZipC)) {

                    while (iter.hasNextX())
                        iter.nextX();
                }

                RecordSerializer ser = new RecordSerializerFactoryImpl(cctx).createSerializer(segmentSerializerVer);

                ByteBuffer heapBuf = prepareSwitchSegmentRecordBuffer(nextSegment, ser);

                zos.write(heapBuf.array());
            }
        }

        /**
         * @param nextSegment Segment index.
         * @param ser Record Serializer.
         */
        @NotNull private ByteBuffer prepareSwitchSegmentRecordBuffer(long nextSegment, RecordSerializer ser)
                throws IgniteCheckedException {
            SwitchSegmentRecord switchRecord = new SwitchSegmentRecord();

            int switchRecordSize = ser.size(switchRecord);
            switchRecord.size(switchRecordSize);

            switchRecord.position(new FileWALPointer(nextSegment, 0, switchRecordSize));

            ByteBuffer heapBuf = ByteBuffer.allocate(switchRecordSize);

            ser.writeRecord(switchRecord, heapBuf);
            return heapBuf;
        }

        /**
         * Deletes raw WAL segments if they aren't locked and already have compressed copies of themselves.
         */
        private void deleteObsoleteRawSegments() {
            FileDescriptor[] descs = scan(walArchiveDir.listFiles(WAL_SEGMENT_COMPACTED_OR_RAW_FILE_FILTER));

            Set<Long> indices = new HashSet<>();
            Set<Long> duplicateIndices = new HashSet<>();

            for (FileDescriptor desc : descs) {
                if (!indices.add(desc.idx))
                    duplicateIndices.add(desc.idx);
            }

            for (FileDescriptor desc : descs) {
                if (desc.isCompressed())
                    continue;

                // Do not delete reserved or locked segment and any segment after it.
                if (segmentReservedOrLocked(desc.idx))
                    return;

                if (desc.idx < segmentAware.keepUncompressedIdxFrom() && duplicateIndices.contains(desc.idx)) {
                    if (desc.file.exists() && !desc.file.delete())
                        U.warn(log, "Failed to remove obsolete WAL segment (make sure the process has enough rights): " +
                                desc.file.getAbsolutePath() + ", exists: " + desc.file.exists());
                }
            }
        }
    }

    /**
     * Responsible for decompressing previously compressed segments of WAL archive if they are needed for replay.
     */
    private class FileDecompressor extends GridWorker {
        /** Decompression futures. */
        private Map<Long, GridFutureAdapter<Void>> decompressionFutures = new HashMap<>();

        /** Segments queue. */
        private final PriorityBlockingQueue<Long> segmentsQueue = new PriorityBlockingQueue<>();

        /** Byte array for draining data. */
        private byte[] arr = new byte[BUF_SIZE];

        /**
         * @param log Logger.
         */
        FileDecompressor(IgniteLogger log) {
            super(cctx.igniteInstanceName(), "wal-file-decompressor%" + cctx.igniteInstanceName(), log,
                cctx.kernalContext().workersRegistry());
        }

        /** {@inheritDoc} */
        @Override protected void body() {
            Throwable err = null;

            try {
                while (!isCancelled()) {
                    long segmentToDecompress = -1L;

                    try {
                        blockingSectionBegin();

                        try {
                            segmentToDecompress = segmentsQueue.take();
                        }
                        finally {
                            blockingSectionEnd();
                        }

                        if (isCancelled())
                            break;

                        File zip = new File(walArchiveDir, FileDescriptor.fileName(segmentToDecompress)
                            + FilePageStoreManager.ZIP_SUFFIX);
                        File unzipTmp = new File(walArchiveDir, FileDescriptor.fileName(segmentToDecompress)
                            + TMP_SUFFIX);
                        File unzip = new File(walArchiveDir, FileDescriptor.fileName(segmentToDecompress));

                        try (ZipInputStream zis = new ZipInputStream(new BufferedInputStream(new FileInputStream(zip)));
                             FileIO io = ioFactory.create(unzipTmp)) {
                            zis.getNextEntry();

                            while (io.writeFully(arr, 0, zis.read(arr)) > 0)
                                updateHeartbeat();
                        }

                        try {
                            Files.move(unzipTmp.toPath(), unzip.toPath());
                        }
                        catch (FileAlreadyExistsException e) {
                            U.error(log, "Can't rename temporary unzipped segment: raw segment is already present " +
                                "[tmp=" + unzipTmp + ", raw=" + unzip + "]", e);

                            if (!unzipTmp.delete())
                                U.error(log, "Can't delete temporary unzipped segment [tmp=" + unzipTmp + "]");
                        }

                        updateHeartbeat();

                        synchronized (this) {
                            decompressionFutures.remove(segmentToDecompress).onDone();
                        }
                    }
                    catch (IOException ex) {
                        if (!isCancelled && segmentToDecompress != -1L) {
                            IgniteCheckedException e = new IgniteCheckedException("Error during WAL segment " +
                                "decompression [segmentIdx=" + segmentToDecompress + "]", ex);

                            synchronized (this) {
                                decompressionFutures.remove(segmentToDecompress).onDone(e);
                            }
                        }
                    }
                }
            }
            catch (InterruptedException e) {
                Thread.currentThread().interrupt();

                if (!isCancelled)
                    err = e;
            }
            catch (Throwable t) {
                err = t;
            }
            finally {
                if (err == null && !isCancelled)
                    err = new IllegalStateException("Worker " + name() + " is terminated unexpectedly");

                if (err instanceof OutOfMemoryError)
                    failureProcessor.process(new FailureContext(CRITICAL_ERROR, err));
                else if (err != null)
                    failureProcessor.process(new FailureContext(SYSTEM_WORKER_TERMINATION, err));
            }
        }

        /**
         * Asynchronously decompresses WAL segment which is present only in .zip file.
         *
         * @return Future which is completed once file is decompressed.
         */
        synchronized IgniteInternalFuture<Void> decompressFile(long idx) {
            if (decompressionFutures.containsKey(idx))
                return decompressionFutures.get(idx);

            File f = new File(walArchiveDir, FileDescriptor.fileName(idx));

            if (f.exists())
                return new GridFinishedFuture<>();

            segmentsQueue.put(idx);

            GridFutureAdapter<Void> res = new GridFutureAdapter<>();

            decompressionFutures.put(idx, res);

            return res;
        }

        /** */
        private void shutdown() {
            synchronized (this) {
                U.cancel(this);

                // Put fake -1 to wake thread from queue.take()
                segmentsQueue.put(-1L);
            }

            U.join(this, log);
        }

        /** Restart worker. */
        void restart() {
            assert runner() == null : "FileDecompressor is still running.";

            isCancelled = false;

            new IgniteThread(this).start();
        }
    }

    /**
     * Validate files depending on {@link DataStorageConfiguration#getWalSegments()}  and create if need. Check end
     * when exit condition return false or all files are passed.
     *
     * @param startWith Start with.
     * @param create Flag create file.
     * @param p Predicate Exit condition.
     * @throws StorageException if validation or create file fail.
     */
    private void checkFiles(
        int startWith,
        boolean create,
        @Nullable IgnitePredicate<Integer> p,
        @Nullable IgniteInClosure<Integer> completionCallback
    ) throws StorageException {
        for (int i = startWith; i < dsCfg.getWalSegments() && (p == null || p.apply(i)); i++) {
            File checkFile = new File(walWorkDir, FileDescriptor.fileName(i));

            if (checkFile.exists()) {
                if (checkFile.isDirectory())
                    throw new StorageException("Failed to initialize WAL log segment (a directory with " +
                        "the same name already exists): " + checkFile.getAbsolutePath());
                else if (checkFile.length() != dsCfg.getWalSegmentSize() && mode == WALMode.FSYNC)
                    throw new StorageException("Failed to initialize WAL log segment " +
                        "(WAL segment size change is not supported in 'DEFAULT' WAL mode) " +
                        "[filePath=" + checkFile.getAbsolutePath() +
                        ", fileSize=" + checkFile.length() +
                        ", configSize=" + dsCfg.getWalSegments() + ']');
            }
            else if (create)
                createFile(checkFile);

            if (completionCallback != null)
                completionCallback.apply(i);
        }
    }

    /**
     * Needs only for WAL compaction.
     *
     * @param idx Index.
     * @param ver Version.
     * @param compacted Compacted flag.
     */
    @NotNull public static ByteBuffer prepareSerializerVersionBuffer(long idx, int ver, boolean compacted, ByteBuffer buf) {
        // Write record type.
        buf.put((byte) (WALRecord.RecordType.HEADER_RECORD.ordinal() + 1));

        // Write position.
        RecordV1Serializer.putPosition(buf, new FileWALPointer(idx, 0, 0));

        // Place magic number.
        buf.putLong(compacted ? HeaderRecord.COMPACTED_MAGIC : HeaderRecord.REGULAR_MAGIC);

        // Place serializer version.
        buf.putInt(ver);

        // Place CRC if needed.
        if (!RecordV1Serializer.skipCrc) {
            int curPos = buf.position();

            buf.position(0);

            // This call will move buffer position to the end of the record again.
            int crcVal = FastCrc.calcCrc(buf, curPos);

            buf.putInt(crcVal);
        }
        else
            buf.putInt(0);

        // Write header record through io.
        buf.position(0);

        return buf;
    }

    /**
     *
     */
<<<<<<< HEAD
    private abstract static class FileHandle {
        /** I/O interface for read/write operations with file */
        SegmentIO fileIO;

        /** Segment idx corresponded to fileIo*/
        final long segmentIdx;

        /**
         * @param fileIO I/O interface for read/write operations of FileHandle.
         */
        private FileHandle(@NotNull SegmentIO fileIO) {
            this.fileIO = fileIO;
            segmentIdx = fileIO.getSegmentId();
        }

        /**
         * @return Absolute WAL segment file index (incremental counter).
         */
        public long getSegmentId(){
            return segmentIdx;
        }
    }

    /**
     *
     */
    public static class ReadFileHandle extends FileHandle implements AbstractWalRecordsIterator.AbstractReadFileHandle {
=======
    public static class ReadFileHandle extends AbstractFileHandle implements AbstractWalRecordsIterator.AbstractReadFileHandle {
>>>>>>> 8246bd84
        /** Entry serializer. */
        RecordSerializer ser;

        /** */
        FileInput in;

        /** Holder of actual information of latest manipulation on WAL segments. */
        private final SegmentAware segmentAware;

        /**
         * @param fileIO I/O interface for read/write operations of AbstractFileHandle.
         * @param ser Entry serializer.
         * @param in File input.
         * @param aware Segment aware.
         */
        public ReadFileHandle(
            SegmentIO fileIO,
            RecordSerializer ser,
            FileInput in,
            SegmentAware aware) {
            super(fileIO);

            this.ser = ser;
            this.in = in;
            segmentAware = aware;
        }

        /**
         * @throws IgniteCheckedException If failed to close the WAL segment file.
         */
        @Override public void close() throws IgniteCheckedException {
            try {
                fileIO.close();

                in.io().close();
            }
            catch (IOException e) {
                throw new IgniteCheckedException(e);
            }
        }

        /** {@inheritDoc} */
        @Override public long idx() {
            return getSegmentId();
        }

        /** {@inheritDoc} */
        @Override public FileInput in() {
            return in;
        }

        /** {@inheritDoc} */
        @Override public RecordSerializer ser() {
            return ser;
        }

        /** {@inheritDoc} */
        @Override public boolean workDir() {
            return segmentAware != null && segmentAware.lastArchivedAbsoluteIndex() < getSegmentId();
        }
    }

    /**
     * Iterator over WAL-log.
     */
    private static class RecordsIterator extends AbstractWalRecordsIterator {
        /** */
        private static final long serialVersionUID = 0L;

        /** */
        private final File walArchiveDir;

        /** */
        private final File walWorkDir;

        /** See {@link FileWriteAheadLogManager#archiver}. */
        @Nullable private final FileArchiver archiver;

        /** */
        private final FileDecompressor decompressor;

        /** */
        private final DataStorageConfiguration dsCfg;

        /** Optional start pointer. */
        @Nullable
        private FileWALPointer start;

        /** Optional end pointer. */
        @Nullable
        private FileWALPointer end;

        /** Manager of segment location. */
        private SegmentRouter segmentRouter;

        /** Holder of actual information of latest manipulation on WAL segments. */
        private SegmentAware segmentAware;

        /**
<<<<<<< HEAD
         * @param rec Record to be added to write queue.
         * @return Pointer or null if roll over to next segment is required or already started by other thread.
         * @throws StorageException If failed.
         * @throws IgniteCheckedException If failed.
         */
        @Nullable private WALPointer addRecord(WALRecord rec) throws StorageException, IgniteCheckedException {
            assert rec.size() > 0 : rec;

            for (;;) {
                checkNode();

                SegmentedRingByteBuffer.WriteSegment seg;

                // Buffer can be in open state in case of resuming with different serializer version.
                if (rec.type() == SWITCH_SEGMENT_RECORD && !currHnd.resume)
                    seg = buf.offerSafe(rec.size());
                else
                    seg = buf.offer(rec.size());

                FileWALPointer ptr = null;

                if (seg != null) {
                    try {
                        int pos = (int)(seg.position() - rec.size());

                        ByteBuffer buf = seg.buffer();

                        if (buf == null)
                            return null; // Can not write to this segment, need to switch to the next one.

                        ptr = new FileWALPointer(getSegmentId(), pos, rec.size());

                        rec.position(ptr);

                        fillBuffer(buf, rec);

                        if (mmap) {
                            // written field must grow only, but segment with greater position can be serialized
                            // earlier than segment with smaller position.
                            while (true) {
                                long written0 = written;

                                if (seg.position() > written0) {
                                    if (WRITTEN_UPD.compareAndSet(this, written0, seg.position()))
                                        break;
                                }
                                else
                                    break;
                            }
                        }

                        return ptr;
                    }
                    finally {
                        seg.release();

                        if (mode == WALMode.BACKGROUND && rec instanceof CheckpointRecord)
                            flushOrWait(ptr);
                    }
                }
                else
                    walWriter.flushAll();
            }
        }

        /**
         * Flush or wait for concurrent flush completion.
         *
         * @param ptr Pointer.
         */
        private void flushOrWait(FileWALPointer ptr) throws IgniteCheckedException {
            if (ptr != null) {
                // If requested obsolete file index, it must be already flushed by close.
                if (ptr.index() != getSegmentId())
                    return;
            }

            flush(ptr);
        }

        /**
         * @param ptr Pointer.
         */
        private void flush(FileWALPointer ptr) throws IgniteCheckedException {
            if (ptr == null) { // Unconditional flush.
                walWriter.flushAll();

                return;
            }

            assert ptr.index() == getSegmentId() : "Pointer segment idx is not equals to current write segment idx. " +
                "ptr=" + ptr + " segmetntId=" + getSegmentId();

            walWriter.flushBuffer(ptr.fileOffset() + ptr.length());
        }

        /**
         * @param buf Buffer.
         * @param rec WAL record.
         * @throws IgniteCheckedException If failed.
         */
        private void fillBuffer(ByteBuffer buf, WALRecord rec) throws IgniteCheckedException {
            try {
                serializer.writeRecord(rec, buf);
            }
            catch (RuntimeException e) {
                throw new IllegalStateException("Failed to write record: " + rec, e);
            }
        }

        /**
         * Non-blocking check if this pointer needs to be sync'ed.
         *
         * @param ptr WAL pointer to check.
         * @return {@code False} if this pointer has been already sync'ed.
         */
        private boolean needFsync(FileWALPointer ptr) {
            // If index has changed, it means that the log was rolled over and already sync'ed.
            // If requested position is smaller than last sync'ed, it also means all is good.
            // If position is equal, then our record is the last not synced.
            return getSegmentId() == ptr.index() && lastFsyncPos <= ptr.fileOffset();
        }

        /**
         * @return Pointer to the end of the last written record (probably not fsync-ed).
         */
        private FileWALPointer position() {
            lock.lock();

            try {
                return new FileWALPointer(getSegmentId(), (int)written, 0);
            }
            finally {
                lock.unlock();
            }
        }

        /**
         * @param ptr Pointer to sync.
         * @throws StorageException If failed.
         */
        private void fsync(FileWALPointer ptr) throws StorageException, IgniteCheckedException {
            lock.lock();

            try {
                if (ptr != null) {
                    if (!needFsync(ptr))
                        return;

                    if (fsyncDelay > 0 && !stop.get()) {
                        // Delay fsync to collect as many updates as possible: trade latency for throughput.
                        U.await(fsync, fsyncDelay, TimeUnit.NANOSECONDS);

                        if (!needFsync(ptr))
                            return;
                    }
                }

                flushOrWait(ptr);

                if (stop.get())
                    return;

                long lastFsyncPos0 = lastFsyncPos;
                long written0 = written;

                if (lastFsyncPos0 != written0) {
                    // Fsync position must be behind.
                    assert lastFsyncPos0 < written0 : "lastFsyncPos=" + lastFsyncPos0 + ", written=" + written0;

                    boolean metricsEnabled = metrics.metricsEnabled();

                    long start = metricsEnabled ? System.nanoTime() : 0;

                    if (mmap) {
                        long pos = ptr == null ? -1 : ptr.fileOffset();

                        List<SegmentedRingByteBuffer.ReadSegment> segs = buf.poll(pos);

                        if (segs != null) {
                            assert segs.size() == 1;

                            SegmentedRingByteBuffer.ReadSegment seg = segs.get(0);

                            int off = seg.buffer().position();
                            int len = seg.buffer().limit() - off;

                            fsync((MappedByteBuffer)buf.buf, off, len);

                            seg.release();
                        }
                    }
                    else
                        walWriter.force();

                    lastFsyncPos = written;

                    if (fsyncDelay > 0)
                        fsync.signalAll();

                    long end = metricsEnabled ? System.nanoTime() : 0;

                    if (metricsEnabled)
                        metrics.onFsync(end - start);
                }
            }
            finally {
                lock.unlock();
            }
        }

        /**
         * @param buf Mapped byte buffer..
         * @param off Offset.
         * @param len Length.
         */
        private void fsync(MappedByteBuffer buf, int off, int len) throws IgniteCheckedException {
            try {
                long mappedOff = (Long)mappingOffset.invoke(buf);

                assert mappedOff == 0 : mappedOff;

                long addr = (Long)mappingAddress.invoke(buf, mappedOff);

                long delta = (addr + off) % PAGE_SIZE;

                long alignedAddr = (addr + off) - delta;

                force0.invoke(buf, fd.get(buf), alignedAddr, len + delta);
            }
            catch (IllegalAccessException | InvocationTargetException e) {
                throw new IgniteCheckedException(e);
            }
        }

        /**
         * @return {@code true} If this thread actually closed the segment.
         * @throws IgniteCheckedException If failed.
         * @throws StorageException If failed.
         */
        private boolean close(boolean rollOver) throws IgniteCheckedException, StorageException {
            if (stop.compareAndSet(false, true)) {
                lock.lock();

                try {
                    flushOrWait(null);

                    try {
                        RecordSerializer backwardSerializer = new RecordSerializerFactoryImpl(cctx)
                            .createSerializer(serializerVer);

                        SwitchSegmentRecord segmentRecord = new SwitchSegmentRecord();

                        int switchSegmentRecSize = backwardSerializer.size(segmentRecord);

                        if (rollOver && written < (maxWalSegmentSize - switchSegmentRecSize)) {
                            segmentRecord.size(switchSegmentRecSize);

                            WALPointer segRecPtr = addRecord(segmentRecord);

                            if (segRecPtr != null)
                                fsync((FileWALPointer)segRecPtr);
                        }

                        if (mmap) {
                            List<SegmentedRingByteBuffer.ReadSegment> segs = buf.poll(maxWalSegmentSize);

                            if (segs != null) {
                                assert segs.size() == 1;

                                segs.get(0).release();
                            }
                        }

                        // Do the final fsync.
                        if (mode != WALMode.NONE) {
                            if (mmap)
                                ((MappedByteBuffer)buf.buf).force();
                            else
                                fileIO.force();

                            lastFsyncPos = written;
                        }

                        if (mmap) {
                            try {
                                fileIO.close();
                            }
                            catch (IOException ignore) {
                                // No-op.
                            }
                        }
                        else {
                            walWriter.close();

                            if (!rollOver)
                                buf.free();
                        }
                    }
                    catch (IOException e) {
                        throw new StorageException("Failed to close WAL write handle [idx=" + getSegmentId() + "]", e);
                    }

                    if (log.isDebugEnabled())
                        log.debug("Closed WAL write handle [idx=" + getSegmentId() + "]");

                    return true;
                }
                finally {
                    if (mmap)
                        buf.free();

                    lock.unlock();
                }
            }
            else
                return false;
        }

        /**
         * Signals next segment available to wake up other worker threads waiting for WAL to write
         */
        private void signalNextAvailable() {
            lock.lock();

            try {
                assert cctx.kernalContext().invalid() ||
                    written == lastFsyncPos || mode != WALMode.FSYNC :
                    "fsync [written=" + written + ", lastFsync=" + lastFsyncPos + ", idx=" + getSegmentId() + ']';

                fileIO = null;

                nextSegment.signalAll();
            }
            finally {
                lock.unlock();
            }
        }

        /**
         *
         */
        private void awaitNext() {
            lock.lock();

            try {
                while (fileIO != null)
                    U.awaitQuiet(nextSegment);
            }
            finally {
                lock.unlock();
            }
        }

        /**
         * @return Safely reads current position of the file channel as String. Will return "null" if channel is null.
         */
        private String safePosition() {
            FileIO io = fileIO;

            if (io == null)
                return "null";

            try {
                return String.valueOf(io.position());
            }
            catch (IOException e) {
                return "{Failed to read channel position: " + e.getMessage() + '}';
            }
        }
    }

    /**
     * Iterator over WAL-log.
     */
    private static class RecordsIterator extends AbstractWalRecordsIterator {
        /** */
        private static final long serialVersionUID = 0L;

        /** */
        private final File walArchiveDir;

        /** */
        private final File walWorkDir;

        /** See {@link FileWriteAheadLogManager#archiver}. */
        @Nullable private final FileArchiver archiver;

        /** */
        private final FileDecompressor decompressor;

        /** */
        private final DataStorageConfiguration dsCfg;

        /** Optional start pointer. */
        @Nullable
        private FileWALPointer start;

        /** Optional end pointer. */
        @Nullable
        private FileWALPointer end;

        /** Manager of segment location. */
        private SegmentRouter segmentRouter;

        /** Holder of actual information of latest manipulation on WAL segments. */
        private SegmentAware segmentAware;

        /**
=======
>>>>>>> 8246bd84
         * @param cctx Shared context.
         * @param walArchiveDir WAL archive dir.
         * @param walWorkDir WAL dir.
         * @param start Optional start pointer.
         * @param end Optional end pointer.
         * @param dsCfg Database configuration.
         * @param serializerFactory Serializer factory.
         * @param archiver File Archiver.
         * @param decompressor Decompressor.
         * @param log Logger  @throws IgniteCheckedException If failed to initialize WAL segment.
         * @param segmentAware Segment aware.
         * @param segmentRouter Segment router.
         * @param segmentFileInputFactory
         */
        private RecordsIterator(
            GridCacheSharedContext cctx,
            File walArchiveDir,
            File walWorkDir,
            @Nullable FileWALPointer start,
            @Nullable FileWALPointer end,
            DataStorageConfiguration dsCfg,
            @NotNull RecordSerializerFactory serializerFactory,
            FileIOFactory ioFactory,
            @Nullable FileArchiver archiver,
            FileDecompressor decompressor,
            IgniteLogger log,
            SegmentAware segmentAware,
            SegmentRouter segmentRouter,
            SegmentFileInputFactory segmentFileInputFactory
        ) throws IgniteCheckedException {
            super(log,
                cctx,
                serializerFactory,
                ioFactory,
                dsCfg.getWalRecordIteratorBufferSize(),
                segmentFileInputFactory
            );
            this.walArchiveDir = walArchiveDir;
            this.walWorkDir = walWorkDir;
            this.archiver = archiver;
            this.start = start;
            this.end = end;
            this.dsCfg = dsCfg;

            this.decompressor = decompressor;
            this.segmentRouter = segmentRouter;
            this.segmentAware = segmentAware;
        }

        /** {@inheritDoc} */
        @Override protected ReadFileHandle initReadHandle(
            @NotNull AbstractFileDescriptor desc,
            @Nullable FileWALPointer start
        ) throws IgniteCheckedException, FileNotFoundException {
            AbstractFileDescriptor currDesc = desc;

            if (!desc.file().exists()) {
                FileDescriptor zipFile = new FileDescriptor(
                    new File(walArchiveDir, FileDescriptor.fileName(desc.idx())
                        + FilePageStoreManager.ZIP_SUFFIX));

                if (!zipFile.file.exists()) {
                    throw new FileNotFoundException("Both compressed and raw segment files are missing in archive " +
                        "[segmentIdx=" + desc.idx() + "]");
                }

                if (decompressor != null)
                    decompressor.decompressFile(desc.idx()).get();
                else
                    currDesc = zipFile;
            }

            return (ReadFileHandle) super.initReadHandle(currDesc, start);
        }

        /** {@inheritDoc} */
        @Override protected void onClose() throws IgniteCheckedException {
            super.onClose();

            curRec = null;

            closeCurrentWalSegment();

            curWalSegmIdx = Integer.MAX_VALUE;
        }

        /**
         * @throws IgniteCheckedException If failed to initialize first file handle.
         */
        private void init() throws IgniteCheckedException {
            AbstractFileDescriptor[] descs = loadFileDescriptors(walArchiveDir);

            if (start != null) {
                if (!F.isEmpty(descs)) {
                    if (descs[0].idx() > start.index())
                        throw new IgniteCheckedException("WAL history is too short " +
                            "[descs=" + Arrays.asList(descs) + ", start=" + start + ']');

                    for (AbstractFileDescriptor desc : descs) {
                        if (desc.idx() == start.index()) {
                            curWalSegmIdx = start.index();

                            break;
                        }
                    }

                    if (curWalSegmIdx == -1) {
                        long lastArchived = descs[descs.length - 1].idx();

                        if (lastArchived > start.index())
                            throw new IgniteCheckedException("WAL history is corrupted (segment is missing): " + start);

                        // This pointer may be in work files because archiver did not
                        // copy the file yet, check that it is not too far forward.
                        curWalSegmIdx = start.index();
                    }
                }
                else {
                    // This means that whole checkpoint history fits in one segment in WAL work directory.
                    // Will start from this index right away.
                    curWalSegmIdx = start.index();
                }
            }
            else
                curWalSegmIdx = !F.isEmpty(descs) ? descs[0].idx() : 0;

            curWalSegmIdx--;

            if (log.isDebugEnabled())
                log.debug("Initialized WAL cursor [start=" + start + ", end=" + end + ", curWalSegmIdx=" + curWalSegmIdx + ']');

            advance();
        }

        /** {@inheritDoc} */
        @Override protected AbstractReadFileHandle advanceSegment(
            @Nullable final AbstractReadFileHandle curWalSegment
        ) throws IgniteCheckedException {
            if (curWalSegment != null)
                curWalSegment.close();

            // We are past the end marker.
            if (end != null && curWalSegmIdx + 1 > end.index())
                return null; //stop iteration

            curWalSegmIdx++;

            boolean readArchive = canReadArchiveOrReserveWork(curWalSegmIdx); //lock during creation handle.

            FileDescriptor fd = null;
            ReadFileHandle nextHandle;
            try {
                fd = segmentRouter.findSegment(curWalSegmIdx);

                if (log.isDebugEnabled())
                    log.debug("Reading next file [absIdx=" + curWalSegmIdx + ", file=" + fd.file.getAbsolutePath() + ']');

                nextHandle = initReadHandle(fd, start != null && curWalSegmIdx == start.index() ? start : null);
            }
            catch (FileNotFoundException e) {
                if (readArchive)
                    throw new IgniteCheckedException("Missing WAL segment in the archive", e);
                else {
                    // Log only when no segments were read. This will help us avoiding logging on the end of the WAL.
                    if (curRec == null && curWalSegment == null) {
                        File workDirFile = new File(walWorkDir, fileName(curWalSegmIdx % dsCfg.getWalSegments()));
                        File archiveDirFile = new File(walArchiveDir, fileName(curWalSegmIdx));

                        U.warn(
                            log,
                            "Next segment file is not found [" +
                                "curWalSegmIdx=" + curWalSegmIdx
                                + ", start=" + start
                                + ", end=" + end
                                + ", filePath=" + (fd == null ? "<empty>" : fd.file.getAbsolutePath())
                                + ", walWorkDir=" + walWorkDir
                                + ", walWorkDirContent=" + listFileNames(walWorkDir)
                                + ", walArchiveDir=" + walArchiveDir
                                + ", walArchiveDirContent=" + listFileNames(walArchiveDir)
                                + ", workDirFile=" + workDirFile.getName()
                                + ", exists=" + workDirFile.exists()
                                + ", archiveDirFile=" + archiveDirFile.getName()
                                + ", exists=" + archiveDirFile.exists()
                                + "]",
                            e
                        );
                    }

                    nextHandle = null;
                }
            }

            if (!readArchive)
                releaseWorkSegment(curWalSegmIdx);

            curRec = null;

            return nextHandle;
        }

        /** */
        private static List<String> listFileNames(File dir) {
            File[] files = dir.listFiles();

            if (files == null)
                return Collections.emptyList();

            return Arrays.stream(files).map(File::getName).sorted().collect(Collectors.toList());
        }

        /** {@inheritDoc} */
        @Override protected IgniteCheckedException handleRecordException(
            @NotNull Exception e,
            @Nullable FileWALPointer ptr) {

            if (e instanceof IgniteCheckedException)
                if (X.hasCause(e, IgniteDataIntegrityViolationException.class))
                    // This means that there is no explicit last sengment, so we iterate unil the very end.
                    if (end == null) {
                        long nextWalSegmentIdx = curWalSegmIdx + 1;

                        if (!isArchiverEnabled())
                            if (canIgnoreCrcError(nextWalSegmentIdx, nextWalSegmentIdx, e, ptr))
                                return null;

                        // Check that we should not look this segment up in archive directory.
                        // Basically the same check as in "advanceSegment" method.
                        if (isArchiverEnabled() && archiver != null)
                            if (!canReadArchiveOrReserveWork(nextWalSegmentIdx))
                                try {
                                    long workIdx = nextWalSegmentIdx % dsCfg.getWalSegments();

                                    if (canIgnoreCrcError(workIdx, nextWalSegmentIdx, e, ptr))
                                        return null;
                                }
                                finally {
                                    releaseWorkSegment(nextWalSegmentIdx);
                                }
                    }

            return super.handleRecordException(e, ptr);
        }

        /**
         * @param absIdx Absolute index to check.
         * @return <ul><li> {@code True} if we can safely read the archive,  </li> <li>{@code false} if the segment has
         * not been archived yet. In this case the corresponding work segment is reserved (will not be deleted until
         * release). Use {@link #releaseWorkSegment} for unlock </li></ul>
         */
        private boolean canReadArchiveOrReserveWork(long absIdx) {
            return archiver != null && archiver.checkCanReadArchiveOrReserveWorkSegment(absIdx);
        }

        /**
         * @param absIdx Absolute index to release.
         */
        private void releaseWorkSegment(long absIdx) {
            if (archiver != null)
                archiver.releaseWorkSegment(absIdx);
        }

        /**
         * Check that archiver is enabled
         */
<<<<<<< HEAD
        WALWriter(IgniteLogger log) {
            super(cctx.igniteInstanceName(), "wal-write-worker%" + cctx.igniteInstanceName(), log,
                cctx.kernalContext().workersRegistry());
        }

        /** {@inheritDoc} */
        @Override protected void body() {
            Throwable err = null;

            try {
                while (!isCancelled()) {
                    onIdle();

                    while (waiters.isEmpty()) {
                        if (!isCancelled()) {
                            blockingSectionBegin();

                            try {
                                LockSupport.park();
                            }
                            finally {
                                blockingSectionEnd();
                            }
                        }
                        else {
                            unparkWaiters(MAX_VALUE);

                            return;
                        }
                    }

                    Long pos = null;

                    for (Long val : waiters.values()) {
                        if (val > Long.MIN_VALUE)
                            pos = val;
                    }

                    updateHeartbeat();

                    if (pos == null)
                        continue;
                    else if (pos < UNCONDITIONAL_FLUSH) {
                        try {
                            assert pos == FILE_CLOSE || pos == FILE_FORCE : pos;

                            if (pos == FILE_CLOSE)
                                currHnd.fileIO.close();
                            else if (pos == FILE_FORCE)
                                currHnd.fileIO.force();
                        }
                        catch (IOException e) {
                            log.error("Exception in WAL writer thread: ", e);

                            err = e;

                            unparkWaiters(MAX_VALUE);

                            return;
                        }

                        unparkWaiters(pos);
                    }

                    updateHeartbeat();

                    List<SegmentedRingByteBuffer.ReadSegment> segs = currentHandle().buf.poll(pos);

                    if (segs == null) {
                        unparkWaiters(pos);

                        continue;
                    }

                    for (int i = 0; i < segs.size(); i++) {
                        SegmentedRingByteBuffer.ReadSegment seg = segs.get(i);

                        updateHeartbeat();

                        try {
                            writeBuffer(seg.position(), seg.buffer());
                        }
                        catch (Throwable e) {
                            log.error("Exception in WAL writer thread:", e);

                            err = e;
                        }
                        finally {
                            seg.release();

                            boolean unparkAll = (pos == UNCONDITIONAL_FLUSH || pos == FILE_CLOSE) || err != null;

                            long p = unparkAll ? MAX_VALUE : currentHandle().written;

                            unparkWaiters(p);
                        }
                    }
                }
            }
            catch (Throwable t) {
                err = t;
            }
            finally {
                unparkWaiters(MAX_VALUE);

                if (err == null && !isCancelled)
                    err = new IllegalStateException("Worker " + name() + " is terminated unexpectedly");

                if (err instanceof OutOfMemoryError)
                    cctx.kernalContext().failure().process(new FailureContext(CRITICAL_ERROR, err));
                else if (err != null)
                    cctx.kernalContext().failure().process(new FailureContext(SYSTEM_WORKER_TERMINATION, err));
            }
        }

        /**
         * Shutdowns thread.
         */
        public void shutdown() throws IgniteInterruptedCheckedException {
            U.cancel(this);

            LockSupport.unpark(runner());

            U.join(runner());
        }

        /**
         * Unparks waiting threads.
         *
         * @param pos Pos.
         */
        private void unparkWaiters(long pos) {
            assert pos > Long.MIN_VALUE : pos;

            for (Map.Entry<Thread, Long> e : waiters.entrySet()) {
                Long val = e.getValue();

                if (val <= pos) {
                    if (val != Long.MIN_VALUE)
                        waiters.put(e.getKey(), Long.MIN_VALUE);

                    LockSupport.unpark(e.getKey());
                }
            }
        }

        /**
         * Forces all made changes to the file.
         */
        void force() throws IgniteCheckedException {
            flushBuffer(FILE_FORCE);
=======
        private boolean isArchiverEnabled() {
            if (walArchiveDir != null && walWorkDir != null)
                return !walArchiveDir.equals(walWorkDir);

            return !new File(dsCfg.getWalArchivePath()).equals(new File(dsCfg.getWalPath()));
>>>>>>> 8246bd84
        }

        /**
         * @param workIdx Work index.
         * @param walSegmentIdx Wal segment index.
         * @param e Exception.
         * @param ptr Ptr.
         */
        private boolean canIgnoreCrcError(
            long workIdx,
            long walSegmentIdx,
            @NotNull Exception e,
            @Nullable FileWALPointer ptr) {
            FileDescriptor fd = new FileDescriptor(
                new File(walWorkDir, FileDescriptor.fileName(workIdx)),
                walSegmentIdx
            );

            try {
                if (!fd.file().exists())
                    return true;

                ReadFileHandle nextHandle = initReadHandle(fd, ptr);

                // "nextHandle == null" is true only if current segment is the last one in the
                // whole history. Only in such case we ignore crc validation error and just stop
                // as if we reached the end of the WAL.
                if (nextHandle == null)
                    return true;
            }
            catch (IgniteCheckedException | FileNotFoundException initReadHandleException) {
                e.addSuppressed(initReadHandleException);
            }

            return false;
        }

        /** {@inheritDoc} */
        @Override protected AbstractReadFileHandle createReadFileHandle(SegmentIO fileIO,
            RecordSerializer ser, FileInput in) {
            return new ReadFileHandle(fileIO, ser, in, segmentAware);
        }
    }

    /**
     * Flushes current file handle for {@link WALMode#BACKGROUND} WALMode. Called periodically from scheduler.
     */
    private void doFlush() {
        FileWriteHandle hnd = currentHandle();

        try {
            hnd.flushAll();
        }
        catch (Exception e) {
            U.warn(log, "Failed to flush WAL record queue", e);
        }
    }

    /**
     * Scans provided folder for a WAL segment files
     * @param walFilesDir directory to scan
     * @return found WAL file descriptors
     */
    public static FileDescriptor[] loadFileDescriptors(@NotNull final File walFilesDir) throws IgniteCheckedException {
        final File[] files = walFilesDir.listFiles(WAL_SEGMENT_COMPACTED_OR_RAW_FILE_FILTER);

        if (files == null) {
            throw new IgniteCheckedException("WAL files directory does not not denote a " +
                "directory, or if an I/O error occurs: [" + walFilesDir.getAbsolutePath() + "]");
        }
        return scan(files);
    }
}<|MERGE_RESOLUTION|>--- conflicted
+++ resolved
@@ -131,7 +131,6 @@
 import org.jetbrains.annotations.NotNull;
 import org.jetbrains.annotations.Nullable;
 
-import static java.lang.Long.MAX_VALUE;
 import static java.nio.file.StandardOpenOption.CREATE;
 import static java.nio.file.StandardOpenOption.READ;
 import static java.nio.file.StandardOpenOption.WRITE;
@@ -252,7 +251,7 @@
      * Maximum number of allowed segments without checkpoint. If we have their more checkpoint should be triggered.
      * It is simple way to calculate WAL size without checkpoint instead fair WAL size calculating.
      */
-    private long maxSegCountWithoutCheckpoint;
+    private final long maxSegCountWithoutCheckpoint;
 
     /** Size of wal archive since which removing of old archive should be started */
     private final long allowedThresholdWalArchiveSize;
@@ -402,8 +401,6 @@
 
         evt = ctx.event();
         failureProcessor = ctx.failure();
-<<<<<<< HEAD
-=======
 
         fileHandleManagerFactory = new FileHandleManagerFactory(dsCfg);
 
@@ -412,7 +409,6 @@
                         / dsCfg.getWalSegmentSize());
 
         switchSegmentRecordOffset = isArchiverEnabled() ? new AtomicLongArray(dsCfg.getWalSegments()) : null;
->>>>>>> 8246bd84
     }
 
     /**
@@ -426,19 +422,10 @@
 
     /** {@inheritDoc} */
     @Override public void start0() throws IgniteCheckedException {
-<<<<<<< HEAD
-        if (!cctx.kernalContext().clientNode()) {
-            maxSegCountWithoutCheckpoint =
-                (long)((U.adjustedWalHistorySize(dsCfg, log) * CHECKPOINT_TRIGGER_ARCHIVE_SIZE_PERCENTAGE)
-                    / dsCfg.getWalSegmentSize());
-
-            final PdsFolderSettings resolveFolders = cctx.kernalContext().pdsFolderResolver().resolveFolders();
-=======
         if (cctx.kernalContext().clientNode())
             return;
 
         final PdsFolderSettings resolveFolders = cctx.kernalContext().pdsFolderResolver().resolveFolders();
->>>>>>> 8246bd84
 
         checkWalConfiguration();
 
@@ -480,17 +467,7 @@
                     }
                 });
 
-<<<<<<< HEAD
-            IgniteBiTuple<Long, Long> tup = scanMinMaxArchiveIndices();
-
-            segmentAware = new SegmentAware(dsCfg.getWalSegments());
-
-            segmentAware.lastTruncatedArchiveIdx(tup == null ? -1 : tup.get1() - 1);
-
-            long lastAbsArchivedIdx = tup == null ? -1 : tup.get2();
-=======
             segmentAware = new SegmentAware(dsCfg.getWalSegments(), dsCfg.isWalCompactionEnabled());
->>>>>>> 8246bd84
 
             if (isArchiverEnabled())
                 archiver = new FileArchiver(segmentAware, log);
@@ -1731,14 +1708,8 @@
          * @param segmentAware Segment aware.
          * @throws IgniteCheckedException If initialization failed.
          */
-<<<<<<< HEAD
-        private void shutdown() throws IgniteInterruptedCheckedException {
-            synchronized (this) {
-                isCancelled = true;
-=======
         private void init(SegmentAware segmentAware) throws IgniteCheckedException {
             IgniteBiTuple<Long, Long> tup = scanMinMaxArchiveIndices();
->>>>>>> 8246bd84
 
             segmentAware.lastTruncatedArchiveIdx(tup == null ? -1 : tup.get1() - 1);
 
@@ -2602,37 +2573,7 @@
     /**
      *
      */
-<<<<<<< HEAD
-    private abstract static class FileHandle {
-        /** I/O interface for read/write operations with file */
-        SegmentIO fileIO;
-
-        /** Segment idx corresponded to fileIo*/
-        final long segmentIdx;
-
-        /**
-         * @param fileIO I/O interface for read/write operations of FileHandle.
-         */
-        private FileHandle(@NotNull SegmentIO fileIO) {
-            this.fileIO = fileIO;
-            segmentIdx = fileIO.getSegmentId();
-        }
-
-        /**
-         * @return Absolute WAL segment file index (incremental counter).
-         */
-        public long getSegmentId(){
-            return segmentIdx;
-        }
-    }
-
-    /**
-     *
-     */
-    public static class ReadFileHandle extends FileHandle implements AbstractWalRecordsIterator.AbstractReadFileHandle {
-=======
     public static class ReadFileHandle extends AbstractFileHandle implements AbstractWalRecordsIterator.AbstractReadFileHandle {
->>>>>>> 8246bd84
         /** Entry serializer. */
         RecordSerializer ser;
 
@@ -2732,418 +2673,6 @@
         private SegmentAware segmentAware;
 
         /**
-<<<<<<< HEAD
-         * @param rec Record to be added to write queue.
-         * @return Pointer or null if roll over to next segment is required or already started by other thread.
-         * @throws StorageException If failed.
-         * @throws IgniteCheckedException If failed.
-         */
-        @Nullable private WALPointer addRecord(WALRecord rec) throws StorageException, IgniteCheckedException {
-            assert rec.size() > 0 : rec;
-
-            for (;;) {
-                checkNode();
-
-                SegmentedRingByteBuffer.WriteSegment seg;
-
-                // Buffer can be in open state in case of resuming with different serializer version.
-                if (rec.type() == SWITCH_SEGMENT_RECORD && !currHnd.resume)
-                    seg = buf.offerSafe(rec.size());
-                else
-                    seg = buf.offer(rec.size());
-
-                FileWALPointer ptr = null;
-
-                if (seg != null) {
-                    try {
-                        int pos = (int)(seg.position() - rec.size());
-
-                        ByteBuffer buf = seg.buffer();
-
-                        if (buf == null)
-                            return null; // Can not write to this segment, need to switch to the next one.
-
-                        ptr = new FileWALPointer(getSegmentId(), pos, rec.size());
-
-                        rec.position(ptr);
-
-                        fillBuffer(buf, rec);
-
-                        if (mmap) {
-                            // written field must grow only, but segment with greater position can be serialized
-                            // earlier than segment with smaller position.
-                            while (true) {
-                                long written0 = written;
-
-                                if (seg.position() > written0) {
-                                    if (WRITTEN_UPD.compareAndSet(this, written0, seg.position()))
-                                        break;
-                                }
-                                else
-                                    break;
-                            }
-                        }
-
-                        return ptr;
-                    }
-                    finally {
-                        seg.release();
-
-                        if (mode == WALMode.BACKGROUND && rec instanceof CheckpointRecord)
-                            flushOrWait(ptr);
-                    }
-                }
-                else
-                    walWriter.flushAll();
-            }
-        }
-
-        /**
-         * Flush or wait for concurrent flush completion.
-         *
-         * @param ptr Pointer.
-         */
-        private void flushOrWait(FileWALPointer ptr) throws IgniteCheckedException {
-            if (ptr != null) {
-                // If requested obsolete file index, it must be already flushed by close.
-                if (ptr.index() != getSegmentId())
-                    return;
-            }
-
-            flush(ptr);
-        }
-
-        /**
-         * @param ptr Pointer.
-         */
-        private void flush(FileWALPointer ptr) throws IgniteCheckedException {
-            if (ptr == null) { // Unconditional flush.
-                walWriter.flushAll();
-
-                return;
-            }
-
-            assert ptr.index() == getSegmentId() : "Pointer segment idx is not equals to current write segment idx. " +
-                "ptr=" + ptr + " segmetntId=" + getSegmentId();
-
-            walWriter.flushBuffer(ptr.fileOffset() + ptr.length());
-        }
-
-        /**
-         * @param buf Buffer.
-         * @param rec WAL record.
-         * @throws IgniteCheckedException If failed.
-         */
-        private void fillBuffer(ByteBuffer buf, WALRecord rec) throws IgniteCheckedException {
-            try {
-                serializer.writeRecord(rec, buf);
-            }
-            catch (RuntimeException e) {
-                throw new IllegalStateException("Failed to write record: " + rec, e);
-            }
-        }
-
-        /**
-         * Non-blocking check if this pointer needs to be sync'ed.
-         *
-         * @param ptr WAL pointer to check.
-         * @return {@code False} if this pointer has been already sync'ed.
-         */
-        private boolean needFsync(FileWALPointer ptr) {
-            // If index has changed, it means that the log was rolled over and already sync'ed.
-            // If requested position is smaller than last sync'ed, it also means all is good.
-            // If position is equal, then our record is the last not synced.
-            return getSegmentId() == ptr.index() && lastFsyncPos <= ptr.fileOffset();
-        }
-
-        /**
-         * @return Pointer to the end of the last written record (probably not fsync-ed).
-         */
-        private FileWALPointer position() {
-            lock.lock();
-
-            try {
-                return new FileWALPointer(getSegmentId(), (int)written, 0);
-            }
-            finally {
-                lock.unlock();
-            }
-        }
-
-        /**
-         * @param ptr Pointer to sync.
-         * @throws StorageException If failed.
-         */
-        private void fsync(FileWALPointer ptr) throws StorageException, IgniteCheckedException {
-            lock.lock();
-
-            try {
-                if (ptr != null) {
-                    if (!needFsync(ptr))
-                        return;
-
-                    if (fsyncDelay > 0 && !stop.get()) {
-                        // Delay fsync to collect as many updates as possible: trade latency for throughput.
-                        U.await(fsync, fsyncDelay, TimeUnit.NANOSECONDS);
-
-                        if (!needFsync(ptr))
-                            return;
-                    }
-                }
-
-                flushOrWait(ptr);
-
-                if (stop.get())
-                    return;
-
-                long lastFsyncPos0 = lastFsyncPos;
-                long written0 = written;
-
-                if (lastFsyncPos0 != written0) {
-                    // Fsync position must be behind.
-                    assert lastFsyncPos0 < written0 : "lastFsyncPos=" + lastFsyncPos0 + ", written=" + written0;
-
-                    boolean metricsEnabled = metrics.metricsEnabled();
-
-                    long start = metricsEnabled ? System.nanoTime() : 0;
-
-                    if (mmap) {
-                        long pos = ptr == null ? -1 : ptr.fileOffset();
-
-                        List<SegmentedRingByteBuffer.ReadSegment> segs = buf.poll(pos);
-
-                        if (segs != null) {
-                            assert segs.size() == 1;
-
-                            SegmentedRingByteBuffer.ReadSegment seg = segs.get(0);
-
-                            int off = seg.buffer().position();
-                            int len = seg.buffer().limit() - off;
-
-                            fsync((MappedByteBuffer)buf.buf, off, len);
-
-                            seg.release();
-                        }
-                    }
-                    else
-                        walWriter.force();
-
-                    lastFsyncPos = written;
-
-                    if (fsyncDelay > 0)
-                        fsync.signalAll();
-
-                    long end = metricsEnabled ? System.nanoTime() : 0;
-
-                    if (metricsEnabled)
-                        metrics.onFsync(end - start);
-                }
-            }
-            finally {
-                lock.unlock();
-            }
-        }
-
-        /**
-         * @param buf Mapped byte buffer..
-         * @param off Offset.
-         * @param len Length.
-         */
-        private void fsync(MappedByteBuffer buf, int off, int len) throws IgniteCheckedException {
-            try {
-                long mappedOff = (Long)mappingOffset.invoke(buf);
-
-                assert mappedOff == 0 : mappedOff;
-
-                long addr = (Long)mappingAddress.invoke(buf, mappedOff);
-
-                long delta = (addr + off) % PAGE_SIZE;
-
-                long alignedAddr = (addr + off) - delta;
-
-                force0.invoke(buf, fd.get(buf), alignedAddr, len + delta);
-            }
-            catch (IllegalAccessException | InvocationTargetException e) {
-                throw new IgniteCheckedException(e);
-            }
-        }
-
-        /**
-         * @return {@code true} If this thread actually closed the segment.
-         * @throws IgniteCheckedException If failed.
-         * @throws StorageException If failed.
-         */
-        private boolean close(boolean rollOver) throws IgniteCheckedException, StorageException {
-            if (stop.compareAndSet(false, true)) {
-                lock.lock();
-
-                try {
-                    flushOrWait(null);
-
-                    try {
-                        RecordSerializer backwardSerializer = new RecordSerializerFactoryImpl(cctx)
-                            .createSerializer(serializerVer);
-
-                        SwitchSegmentRecord segmentRecord = new SwitchSegmentRecord();
-
-                        int switchSegmentRecSize = backwardSerializer.size(segmentRecord);
-
-                        if (rollOver && written < (maxWalSegmentSize - switchSegmentRecSize)) {
-                            segmentRecord.size(switchSegmentRecSize);
-
-                            WALPointer segRecPtr = addRecord(segmentRecord);
-
-                            if (segRecPtr != null)
-                                fsync((FileWALPointer)segRecPtr);
-                        }
-
-                        if (mmap) {
-                            List<SegmentedRingByteBuffer.ReadSegment> segs = buf.poll(maxWalSegmentSize);
-
-                            if (segs != null) {
-                                assert segs.size() == 1;
-
-                                segs.get(0).release();
-                            }
-                        }
-
-                        // Do the final fsync.
-                        if (mode != WALMode.NONE) {
-                            if (mmap)
-                                ((MappedByteBuffer)buf.buf).force();
-                            else
-                                fileIO.force();
-
-                            lastFsyncPos = written;
-                        }
-
-                        if (mmap) {
-                            try {
-                                fileIO.close();
-                            }
-                            catch (IOException ignore) {
-                                // No-op.
-                            }
-                        }
-                        else {
-                            walWriter.close();
-
-                            if (!rollOver)
-                                buf.free();
-                        }
-                    }
-                    catch (IOException e) {
-                        throw new StorageException("Failed to close WAL write handle [idx=" + getSegmentId() + "]", e);
-                    }
-
-                    if (log.isDebugEnabled())
-                        log.debug("Closed WAL write handle [idx=" + getSegmentId() + "]");
-
-                    return true;
-                }
-                finally {
-                    if (mmap)
-                        buf.free();
-
-                    lock.unlock();
-                }
-            }
-            else
-                return false;
-        }
-
-        /**
-         * Signals next segment available to wake up other worker threads waiting for WAL to write
-         */
-        private void signalNextAvailable() {
-            lock.lock();
-
-            try {
-                assert cctx.kernalContext().invalid() ||
-                    written == lastFsyncPos || mode != WALMode.FSYNC :
-                    "fsync [written=" + written + ", lastFsync=" + lastFsyncPos + ", idx=" + getSegmentId() + ']';
-
-                fileIO = null;
-
-                nextSegment.signalAll();
-            }
-            finally {
-                lock.unlock();
-            }
-        }
-
-        /**
-         *
-         */
-        private void awaitNext() {
-            lock.lock();
-
-            try {
-                while (fileIO != null)
-                    U.awaitQuiet(nextSegment);
-            }
-            finally {
-                lock.unlock();
-            }
-        }
-
-        /**
-         * @return Safely reads current position of the file channel as String. Will return "null" if channel is null.
-         */
-        private String safePosition() {
-            FileIO io = fileIO;
-
-            if (io == null)
-                return "null";
-
-            try {
-                return String.valueOf(io.position());
-            }
-            catch (IOException e) {
-                return "{Failed to read channel position: " + e.getMessage() + '}';
-            }
-        }
-    }
-
-    /**
-     * Iterator over WAL-log.
-     */
-    private static class RecordsIterator extends AbstractWalRecordsIterator {
-        /** */
-        private static final long serialVersionUID = 0L;
-
-        /** */
-        private final File walArchiveDir;
-
-        /** */
-        private final File walWorkDir;
-
-        /** See {@link FileWriteAheadLogManager#archiver}. */
-        @Nullable private final FileArchiver archiver;
-
-        /** */
-        private final FileDecompressor decompressor;
-
-        /** */
-        private final DataStorageConfiguration dsCfg;
-
-        /** Optional start pointer. */
-        @Nullable
-        private FileWALPointer start;
-
-        /** Optional end pointer. */
-        @Nullable
-        private FileWALPointer end;
-
-        /** Manager of segment location. */
-        private SegmentRouter segmentRouter;
-
-        /** Holder of actual information of latest manipulation on WAL segments. */
-        private SegmentAware segmentAware;
-
-        /**
-=======
->>>>>>> 8246bd84
          * @param cctx Shared context.
          * @param walArchiveDir WAL archive dir.
          * @param walWorkDir WAL dir.
@@ -3408,165 +2937,11 @@
         /**
          * Check that archiver is enabled
          */
-<<<<<<< HEAD
-        WALWriter(IgniteLogger log) {
-            super(cctx.igniteInstanceName(), "wal-write-worker%" + cctx.igniteInstanceName(), log,
-                cctx.kernalContext().workersRegistry());
-        }
-
-        /** {@inheritDoc} */
-        @Override protected void body() {
-            Throwable err = null;
-
-            try {
-                while (!isCancelled()) {
-                    onIdle();
-
-                    while (waiters.isEmpty()) {
-                        if (!isCancelled()) {
-                            blockingSectionBegin();
-
-                            try {
-                                LockSupport.park();
-                            }
-                            finally {
-                                blockingSectionEnd();
-                            }
-                        }
-                        else {
-                            unparkWaiters(MAX_VALUE);
-
-                            return;
-                        }
-                    }
-
-                    Long pos = null;
-
-                    for (Long val : waiters.values()) {
-                        if (val > Long.MIN_VALUE)
-                            pos = val;
-                    }
-
-                    updateHeartbeat();
-
-                    if (pos == null)
-                        continue;
-                    else if (pos < UNCONDITIONAL_FLUSH) {
-                        try {
-                            assert pos == FILE_CLOSE || pos == FILE_FORCE : pos;
-
-                            if (pos == FILE_CLOSE)
-                                currHnd.fileIO.close();
-                            else if (pos == FILE_FORCE)
-                                currHnd.fileIO.force();
-                        }
-                        catch (IOException e) {
-                            log.error("Exception in WAL writer thread: ", e);
-
-                            err = e;
-
-                            unparkWaiters(MAX_VALUE);
-
-                            return;
-                        }
-
-                        unparkWaiters(pos);
-                    }
-
-                    updateHeartbeat();
-
-                    List<SegmentedRingByteBuffer.ReadSegment> segs = currentHandle().buf.poll(pos);
-
-                    if (segs == null) {
-                        unparkWaiters(pos);
-
-                        continue;
-                    }
-
-                    for (int i = 0; i < segs.size(); i++) {
-                        SegmentedRingByteBuffer.ReadSegment seg = segs.get(i);
-
-                        updateHeartbeat();
-
-                        try {
-                            writeBuffer(seg.position(), seg.buffer());
-                        }
-                        catch (Throwable e) {
-                            log.error("Exception in WAL writer thread:", e);
-
-                            err = e;
-                        }
-                        finally {
-                            seg.release();
-
-                            boolean unparkAll = (pos == UNCONDITIONAL_FLUSH || pos == FILE_CLOSE) || err != null;
-
-                            long p = unparkAll ? MAX_VALUE : currentHandle().written;
-
-                            unparkWaiters(p);
-                        }
-                    }
-                }
-            }
-            catch (Throwable t) {
-                err = t;
-            }
-            finally {
-                unparkWaiters(MAX_VALUE);
-
-                if (err == null && !isCancelled)
-                    err = new IllegalStateException("Worker " + name() + " is terminated unexpectedly");
-
-                if (err instanceof OutOfMemoryError)
-                    cctx.kernalContext().failure().process(new FailureContext(CRITICAL_ERROR, err));
-                else if (err != null)
-                    cctx.kernalContext().failure().process(new FailureContext(SYSTEM_WORKER_TERMINATION, err));
-            }
-        }
-
-        /**
-         * Shutdowns thread.
-         */
-        public void shutdown() throws IgniteInterruptedCheckedException {
-            U.cancel(this);
-
-            LockSupport.unpark(runner());
-
-            U.join(runner());
-        }
-
-        /**
-         * Unparks waiting threads.
-         *
-         * @param pos Pos.
-         */
-        private void unparkWaiters(long pos) {
-            assert pos > Long.MIN_VALUE : pos;
-
-            for (Map.Entry<Thread, Long> e : waiters.entrySet()) {
-                Long val = e.getValue();
-
-                if (val <= pos) {
-                    if (val != Long.MIN_VALUE)
-                        waiters.put(e.getKey(), Long.MIN_VALUE);
-
-                    LockSupport.unpark(e.getKey());
-                }
-            }
-        }
-
-        /**
-         * Forces all made changes to the file.
-         */
-        void force() throws IgniteCheckedException {
-            flushBuffer(FILE_FORCE);
-=======
         private boolean isArchiverEnabled() {
             if (walArchiveDir != null && walWorkDir != null)
                 return !walArchiveDir.equals(walWorkDir);
 
             return !new File(dsCfg.getWalArchivePath()).equals(new File(dsCfg.getWalPath()));
->>>>>>> 8246bd84
         }
 
         /**
