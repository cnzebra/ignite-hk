/*
 * Licensed to the Apache Software Foundation (ASF) under one or more
 * contributor license agreements.  See the NOTICE file distributed with
 * this work for additional information regarding copyright ownership.
 * The ASF licenses this file to You under the Apache License, Version 2.0
 * (the "License"); you may not use this file except in compliance with
 * the License.  You may obtain a copy of the License at
 *
 *      http://www.apache.org/licenses/LICENSE-2.0
 *
 * Unless required by applicable law or agreed to in writing, software
 * distributed under the License is distributed on an "AS IS" BASIS,
 * WITHOUT WARRANTIES OR CONDITIONS OF ANY KIND, either express or implied.
 * See the License for the specific language governing permissions and
 * limitations under the License.
 */

package org.apache.ignite.internal.processors.cache.distributed.dht;

import java.util.UUID;
import org.apache.ignite.IgniteCheckedException;
import org.apache.ignite.internal.IgniteInternalFuture;
import org.apache.ignite.internal.processors.cache.GridCacheContext;
import org.apache.ignite.internal.processors.cache.distributed.near.GridNearTxQueryEnlistResponse;
import org.apache.ignite.internal.processors.cache.distributed.near.GridNearTxQueryResultsEnlistResponse;
import org.apache.ignite.internal.processors.cache.version.GridCacheVersion;
import org.apache.ignite.internal.util.lang.GridClosureException;
import org.apache.ignite.internal.util.typedef.CI1;
import org.apache.ignite.internal.util.typedef.internal.CU;
import org.apache.ignite.internal.util.typedef.internal.U;
import org.apache.ignite.lang.IgniteUuid;
import org.jetbrains.annotations.NotNull;

/**
 *
 */
public final class NearTxQueryEnlistResultHandler implements CI1<IgniteInternalFuture<Long>> {
    /** */
    private static final long serialVersionUID = 5189735824793607906L;

    /** */
    private static final NearTxQueryEnlistResultHandler INSTANCE = new NearTxQueryEnlistResultHandler();

    /** */
    private NearTxQueryEnlistResultHandler() {}

    /**
     * @return Handler instance.
     */
    public static NearTxQueryEnlistResultHandler instance() {
        return INSTANCE;
    }

    /**
     * @param future Enlist future.
     * @return Enlist response.
     */
    public static <T extends GridNearTxQueryEnlistResponse> T createResponse(IgniteInternalFuture<?> future) {
        assert future != null;

        Class<?> clazz = future.getClass();

        if (clazz == GridDhtTxQueryResultsEnlistFuture.class)
            return (T)createResponse((GridDhtTxQueryResultsEnlistFuture)future);
        else if (clazz == GridDhtTxQueryEnlistFuture.class)
            return (T)createResponse((GridDhtTxQueryEnlistFuture)future);
        else
            throw new IllegalStateException();
    }

    /**
     * @param future Enlist future.
     * @return Enlist response.
     */
    @NotNull private static GridNearTxQueryEnlistResponse createResponse(GridDhtTxQueryEnlistFuture future) {
        try {
            future.get();

            assert future.tx.queryEnlisted() || future.cnt == 0;

            return new GridNearTxQueryEnlistResponse(future.cctx.cacheId(), future.nearFutId, future.nearMiniId,
                future.nearLockVer, future.cnt, future.tx.empty() && !future.tx.queryEnlisted(), future.newDhtNodes);
        }
        catch (IgniteCheckedException e) {
            return new GridNearTxQueryEnlistResponse(future.cctx.cacheId(), future.nearFutId, future.nearMiniId, future.nearLockVer, e);
        }
    }

    /**
     * @param fut Enlist future.
     * @return Enlist response.
     */
    @NotNull private static GridNearTxQueryResultsEnlistResponse createResponse(GridDhtTxQueryResultsEnlistFuture fut) {
        try {
            fut.get();

            GridCacheVersion ver = null;
            IgniteUuid id = null;

            if (fut.hasNearNodeUpdates) {
                ver = fut.cctx.tm().mappedVersion(fut.nearLockVer);

                id = fut.futId;
            }

            return new GridNearTxQueryResultsEnlistResponse(fut.cctx.cacheId(), fut.nearFutId, fut.nearMiniId,
                fut.nearLockVer, fut.cnt, ver, id, fut.newDhtNodes);
        }
        catch (IgniteCheckedException e) {
            return new GridNearTxQueryResultsEnlistResponse(fut.cctx.cacheId(), fut.nearFutId, fut.nearMiniId,
                fut.nearLockVer, e);
        }
    }

    /** {@inheritDoc} */
    @Override public void apply(IgniteInternalFuture<Long> fut0) {
        GridDhtTxAbstractEnlistFuture fut = (GridDhtTxAbstractEnlistFuture)fut0;

        GridCacheContext<?, ?> cctx = fut.cctx;
        GridDhtTxLocal tx = (GridDhtTxLocal)fut.tx;
        UUID nearNodeId = fut.nearNodeId;

        GridNearTxQueryEnlistResponse res = createResponse(fut);

        if (res.removeMapping()) {
<<<<<<< HEAD
            tx.forceSkipCompletedVersions();

            tx.rollbackDhtLocalAsync().listen(new CI1<IgniteInternalFuture<IgniteInternalTx>>() {
                @Override public void apply(IgniteInternalFuture<IgniteInternalTx> fut0) {
                    try {
                        cctx.io().send(nearNodeId, res, cctx.ioPolicy());
                    }
                    catch (IgniteCheckedException e) {
                        U.error(fut.log, "Failed to send near enlist response [" +
                            "tx=" + CU.txString(tx) +
                            ", node=" + nearNodeId +
                            ", res=" + res + ']', e);

                        throw new GridClosureException(e);
                    }
                }
            });
=======
            cctx.tm().forgetTx(tx);

            try {
                cctx.io().send(nearNodeId, res, cctx.ioPolicy());
            }
            catch (IgniteCheckedException e) {
                U.error(fut.log, "Failed to send near enlist response [" +
                    "tx=" + CU.txString(tx) +
                    ", node=" + nearNodeId +
                    ", res=" + res + ']', e);

                throw new GridClosureException(e);
            }
>>>>>>> 8246bd84

            return;
        }

        try {
            cctx.io().send(nearNodeId, res, cctx.ioPolicy());
        }
        catch (IgniteCheckedException e) {
            U.error(fut.log, "Failed to send near enlist response (will rollback transaction) [" +
                "tx=" + CU.txString(tx) +
                ", node=" + nearNodeId +
                ", res=" + res + ']', e);

            try {
                tx.rollbackDhtLocalAsync();
            }
            catch (Throwable e1) {
                e.addSuppressed(e1);
            }

            throw new GridClosureException(e);
        }
    }
}<|MERGE_RESOLUTION|>--- conflicted
+++ resolved
@@ -123,25 +123,6 @@
         GridNearTxQueryEnlistResponse res = createResponse(fut);
 
         if (res.removeMapping()) {
-<<<<<<< HEAD
-            tx.forceSkipCompletedVersions();
-
-            tx.rollbackDhtLocalAsync().listen(new CI1<IgniteInternalFuture<IgniteInternalTx>>() {
-                @Override public void apply(IgniteInternalFuture<IgniteInternalTx> fut0) {
-                    try {
-                        cctx.io().send(nearNodeId, res, cctx.ioPolicy());
-                    }
-                    catch (IgniteCheckedException e) {
-                        U.error(fut.log, "Failed to send near enlist response [" +
-                            "tx=" + CU.txString(tx) +
-                            ", node=" + nearNodeId +
-                            ", res=" + res + ']', e);
-
-                        throw new GridClosureException(e);
-                    }
-                }
-            });
-=======
             cctx.tm().forgetTx(tx);
 
             try {
@@ -155,7 +136,6 @@
 
                 throw new GridClosureException(e);
             }
->>>>>>> 8246bd84
 
             return;
         }
