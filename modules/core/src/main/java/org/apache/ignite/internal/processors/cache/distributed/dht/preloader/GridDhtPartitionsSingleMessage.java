/*
 * Licensed to the Apache Software Foundation (ASF) under one or more
 * contributor license agreements.  See the NOTICE file distributed with
 * this work for additional information regarding copyright ownership.
 * The ASF licenses this file to You under the Apache License, Version 2.0
 * (the "License"); you may not use this file except in compliance with
 * the License.  You may obtain a copy of the License at
 *
 *      http://www.apache.org/licenses/LICENSE-2.0
 *
 * Unless required by applicable law or agreed to in writing, software
 * distributed under the License is distributed on an "AS IS" BASIS,
 * WITHOUT WARRANTIES OR CONDITIONS OF ANY KIND, either express or implied.
 * See the License for the specific language governing permissions and
 * limitations under the License.
 */

package org.apache.ignite.internal.processors.cache.distributed.dht.preloader;

import java.io.Externalizable;
import java.nio.ByteBuffer;
import java.util.Collection;
import java.util.Collections;
import java.util.HashMap;
import java.util.Map;
import org.apache.ignite.IgniteCheckedException;
import org.apache.ignite.internal.GridDirectCollection;
import org.apache.ignite.internal.GridDirectMap;
import org.apache.ignite.internal.GridDirectTransient;
import org.apache.ignite.internal.processors.cache.GridCacheSharedContext;
import org.apache.ignite.internal.processors.cache.distributed.dht.topology.GridDhtPartitionState;
import org.apache.ignite.internal.processors.cache.version.GridCacheVersion;
import org.apache.ignite.internal.util.tostring.GridToStringInclude;
import org.apache.ignite.internal.util.typedef.F;
import org.apache.ignite.internal.util.typedef.T2;
import org.apache.ignite.internal.util.typedef.internal.S;
import org.apache.ignite.internal.util.typedef.internal.U;
import org.apache.ignite.plugin.extensions.communication.MessageCollectionItemType;
import org.apache.ignite.plugin.extensions.communication.MessageReader;
import org.apache.ignite.plugin.extensions.communication.MessageWriter;
import org.jetbrains.annotations.Nullable;

/**
 * Information about partitions of a single node. <br>
 *
 * Sent in response to {@link GridDhtPartitionsSingleRequest} and during processing partitions exchange future.
 */
public class GridDhtPartitionsSingleMessage extends GridDhtPartitionsAbstractMessage {
    /** */
    private static final long serialVersionUID = 0L;

    /** Local partitions. Serialized as {@link #partsBytes}, may be compressed. */
    @GridToStringInclude
    @GridDirectTransient
    private Map<Integer, GridDhtPartitionMap> parts;

    /** */
    @GridDirectMap(keyType = Integer.class, valueType = Integer.class)
    private Map<Integer, Integer> dupPartsData;

    /** Serialized local partitions. Unmarshalled to {@link #parts}. */
    private byte[] partsBytes;

    /** Partitions update counters. */
    @GridToStringInclude
    @GridDirectTransient
    private Map<Integer, Object> partCntrs;

    /** Serialized partitions counters. */
    private byte[] partCntrsBytes;

    /** Partitions sizes. */
    @GridToStringInclude
    @GridDirectTransient
    private Map<Integer, Map<Integer, Long>> partsSizes;

    /** Serialized partitions counters. */
    private byte[] partsSizesBytes;

    /** Partitions history reservation counters. */
    @GridToStringInclude
    @GridDirectTransient
    private Map<Integer, Map<Integer, Long>> partHistCntrs;

    /** Serialized partitions history reservation counters. */
    private byte[] partHistCntrsBytes;

    /** Exception. */
    @GridToStringInclude
    @GridDirectTransient
    private Exception err;

    /** */
    private byte[] errBytes;

    /** */
    private boolean client;

    /** */
    @GridDirectCollection(Integer.class)
    private Collection<Integer> grpsAffRequest;

    /** Start time of exchange on node which sent this message in nanoseconds. */
    private long exchangeStartTime;

    /**
     * Exchange finish message, sent to new coordinator when it tries to restore state after previous coordinator failed
     * during exchange.
     */
    private GridDhtPartitionsFullMessage finishMsg;

    /**
     * Required by {@link Externalizable}.
     */
    public GridDhtPartitionsSingleMessage() {
        // No-op.
    }

    /**
     * @param exchId Exchange ID.
     * @param client Client message flag.
     * @param lastVer Last version.
     * @param compress {@code True} if it is possible to use compression for message.
     */
    public GridDhtPartitionsSingleMessage(GridDhtPartitionExchangeId exchId,
        boolean client,
        @Nullable GridCacheVersion lastVer,
        boolean compress
    ) {
        super(exchId, lastVer);

        compressed(compress);
<<<<<<< HEAD

        this.client = client;
    }
=======
>>>>>>> 8246bd84

        this.client = client;
    }

    /**
     * @param finishMsg Exchange finish message (used to restore exchange state on new coordinator).
     */
    void finishMessage(GridDhtPartitionsFullMessage finishMsg) {
        this.finishMsg = finishMsg;
    }

    /**
     * @return Exchange finish message (used to restore exchange state on new coordinator).
     */
    GridDhtPartitionsFullMessage finishMessage() {
        return finishMsg;
    }

    /**
     * @param grpsAffRequest Cache groups to get affinity for (affinity is requested when node joins cluster).
     */
    void cacheGroupsAffinityRequest(Collection<Integer> grpsAffRequest) {
        this.grpsAffRequest = grpsAffRequest;
    }

    /**
     * @return Cache groups to get affinity for (affinity is requested when node joins cluster).
     */
    @Nullable public Collection<Integer> cacheGroupsAffinityRequest() {
        return grpsAffRequest;
    }

    /** {@inheritDoc} */
    @Override public int handlerId() {
        return 0;
    }

    /**
     * @return {@code True} if sent from client node.
     */
    public boolean client() {
        return client;
    }

    /**
     * @param cacheId Cache ID to add local partition for.
     * @param locMap Local partition map.
     * @param dupDataCache Optional ID of cache with the same partition state map.
     */
    public void addLocalPartitionMap(int cacheId, GridDhtPartitionMap locMap, @Nullable Integer dupDataCache) {
        if (parts == null)
            parts = new HashMap<>();

        parts.put(cacheId, locMap);

        if (dupDataCache != null) {
            assert compressed();
            assert F.isEmpty(locMap.map());
            assert parts.containsKey(dupDataCache);

            if (dupPartsData == null)
                dupPartsData = new HashMap<>();

            dupPartsData.put(cacheId, dupDataCache);
        }
    }

    /**
     * @param grpId Cache group ID.
     * @param cntrMap Partition update counters.
     */
    public void addPartitionUpdateCounters(int grpId, Object cntrMap) {
        if (partCntrs == null)
            partCntrs = new HashMap<>();

        partCntrs.put(grpId, cntrMap);
    }

    /**
     * @param grpId Cache group ID.
     * @param partsCnt Total cache partitions.
     * @return Partition update counters.
     */
    public CachePartitionPartialCountersMap partitionUpdateCounters(int grpId, int partsCnt) {
        Object res = partCntrs == null ? null : partCntrs.get(grpId);

        if (res == null)
            return CachePartitionPartialCountersMap.EMPTY;

        if (res instanceof CachePartitionPartialCountersMap)
            return (CachePartitionPartialCountersMap)res;

        assert res instanceof Map : res;

        Map<Integer, T2<Long, Long>> map = (Map<Integer, T2<Long, Long>>)res;

        return CachePartitionPartialCountersMap.fromCountersMap(map, partsCnt);
    }

    /**
     * Adds partition sizes map for specified {@code grpId} to the current message.
     *
     * @param grpId Group id.
     * @param partSizesMap Partition sizes map.
     */
    public void addPartitionSizes(int grpId, Map<Integer, Long> partSizesMap) {
        if (partSizesMap.isEmpty())
            return;

        if (partsSizes == null)
            partsSizes = new HashMap<>();

        partsSizes.put(grpId, partSizesMap);
    }

    /**
     * Returns partition sizes map for specified {@code grpId}.
     *
     * @param grpId Group id.
     * @return Partition sizes map (partId, partSize).
     */
    public Map<Integer, Long> partitionSizes(int grpId) {
        if (partsSizes == null)
            return Collections.emptyMap();

        return partsSizes.getOrDefault(grpId, Collections.emptyMap());
    }

    /**
     * @param grpId Cache group ID.
     * @param cntrMap Partition history counters.
     */
    public void partitionHistoryCounters(int grpId, Map<Integer, Long> cntrMap) {
        if (cntrMap.isEmpty())
            return;

        if (partHistCntrs == null)
            partHistCntrs = new HashMap<>();

        partHistCntrs.put(grpId, cntrMap);
    }

    /**
     * @param cntrMap Partition history counters.
     */
    void partitionHistoryCounters(Map<Integer, Map<Integer, Long>> cntrMap) {
        for (Map.Entry<Integer, Map<Integer, Long>> e : cntrMap.entrySet())
            partitionHistoryCounters(e.getKey(), e.getValue());
    }

    /**
     * @param grpId Cache group ID.
     * @return Partition history counters.
     */
    Map<Integer, Long> partitionHistoryCounters(int grpId) {
        if (partHistCntrs != null) {
            Map<Integer, Long> res = partHistCntrs.get(grpId);

            return res != null ? res : Collections.<Integer, Long>emptyMap();
        }

        return Collections.emptyMap();
    }

    /**
     * @return Local partitions.
     */
    public Map<Integer, GridDhtPartitionMap> partitions() {
        if (parts == null)
            parts = new HashMap<>();

        return parts;
    }

    /**
     * @param ex Exception.
     */
    public void setError(Exception ex) {
        this.err = ex;
    }

    /**
     * @return Not null exception if exchange processing failed.
     */
    @Nullable public Exception getError() {
        return err;
    }

    /**
     * Start time of exchange on node which sent this message.
     */
    public long exchangeStartTime() {
        return exchangeStartTime;
    }

    /**
     * @param exchangeStartTime Start time of exchange.
     */
    public void exchangeStartTime(long exchangeStartTime) {
        this.exchangeStartTime = exchangeStartTime;
    }

    /** {@inheritDoc} */
    @Override public void prepareMarshal(GridCacheSharedContext ctx) throws IgniteCheckedException {
        super.prepareMarshal(ctx);

        boolean marshal = (parts != null && partsBytes == null) ||
            (partCntrs != null && partCntrsBytes == null) ||
            (partHistCntrs != null && partHistCntrsBytes == null) ||
            (partsSizes != null && partsSizesBytes == null) ||
            (err != null && errBytes == null);

        if (marshal) {
            byte[] partsBytes0 = null;
            byte[] partCntrsBytes0 = null;
            byte[] partHistCntrsBytes0 = null;
            byte[] partsSizesBytes0 = null;
            byte[] errBytes0 = null;

            if (parts != null && partsBytes == null)
                partsBytes0 = U.marshal(ctx, parts);

            if (partCntrs != null && partCntrsBytes == null)
                partCntrsBytes0 = U.marshal(ctx, partCntrs);

            if (partHistCntrs != null && partHistCntrsBytes == null)
                partHistCntrsBytes0 = U.marshal(ctx, partHistCntrs);

            if (partsSizes != null && partsSizesBytes == null)
                partsSizesBytes0 = U.marshal(ctx, partsSizes);

            if (err != null && errBytes == null)
                errBytes0 = U.marshal(ctx, err);

            if (compressed()) {
                try {
                    byte[] partsBytesZip = U.zip(partsBytes0);
                    byte[] partCntrsBytesZip = U.zip(partCntrsBytes0);
                    byte[] partHistCntrsBytesZip = U.zip(partHistCntrsBytes0);
                    byte[] partsSizesBytesZip = U.zip(partsSizesBytes0);
                    byte[] exBytesZip = U.zip(errBytes0);

                    partsBytes0 = partsBytesZip;
                    partCntrsBytes0 = partCntrsBytesZip;
                    partHistCntrsBytes0 = partHistCntrsBytesZip;
                    partsSizesBytes0 = partsSizesBytesZip;
                    errBytes0 = exBytesZip;
                }
                catch (IgniteCheckedException e) {
                    U.error(ctx.logger(getClass()), "Failed to compress partitions data: " + e, e);
                }
            }

            partsBytes = partsBytes0;
            partCntrsBytes = partCntrsBytes0;
            partHistCntrsBytes = partHistCntrsBytes0;
            partsSizesBytes = partsSizesBytes0;
            errBytes = errBytes0;
        }
    }

    /** {@inheritDoc} */
    @Override public void finishUnmarshal(GridCacheSharedContext ctx, ClassLoader ldr) throws IgniteCheckedException {
        super.finishUnmarshal(ctx, ldr);

        if (partsBytes != null && parts == null) {
            if (compressed())
                parts = U.unmarshalZip(ctx.marshaller(), partsBytes, U.resolveClassLoader(ldr, ctx.gridConfig()));
            else
                parts = U.unmarshal(ctx, partsBytes, U.resolveClassLoader(ldr, ctx.gridConfig()));
        }

        if (partCntrsBytes != null && partCntrs == null) {
            if (compressed())
                partCntrs = U.unmarshalZip(ctx.marshaller(), partCntrsBytes, U.resolveClassLoader(ldr, ctx.gridConfig()));
            else
                partCntrs = U.unmarshal(ctx, partCntrsBytes, U.resolveClassLoader(ldr, ctx.gridConfig()));
        }

        if (partHistCntrsBytes != null && partHistCntrs == null) {
            if (compressed())
                partHistCntrs = U.unmarshalZip(ctx.marshaller(), partHistCntrsBytes, U.resolveClassLoader(ldr, ctx.gridConfig()));
            else
                partHistCntrs = U.unmarshal(ctx, partHistCntrsBytes, U.resolveClassLoader(ldr, ctx.gridConfig()));
        }

        if (partsSizesBytes != null && partsSizes == null) {
            if (compressed())
                partsSizes = U.unmarshalZip(ctx.marshaller(), partsSizesBytes, U.resolveClassLoader(ldr, ctx.gridConfig()));
            else
                partsSizes = U.unmarshal(ctx, partsSizesBytes, U.resolveClassLoader(ldr, ctx.gridConfig()));
        }

        if (errBytes != null && err == null) {
            if (compressed())
                err = U.unmarshalZip(ctx.marshaller(), errBytes, U.resolveClassLoader(ldr, ctx.gridConfig()));
            else
                err = U.unmarshal(ctx, errBytes, U.resolveClassLoader(ldr, ctx.gridConfig()));
        }

        if (dupPartsData != null) {
            assert parts != null;

            for (Map.Entry<Integer, Integer> e : dupPartsData.entrySet()) {
                GridDhtPartitionMap map1 = parts.get(e.getKey());

                assert map1 != null : e.getKey();
                assert F.isEmpty(map1.map());
                assert !map1.hasMovingPartitions();

                GridDhtPartitionMap map2 = parts.get(e.getValue());

                assert map2 != null : e.getValue();
                assert map2.map() != null;

                for (Map.Entry<Integer, GridDhtPartitionState> e0 : map2.map().entrySet())
                    map1.put(e0.getKey(), e0.getValue());
            }
        }
    }

    /** {@inheritDoc} */
    @Override public boolean writeTo(ByteBuffer buf, MessageWriter writer) {
        writer.setBuffer(buf);

        if (!super.writeTo(buf, writer))
            return false;

        if (!writer.isHeaderWritten()) {
            if (!writer.writeHeader(directType(), fieldsCount()))
                return false;

            writer.onHeaderWritten();
        }

        switch (writer.state()) {
            case 6:
                if (!writer.writeBoolean("client", client))
                    return false;

                writer.incrementState();

            case 7:
                if (!writer.writeMap("dupPartsData", dupPartsData, MessageCollectionItemType.INT, MessageCollectionItemType.INT))
                    return false;

                writer.incrementState();

            case 8:
                if (!writer.writeByteArray("errBytes", errBytes))
                    return false;

                writer.incrementState();

            case 9:
                if (!writer.writeLong("exchangeStartTime", exchangeStartTime))
                    return false;

                writer.incrementState();

            case 10:
                if (!writer.writeMessage("finishMsg", finishMsg))
                    return false;

                writer.incrementState();

            case 11:
                if (!writer.writeCollection("grpsAffRequest", grpsAffRequest, MessageCollectionItemType.INT))
                    return false;

                writer.incrementState();

            case 12:
                if (!writer.writeByteArray("partCntrsBytes", partCntrsBytes))
                    return false;

                writer.incrementState();

            case 13:
                if (!writer.writeByteArray("partHistCntrsBytes", partHistCntrsBytes))
                    return false;

                writer.incrementState();

            case 14:
                if (!writer.writeByteArray("partsBytes", partsBytes))
                    return false;

                writer.incrementState();

            case 15:
                if (!writer.writeByteArray("partsSizesBytes", partsSizesBytes))
                    return false;

                writer.incrementState();

        }

        return true;
    }

    /** {@inheritDoc} */
    @Override public boolean readFrom(ByteBuffer buf, MessageReader reader) {
        reader.setBuffer(buf);

        if (!reader.beforeMessageRead())
            return false;

        if (!super.readFrom(buf, reader))
            return false;

        switch (reader.state()) {
            case 6:
                client = reader.readBoolean("client");

                if (!reader.isLastRead())
                    return false;

                reader.incrementState();

            case 7:
                dupPartsData = reader.readMap("dupPartsData", MessageCollectionItemType.INT, MessageCollectionItemType.INT, false);

                if (!reader.isLastRead())
                    return false;

                reader.incrementState();

            case 8:
                errBytes = reader.readByteArray("errBytes");

                if (!reader.isLastRead())
                    return false;

                reader.incrementState();

            case 9:
                exchangeStartTime = reader.readLong("exchangeStartTime");

                if (!reader.isLastRead())
                    return false;

                reader.incrementState();

            case 10:
                finishMsg = reader.readMessage("finishMsg");

                if (!reader.isLastRead())
                    return false;

                reader.incrementState();

            case 11:
                grpsAffRequest = reader.readCollection("grpsAffRequest", MessageCollectionItemType.INT);

                if (!reader.isLastRead())
                    return false;

                reader.incrementState();

            case 12:
                partCntrsBytes = reader.readByteArray("partCntrsBytes");

                if (!reader.isLastRead())
                    return false;

                reader.incrementState();

            case 13:
                partHistCntrsBytes = reader.readByteArray("partHistCntrsBytes");

                if (!reader.isLastRead())
                    return false;

                reader.incrementState();

            case 14:
                partsBytes = reader.readByteArray("partsBytes");

                if (!reader.isLastRead())
                    return false;

                reader.incrementState();

            case 15:
                partsSizesBytes = reader.readByteArray("partsSizesBytes");

                if (!reader.isLastRead())
                    return false;

                reader.incrementState();

        }

        return reader.afterMessageRead(GridDhtPartitionsSingleMessage.class);
    }

    /** {@inheritDoc} */
    @Override public short directType() {
        return 47;
    }

    /** {@inheritDoc} */
    @Override public byte fieldsCount() {
        return 16;
    }

    /** {@inheritDoc} */
    @Override public String toString() {
        return S.toString(GridDhtPartitionsSingleMessage.class, this, super.toString());
    }
}<|MERGE_RESOLUTION|>--- conflicted
+++ resolved
@@ -130,12 +130,6 @@
         super(exchId, lastVer);
 
         compressed(compress);
-<<<<<<< HEAD
-
-        this.client = client;
-    }
-=======
->>>>>>> 8246bd84
 
         this.client = client;
     }
