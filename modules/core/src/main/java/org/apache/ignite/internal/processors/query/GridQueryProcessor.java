/*
 * Licensed to the Apache Software Foundation (ASF) under one or more
 * contributor license agreements.  See the NOTICE file distributed with
 * this work for additional information regarding copyright ownership.
 * The ASF licenses this file to You under the Apache License, Version 2.0
 * (the "License"); you may not use this file except in compliance with
 * the License.  You may obtain a copy of the License at
 *
 *      http://www.apache.org/licenses/LICENSE-2.0
 *
 * Unless required by applicable law or agreed to in writing, software
 * distributed under the License is distributed on an "AS IS" BASIS,
 * WITHOUT WARRANTIES OR CONDITIONS OF ANY KIND, either express or implied.
 * See the License for the specific language governing permissions and
 * limitations under the License.
 */

package org.apache.ignite.internal.processors.query;

<<<<<<< HEAD
import static org.apache.ignite.events.EventType.EVT_CACHE_QUERY_EXECUTED;
import static org.apache.ignite.internal.GridTopic.TOPIC_SCHEMA;
import static org.apache.ignite.internal.IgniteComponentType.INDEXING;
import static org.apache.ignite.internal.managers.communication.GridIoPolicy.SCHEMA_POOL;

import java.sql.PreparedStatement;
import java.sql.SQLException;
=======
>>>>>>> 8246bd84
import java.util.ArrayList;
import java.util.Collection;
import java.util.Collections;
import java.util.HashMap;
import java.util.HashSet;
import java.util.Iterator;
import java.util.LinkedHashMap;
import java.util.LinkedList;
import java.util.List;
import java.util.Map;
import java.util.Set;
import java.util.UUID;
import java.util.concurrent.ConcurrentHashMap;
import java.util.concurrent.ConcurrentMap;
import java.util.concurrent.atomic.AtomicBoolean;

import javax.cache.Cache;
import javax.cache.CacheException;

import org.apache.commons.lang3.StringUtils;
import org.apache.ignite.IgniteCheckedException;
import org.apache.ignite.IgniteDataStreamer;
import org.apache.ignite.IgniteException;
import org.apache.ignite.IgniteSystemProperties;
import org.apache.ignite.binary.BinaryObject;
import org.apache.ignite.binary.BinaryObjectException;
import org.apache.ignite.binary.BinaryType;
import org.apache.ignite.binary.Binarylizable;
import org.apache.ignite.cache.CacheAtomicityMode;
import org.apache.ignite.cache.CacheKeyConfiguration;
import org.apache.ignite.cache.CacheMode;
import org.apache.ignite.cache.CacheWriteSynchronizationMode;
import org.apache.ignite.cache.QueryEntity;
import org.apache.ignite.cache.QueryIndex;
import org.apache.ignite.cache.QueryIndexType;
import org.apache.ignite.cache.query.FieldsQueryCursor;
import org.apache.ignite.cache.query.QueryCursor;
import org.apache.ignite.cache.query.SqlFieldsQuery;
import org.apache.ignite.cache.query.SqlQuery;
import org.apache.ignite.cluster.ClusterNode;
import org.apache.ignite.configuration.CacheConfiguration;
import org.apache.ignite.events.CacheQueryExecutedEvent;
import org.apache.ignite.internal.GridKernalContext;
import org.apache.ignite.internal.IgniteComponentType;
import org.apache.ignite.internal.IgniteInternalFuture;
import org.apache.ignite.internal.NodeStoppingException;
import org.apache.ignite.internal.managers.communication.GridMessageListener;
import org.apache.ignite.internal.processors.GridProcessorAdapter;
import org.apache.ignite.internal.processors.affinity.AffinityTopologyVersion;
import org.apache.ignite.internal.processors.cache.CacheObject;
import org.apache.ignite.internal.processors.cache.CacheObjectContext;
import org.apache.ignite.internal.processors.cache.DynamicCacheChangeBatch;
import org.apache.ignite.internal.processors.cache.DynamicCacheChangeRequest;
import org.apache.ignite.internal.processors.cache.DynamicCacheDescriptor;
import org.apache.ignite.internal.processors.cache.GridCacheContext;
import org.apache.ignite.internal.processors.cache.GridCacheContextInfo;
import org.apache.ignite.internal.processors.cache.IgniteCacheOffheapManager;
import org.apache.ignite.internal.processors.cache.KeyCacheObject;
import org.apache.ignite.internal.processors.cache.QueryCursorImpl;
import org.apache.ignite.internal.processors.cache.binary.CacheObjectBinaryProcessorImpl;
import org.apache.ignite.internal.processors.cache.mvcc.MvccSnapshot;
import org.apache.ignite.internal.processors.cache.persistence.CacheDataRow;
import org.apache.ignite.internal.processors.cache.query.CacheQueryFuture;
import org.apache.ignite.internal.processors.cache.query.GridCacheQueryType;
import org.apache.ignite.internal.processors.cache.query.IgniteQueryErrorCode;
<<<<<<< HEAD
import org.apache.ignite.internal.processors.query.h2.opt.lucene.IndexOptions;
=======
import org.apache.ignite.internal.processors.cacheobject.IgniteCacheObjectProcessor;
>>>>>>> 8246bd84
import org.apache.ignite.internal.processors.query.property.QueryBinaryProperty;
import org.apache.ignite.internal.processors.query.schema.SchemaIndexCacheFilter;
import org.apache.ignite.internal.processors.query.schema.SchemaIndexCacheVisitor;
import org.apache.ignite.internal.processors.query.schema.SchemaIndexCacheVisitorImpl;
import org.apache.ignite.internal.processors.query.schema.SchemaIndexOperationCancellationToken;
import org.apache.ignite.internal.processors.query.schema.SchemaOperationClientFuture;
import org.apache.ignite.internal.processors.query.schema.SchemaOperationException;
import org.apache.ignite.internal.processors.query.schema.SchemaOperationManager;
import org.apache.ignite.internal.processors.query.schema.SchemaOperationWorker;
import org.apache.ignite.internal.processors.query.schema.message.SchemaAbstractDiscoveryMessage;
import org.apache.ignite.internal.processors.query.schema.message.SchemaFinishDiscoveryMessage;
import org.apache.ignite.internal.processors.query.schema.message.SchemaOperationStatusMessage;
import org.apache.ignite.internal.processors.query.schema.message.SchemaProposeDiscoveryMessage;
import org.apache.ignite.internal.processors.query.schema.operation.SchemaAbstractOperation;
import org.apache.ignite.internal.processors.query.schema.operation.SchemaAlterTableAddColumnOperation;
import org.apache.ignite.internal.processors.query.schema.operation.SchemaAlterTableDropColumnOperation;
import org.apache.ignite.internal.processors.query.schema.operation.SchemaIndexCreateOperation;
import org.apache.ignite.internal.processors.query.schema.operation.SchemaIndexDropOperation;
import org.apache.ignite.internal.processors.query.schema.operation.SchemaIndexesRebuildOperation;
import org.apache.ignite.internal.processors.query.schema.operation.SchemaRegisterQueryEntityOperation;
import org.apache.ignite.internal.processors.timeout.GridTimeoutProcessor;
import org.apache.ignite.internal.util.GridBoundedConcurrentLinkedHashSet;
import org.apache.ignite.internal.util.GridSpinBusyLock;
import org.apache.ignite.internal.util.future.GridFinishedFuture;
import org.apache.ignite.internal.util.lang.GridCloseableIterator;
import org.apache.ignite.internal.util.lang.GridClosureException;
import org.apache.ignite.internal.util.lang.IgniteOutClosureX;
import org.apache.ignite.internal.util.tostring.GridToStringExclude;
import org.apache.ignite.internal.util.typedef.F;
import org.apache.ignite.internal.util.typedef.T2;
import org.apache.ignite.internal.util.typedef.T3;
import org.apache.ignite.internal.util.typedef.internal.CU;
import org.apache.ignite.internal.util.typedef.internal.LT;
import org.apache.ignite.internal.util.typedef.internal.S;
import org.apache.ignite.internal.util.typedef.internal.U;
import org.apache.ignite.lang.IgniteBiTuple;
import org.apache.ignite.lang.IgniteFuture;
import org.apache.ignite.lang.IgniteInClosure;
import org.apache.ignite.lang.IgniteUuid;
import org.apache.ignite.marshaller.jdk.JdkMarshaller;
import org.apache.ignite.spi.discovery.DiscoveryDataBag;
import org.apache.ignite.spi.indexing.IndexingQueryFilter;
import org.apache.ignite.thread.IgniteThread;
import org.jetbrains.annotations.Nullable;

<<<<<<< HEAD
=======
import static java.util.Objects.isNull;
import static java.util.Objects.nonNull;
import static org.apache.ignite.events.EventType.EVT_CACHE_QUERY_EXECUTED;
import static org.apache.ignite.internal.GridTopic.TOPIC_SCHEMA;
import static org.apache.ignite.internal.IgniteComponentType.INDEXING;
import static org.apache.ignite.internal.binary.BinaryUtils.fieldTypeName;
import static org.apache.ignite.internal.binary.BinaryUtils.typeByClass;
import static org.apache.ignite.internal.managers.communication.GridIoPolicy.SCHEMA_POOL;
import static org.apache.ignite.internal.processors.query.schema.SchemaOperationException.CODE_COLUMN_EXISTS;

>>>>>>> 8246bd84
/**
 * Indexing processor.
 */
public class GridQueryProcessor extends GridProcessorAdapter {
    /** Queries detail metrics eviction frequency. */
    private static final int QRY_DETAIL_METRICS_EVICTION_FREQ = 3_000;

    /** */
    private static final ThreadLocal<AffinityTopologyVersion> requestTopVer = new ThreadLocal<>();

    /** For tests. */
    public static Class<? extends GridQueryIndexing> idxCls;

    /** JDK marshaller to serialize errors. */
    private final JdkMarshaller marsh = new JdkMarshaller();

    /** */
    private final GridSpinBusyLock busyLock = new GridSpinBusyLock();

    /** */
    private GridTimeoutProcessor.CancelableTask qryDetailMetricsEvictTask;

    /** Type descriptors. */
    private final Map<QueryTypeIdKey, QueryTypeDescriptorImpl> types = new ConcurrentHashMap<>();

    /** Type descriptors. */
    private final ConcurrentMap<QueryTypeNameKey, QueryTypeDescriptorImpl> typesByName = new ConcurrentHashMap<>();

    /** */
    private final @Nullable GridQueryIndexing idx;

    /** Value object context. */
    private final CacheQueryObjectValueContext valCtx;

    /** All indexes. */
    private final ConcurrentMap<QueryIndexKey, QueryIndexDescriptorImpl> idxs = new ConcurrentHashMap<>();

    /** Schema operation futures created on client side. */
    private final ConcurrentMap<UUID, SchemaOperationClientFuture> schemaCliFuts = new ConcurrentHashMap<>();

    /** IO message listener. */
    private final GridMessageListener ioLsnr;

    /** Schema operations. */
    private final ConcurrentHashMap<String, SchemaOperation> schemaOps = new ConcurrentHashMap<>();

    /** Active propose messages. */
    private final LinkedHashMap<UUID, SchemaProposeDiscoveryMessage> activeProposals = new LinkedHashMap<>();

    /** General state mutex. */
    private final Object stateMux = new Object();

    /** Coordinator node (initialized lazily). */
    private ClusterNode crd;

    /** Registered cache names. */
    private final Collection<String> cacheNames = Collections.newSetFromMap(new ConcurrentHashMap<String, Boolean>());

    /** ID history for index create/drop discovery messages. */
    private final GridBoundedConcurrentLinkedHashSet<IgniteUuid> dscoMsgIdHist =
        new GridBoundedConcurrentLinkedHashSet<>(QueryUtils.discoveryHistorySize());

    /** History of already completed operations. */
    private final GridBoundedConcurrentLinkedHashSet<UUID> completedOpIds =
        new GridBoundedConcurrentLinkedHashSet<>(QueryUtils.discoveryHistorySize());

    /** Pending status messages. */
    private final LinkedList<SchemaOperationStatusMessage> pendingMsgs = new LinkedList<>();

    /** Current cache that has a query running on it. */
    private final ThreadLocal<GridCacheContext> curCache = new ThreadLocal<>();

    /** Disconnected flag. */
    private boolean disconnected;

    /** Whether exchange thread is ready to process further requests. */
    private boolean exchangeReady;

    /** */
    private boolean skipFieldLookup;

    /** Cache name - value typeId pairs for which type mismatch message was logged. */
    private final Set<Long> missedCacheTypes = Collections.newSetFromMap(new ConcurrentHashMap<>());

    /**
     * @param ctx Kernal context.
     */
    public GridQueryProcessor(GridKernalContext ctx) throws IgniteCheckedException {
        super(ctx);

        if (idxCls != null) {
            idx = U.newInstance(idxCls);

            idxCls = null;
        }
        else{
            if (INDEXING.inClassPath() || INDEXING.inClassPathDefault()){
                idx = IgniteComponentType.INDEXING.createIfInClassPath(null, false);
            }else{
                idx = null;
            }
        }
        valCtx = new CacheQueryObjectValueContext(ctx);

        ioLsnr = new GridMessageListener() {
            @Override public void onMessage(UUID nodeId, Object msg, byte plc) {
                if (msg instanceof SchemaOperationStatusMessage) {
                    SchemaOperationStatusMessage msg0 = (SchemaOperationStatusMessage)msg;

                    msg0.senderNodeId(nodeId);

                    processStatusMessage(msg0);
                }
                else
                    U.warn(log, "Unsupported IO message: " + msg);
            }
        };
    }

    /** {@inheritDoc} */
    @Override public void start() throws IgniteCheckedException {
        super.start();

        if (idx != null) {
            ctx.resource().injectGeneric(idx);

            idx.start(ctx, busyLock);
        }

        ctx.io().addMessageListener(TOPIC_SCHEMA, ioLsnr);

        // Schedule queries detail metrics eviction.
        qryDetailMetricsEvictTask = ctx.timeout().schedule(new Runnable() {
            @Override public void run() {
                for (GridCacheContext ctxs : ctx.cache().context().cacheContexts())
                    ctxs.queries().evictDetailMetrics();
            }
        }, QRY_DETAIL_METRICS_EVICTION_FREQ, QRY_DETAIL_METRICS_EVICTION_FREQ);

        registerMetadataForRegisteredCaches();
    }

    /** {@inheritDoc} */
    @Override public void onKernalStop(boolean cancel) {
        super.onKernalStop(cancel);

        if (cancel && idx != null) {
            try {
                while (!busyLock.tryBlock(500))
                    idx.onKernalStop();

                return;
            }
            catch (InterruptedException ignored) {
                U.warn(log, "Interrupted while waiting for active queries cancellation.");

                Thread.currentThread().interrupt();
            }
        }

        busyLock.block();
    }

    /** {@inheritDoc} */
    @Override public void stop(boolean cancel) throws IgniteCheckedException {
        super.stop(cancel);

        ctx.io().removeMessageListener(TOPIC_SCHEMA, ioLsnr);

        if (idx != null)
            idx.stop();

        U.closeQuiet(qryDetailMetricsEvictTask);
    }

    /**
     * Handle cache kernal start. At this point discovery and IO managers are operational, caches are not started yet.
     *
     * @throws IgniteCheckedException If failed.
     */
    public void onCacheKernalStart() throws IgniteCheckedException {
        synchronized (stateMux) {
            exchangeReady = true;

            // Re-run pending top-level proposals.
            for (SchemaOperation schemaOp : schemaOps.values())
                onSchemaPropose(schemaOp.proposeMessage());
        }
    }

    /**
     * Handle cache reconnect.
     *
     * @throws IgniteCheckedException If failed.
     */
    public void onCacheReconnect() throws IgniteCheckedException {
        synchronized (stateMux) {
            assert disconnected;

            disconnected = false;

            onCacheKernalStart();
        }
    }

    /** {@inheritDoc} */
    @Nullable @Override public DiscoveryDataExchangeType discoveryDataType() {
        return DiscoveryDataExchangeType.QUERY_PROC;
    }

    /** {@inheritDoc} */
    @Override public void collectGridNodeData(DiscoveryDataBag dataBag) {
        // Collect active proposals.
        synchronized (stateMux) {
            LinkedHashMap<UUID, SchemaProposeDiscoveryMessage> data = new LinkedHashMap<>(activeProposals);

            dataBag.addGridCommonData(DiscoveryDataExchangeType.QUERY_PROC.ordinal(), data);
        }
    }

    /** {@inheritDoc} */
    @Override public void onGridDataReceived(DiscoveryDataBag.GridDiscoveryData data) {
        synchronized (stateMux) {
            // Preserve proposals.
            LinkedHashMap<UUID, SchemaProposeDiscoveryMessage> data0 =
                (LinkedHashMap<UUID, SchemaProposeDiscoveryMessage>)data.commonData();

            // Process proposals as if they were received as regular discovery messages.
            if (data0 != null) {
                for (SchemaProposeDiscoveryMessage activeProposal : data0.values())
                    onSchemaProposeDiscovery0(activeProposal);
            }
        }
    }

    /**
     * Process schema propose message from discovery thread.
     *
     * @param msg Message.
     * @return {@code True} if exchange should be triggered.
     */
    private boolean onSchemaProposeDiscovery(SchemaProposeDiscoveryMessage msg) {
        SchemaAbstractOperation op = msg.operation();

        UUID opId = op.id();
        String cacheName = op.cacheName();

        if (!msg.initialized()) {
            // Ensure cache exists on coordinator node.
            DynamicCacheDescriptor cacheDesc = ctx.cache().cacheDescriptor(cacheName);

            if (cacheDesc == null) {
                if (log.isDebugEnabled())
                    log.debug("Received schema propose discovery message, but cache doesn't exist " +
                        "(will report error) [opId=" + opId + ", msg=" + msg + ']');

                msg.onError(new SchemaOperationException(SchemaOperationException.CODE_CACHE_NOT_FOUND, cacheName));
            }
            else {
                CacheConfiguration ccfg = cacheDesc.cacheConfiguration();

                if (ccfg.getCacheMode() == CacheMode.LOCAL) {
                    // Distributed operation is not allowed on LOCAL caches.
                    if (log.isDebugEnabled())
                        log.debug("Received schema propose discovery message, but cache is LOCAL " +
                            "(will report error) [opId=" + opId + ", msg=" + msg + ']');

                    msg.onError(new SchemaOperationException("Schema changes are not supported for LOCAL cache."));
                }
                else if (failOnStaticCacheSchemaChanges(cacheDesc)) {
                    // Do not allow any schema changes when keep static cache configuration flag is set.
                    if (log.isDebugEnabled())
                        log.debug("Received schema propose discovery message, but cache is statically configured " +
                            "and " + IgniteSystemProperties.IGNITE_KEEP_STATIC_CACHE_CONFIGURATION +
                            " flag is set (will report error) [opId=" + opId + ", msg=" + msg + ']');

                    msg.onError(new SchemaOperationException("Schema changes are not supported for statically " +
                        "configured cache when " + IgniteSystemProperties.IGNITE_KEEP_STATIC_CACHE_CONFIGURATION +
                        " flag is set."));
                }
                else {
                    // Preserve deployment ID so that we can distinguish between different caches with the same name.
                    if (msg.deploymentId() == null)
                        msg.deploymentId(cacheDesc.deploymentId());

                    assert F.eq(cacheDesc.deploymentId(), msg.deploymentId());
                }
            }
        }

        // Complete client future and exit immediately in case of error.
        if (msg.hasError()) {
            SchemaOperationClientFuture cliFut = schemaCliFuts.remove(opId);

            if (cliFut != null)
                cliFut.onDone(msg.error());

            return false;
        }

        return onSchemaProposeDiscovery0(msg);
    }

    /**
     * @param cacheDesc Cache descriptor to check.
     * @return {@code true} if cache is statically configured, IGNITE_KEEP_STATIC_CACHE_CONFIGURATION system property
     *      is set and cache is persistent, {@code false} otherwise.
     */
    private boolean failOnStaticCacheSchemaChanges(DynamicCacheDescriptor cacheDesc) {
        return cacheDesc.staticallyConfigured() &&
            ctx.cache().keepStaticCacheConfiguration() &&
            cacheDesc.groupDescriptor().persistenceEnabled();
    }

    /**
     * Process schema propose message from discovery thread (or from cache start routine).
     *
     * @param msg Message.
     * @return {@code True} if exchange should be triggered.
     */
    private boolean onSchemaProposeDiscovery0(SchemaProposeDiscoveryMessage msg) {
        UUID opId = msg.operation().id();

        synchronized (stateMux) {
            if (disconnected) {
                if (log.isDebugEnabled())
                    log.debug("Processing discovery schema propose message, but node is disconnected (will ignore) " +
                        "[opId=" + opId + ", msg=" + msg + ']');

                return false;
            }

            if (log.isDebugEnabled())
                log.debug("Processing discovery schema propose message [opId=" + opId + ", msg=" + msg + ']');

            // Put message to active operations set.
            SchemaProposeDiscoveryMessage oldDesc = activeProposals.put(msg.operation().id(), msg);

            assert oldDesc == null;

            // Create schema operation and either trigger it immediately from exchange thread or append to already
            // running operation.
            SchemaOperation schemaOp = new SchemaOperation(msg);

            String schemaName = msg.schemaName();

            SchemaOperation prevSchemaOp = schemaOps.get(schemaName);

            if (prevSchemaOp != null) {
                prevSchemaOp = prevSchemaOp.unwind();

                if (log.isDebugEnabled())
                    log.debug("Schema change is enqueued and will be executed after previous operation is completed " +
                        "[opId=" + opId + ", prevOpId=" + prevSchemaOp.id() + ']');

                prevSchemaOp.next(schemaOp);

                return false;
            }
            else {
                schemaOps.put(schemaName, schemaOp);

                return exchangeReady;
            }
        }
    }

    /**
     * Handle schema propose from exchange thread.
     *
     * @param msg Discovery message.
     */
    public void onSchemaPropose(SchemaProposeDiscoveryMessage msg) {
        UUID opId = msg.operation().id();

        if (log.isDebugEnabled())
            log.debug("Processing schema propose message (exchange) [opId=" + opId + ']');

        synchronized (stateMux) {
            if (disconnected)
                return;

            SchemaOperation curOp = schemaOps.get(msg.schemaName());

            assert curOp != null;
            assert F.eq(opId, curOp.id());
            assert !curOp.started();

            startSchemaChange(curOp);
        }
    }

    /**
     * Process schema finish message from discovery thread.
     *
     * @param msg Message.
     */
    private void onSchemaFinishDiscovery(SchemaFinishDiscoveryMessage msg) {
        UUID opId = msg.operation().id();

        if (log.isDebugEnabled())
            log.debug("Received schema finish message (discovery) [opId=" + opId + ", msg=" + msg + ']');

        synchronized (stateMux) {
            if (disconnected)
                return;

            boolean completedOpAdded = completedOpIds.add(opId);

            assert completedOpAdded;

            // Remove propose message so that it will not be shared with joining nodes.
            SchemaProposeDiscoveryMessage proposeMsg = activeProposals.remove(opId);

            assert proposeMsg != null;

            // Apply changes to public cache schema if operation is successful and original cache is still there.
            if (!msg.hasError()) {
                DynamicCacheDescriptor cacheDesc = ctx.cache().cacheDescriptor(msg.operation().cacheName());

                if (cacheDesc != null && F.eq(cacheDesc.deploymentId(), proposeMsg.deploymentId())) {
                    cacheDesc.schemaChangeFinish(msg);

                    try {
                        ctx.cache().saveCacheConfiguration(cacheDesc);
                    }
                    catch (IgniteCheckedException e) {
                        U.error(log, "Error while saving cache configuration on disk, cfg = "
                            + cacheDesc.cacheConfiguration(), e);
                    }
                }
            }

            // Propose message will be used from exchange thread to
            msg.proposeMessage(proposeMsg);

            if (exchangeReady) {
                SchemaOperation op = schemaOps.get(proposeMsg.schemaName());

                if (F.eq(op.id(), opId)) {
                    // Completed top operation.
                    op.finishMessage(msg);

                    if (op.started())
                        op.doFinish();
                }
                else {
                    // Completed operation in the middle, will schedule completion later.
                    while (op != null) {
                        if (F.eq(op.id(), opId))
                            break;

                        op = op.next();
                    }

                    assert op != null;
                    assert !op.started();

                    op.finishMessage(msg);
                }
            }
            else {
                // Set next operation as top-level one.
                String schemaName = proposeMsg.schemaName();

                SchemaOperation op = schemaOps.remove(schemaName);

                assert op != null;
                assert F.eq(op.id(), opId);

                // Chain to the next operation (if any).
                SchemaOperation nextOp = op.next();

                if (nextOp != null)
                    schemaOps.put(schemaName, nextOp);
            }

            // Clean stale IO messages from just-joined nodes.
            cleanStaleStatusMessages(opId);
        }
    }

    /**
     * Initiate actual schema change operation.
     *
     * @param schemaOp Schema operation.
     */
    private void startSchemaChange(SchemaOperation schemaOp) {
        assert Thread.holdsLock(stateMux);
        assert !schemaOp.started();

        // Get current cache state.
        SchemaProposeDiscoveryMessage msg = schemaOp.proposeMessage();

        String cacheName = msg.operation().cacheName();

        DynamicCacheDescriptor cacheDesc = ctx.cache().cacheDescriptor(cacheName);

        //ensure local depId - when cache is natively persisted, deploymentId is not the same, so if cache exists we should continue with warning
        IgniteUuid depId = cacheDesc.deploymentId();
        
        if (!F.eq(msg.deploymentId(), cacheDesc.deploymentId())){
        	 U.warn(log,"Received schema operation deploymentId differs, set to local cacheDesc.deploymentId [msg.deploymentId=" + msg.deploymentId() + ", cacheDesc.deploymentId=" + cacheDesc.deploymentId() + ']');
        }
        		
        boolean cacheExists = cacheDesc != null;//&& F.eq(msg.deploymentId(), cacheDesc.deploymentId());

        boolean cacheRegistered = cacheExists && cacheNames.contains(cacheName);

        // Validate schema state and decide whether we should proceed or not.
        SchemaAbstractOperation op = msg.operation();

        QueryTypeDescriptorImpl type = null;
        SchemaOperationException err;

        boolean nop = false;

        if (cacheExists) {
            if (cacheRegistered) {
                // If cache is started, we perform validation against real schema.
                T3<QueryTypeDescriptorImpl, Boolean, SchemaOperationException> res = prepareChangeOnStartedCache(op);

                assert res.get2() != null;

                type = res.get1();
                nop = res.get2();
                err = res.get3();
            }
            else {
                // If cache is not started yet, there is no schema. Take schema from cache descriptor and validate.
                QuerySchema schema = cacheDesc.schema();

                T2<Boolean, SchemaOperationException> res = prepareChangeOnNotStartedCache(op, schema);

                assert res.get1() != null;

                type = null;
                nop = res.get1();
                err = res.get2();
            }
        }
        else
            err = new SchemaOperationException(SchemaOperationException.CODE_CACHE_NOT_FOUND, cacheName);

        // Start operation.
        SchemaOperationWorker worker =
            new SchemaOperationWorker(ctx, this, depId, op, nop, err, cacheRegistered, type);

        SchemaOperationManager mgr = new SchemaOperationManager(ctx, this, worker,
            ctx.clientNode() ? null : coordinator());

        schemaOp.manager(mgr);

        mgr.start();

        // Unwind pending IO messages.
        if (!ctx.clientNode() && coordinator().isLocal())
            unwindPendingMessages(schemaOp.id(), mgr);

        // Schedule operation finish handling if needed.
        if (schemaOp.hasFinishMessage())
            schemaOp.doFinish();
    }

    /**
     * @return {@code true} If indexing module is in classpath and successfully initialized.
     */
    public boolean moduleEnabled() {
        return idx != null;
    }

    /**
     * @return Indexing.
     * @throws IgniteException If module is not enabled.
     */
    public GridQueryIndexing getIndexing() throws IgniteException {
        checkxEnabled();

        return idx;
    }

    /**
     * Create type descriptors from schema and initialize indexing for given cache.<p>
     * Use with {@link #busyLock} where appropriate.
     * @param cacheInfo Cache context info.
     * @param schema Initial schema.
     * @param isSql {@code true} in case create cache initialized from SQL.
     * @throws IgniteCheckedException If failed.
     */
    public void onCacheStart0(GridCacheContextInfo<?, ?> cacheInfo, QuerySchema schema, boolean isSql)
        throws IgniteCheckedException {
        if (!cacheSupportSql(cacheInfo.config()))
            return;

        ctx.cache().context().database().checkpointReadLock();

        try {
            if (cacheInfo.isClientCache() && cacheInfo.isCacheContextInited() && idx.initCacheContext(cacheInfo.cacheContext()))
                return;

            synchronized (stateMux) {
                boolean escape = cacheInfo.config().isSqlEscapeAll();

                String cacheName = cacheInfo.name();

                String schemaName = QueryUtils.normalizeSchemaName(cacheName, cacheInfo.config().getSqlSchema());

                // Prepare candidates.
                List<Class<?>> mustDeserializeClss = new ArrayList<>();

                Collection<QueryTypeCandidate> cands = new ArrayList<>();

                Collection<QueryEntity> qryEntities = schema.entities();

                if (!F.isEmpty(qryEntities)) {
                    for (QueryEntity qryEntity : qryEntities) {
                        QueryTypeCandidate cand = QueryUtils.typeForQueryEntity(
                            ctx,
                            cacheName,
                            schemaName,
                            cacheInfo,
                            qryEntity,
                            mustDeserializeClss,
                            escape
                        );

                        cands.add(cand);
                    }
                }

                // Ensure that candidates has unique index names.
                // Otherwise we will not be able to apply pending operations.
                Map<String, QueryTypeDescriptorImpl> tblTypMap = new HashMap<>();
                Map<String, QueryTypeDescriptorImpl> idxTypMap = new HashMap<>();

                for (QueryTypeCandidate cand : cands) {
                    QueryTypeDescriptorImpl desc = cand.descriptor();

                    QueryTypeDescriptorImpl oldDesc = tblTypMap.put(desc.tableName(), desc);

                    if (oldDesc != null)
                        throw new IgniteException("Duplicate table name [cache=" + cacheName +
                            ",tblName=" + desc.tableName() +
                            ", type1=" + desc.name() + ", type2=" + oldDesc.name() + ']');

                    for (String idxName : desc.indexes().keySet()) {
                        oldDesc = idxTypMap.put(idxName, desc);

                        if (oldDesc != null)
                            throw new IgniteException("Duplicate index name [cache=" + cacheName +
                                ",idxName=" + idxName +
                                ", type1=" + desc.name() + ", type2=" + oldDesc.name() + ']');
                    }
                }

                // Apply pending operation which could have been completed as no-op at this point.
                // There could be only one in-flight operation for a cache.
                for (SchemaOperation op : schemaOps.values()) {
                    if (F.eq(op.proposeMessage().deploymentId(), cacheInfo.dynamicDeploymentId())) {
                        if (op.started()) {
                            SchemaOperationWorker worker = op.manager().worker();

                            assert !worker.cacheRegistered();

                            if (!worker.nop()) {
                                IgniteInternalFuture fut = worker.future();

                                assert fut.isDone();

                                if (fut.error() == null) {
                                    SchemaAbstractOperation op0 = op.proposeMessage().operation();

                                    if (op0 instanceof SchemaIndexCreateOperation) {
                                        SchemaIndexCreateOperation opCreate = (SchemaIndexCreateOperation) op0;

                                        QueryTypeDescriptorImpl typeDesc = tblTypMap.get(opCreate.tableName());

                                        assert typeDesc != null;

                                        QueryUtils.processDynamicIndexChange(opCreate.indexName(), opCreate.index(),
                                            typeDesc);
                                    }
                                    else if (op0 instanceof SchemaIndexDropOperation) {
                                        SchemaIndexDropOperation opDrop = (SchemaIndexDropOperation) op0;

                                        QueryTypeDescriptorImpl typeDesc = idxTypMap.get(opDrop.indexName());

                                        assert typeDesc != null;

                                        QueryUtils.processDynamicIndexChange(opDrop.indexName(), null, typeDesc);
                                    }
                                    else if (op0 instanceof SchemaAlterTableAddColumnOperation) {
                                        SchemaAlterTableAddColumnOperation opAddCol =
                                            (SchemaAlterTableAddColumnOperation)op0;

                                        QueryTypeDescriptorImpl typeDesc = tblTypMap.get(opAddCol.tableName());

                                        assert typeDesc != null;

                                        processDynamicAddColumn(typeDesc, opAddCol.columns());
                                    }
                                    else if (op0 instanceof SchemaAlterTableDropColumnOperation) {
                                        SchemaAlterTableDropColumnOperation opDropCol =
                                            (SchemaAlterTableDropColumnOperation)op0;

                                        QueryTypeDescriptorImpl typeDesc = tblTypMap.get(opDropCol.tableName());

                                        assert typeDesc != null;

                                        processDynamicDropColumn(typeDesc, opDropCol.columns());
                                    }                   
									else if (op0 instanceof SchemaRegisterQueryEntityOperation) {

	                                    SchemaRegisterQueryEntityOperation opR = (SchemaRegisterQueryEntityOperation) op0;
	        
                                    	QueryTypeCandidate newCand = QueryUtils.typeForQueryEntity(cacheName, schemaName, cctx, opR.queryEntity(), mustDeserializeClss, escape);
                                    	QueryTypeCandidate victim=null;

                                    	for (QueryTypeCandidate cand : cands) {
                                        	if (cand.typeId().equals(newCand.typeId())){
                                        		victim=cand;
                                        		break;
                                        	}
                                        }
                                    	//replace
                                        if (victim!=null) {
                                            cands.remove(victim);
                                        }
                                    	
                                        cands.add(newCand);
                                    	
                                    }else if (op0 instanceof SchemaIndexesRebuildOperation) {
                                        //nop
                                    }
                                    else
                                        assert false;
                                }
                            }
                        }

                        break;
                    }
                }

                // Ready to register at this point.
                registerCache0(cacheName, schemaName, cacheInfo, cands, isSql);

                // Warn about possible implicit deserialization.
                if (!mustDeserializeClss.isEmpty()) {
                    U.warnDevOnly(log, "Some classes in query configuration cannot be written in binary format " +
                        "because they either implement Externalizable interface or have writeObject/readObject " +
                        "methods. Instances of these classes will be deserialized in order to build indexes. Please " +
                        "ensure that all nodes have these classes in classpath. To enable binary serialization " +
                        "either implement " + Binarylizable.class.getSimpleName() + " interface or set explicit " +
                        "serializer using BinaryTypeConfiguration.setSerializer() method: " + mustDeserializeClss);
                }
            }
        }
        finally {
            ctx.cache().context().database().checkpointReadUnlock();
        }
    }

    /** {@inheritDoc} */
    @Override public void onDisconnected(IgniteFuture<?> reconnectFut) throws IgniteCheckedException {
        Collection<SchemaOperationClientFuture> futs;

        synchronized (stateMux) {
            disconnected = true;
            exchangeReady = false;

            // Clear client futures.
            futs = new ArrayList<>(schemaCliFuts.values());

            schemaCliFuts.clear();

            // Clear operations data.
            activeProposals.clear();
            schemaOps.clear();
        }

        // Complete client futures outside of synchronized block because they may have listeners/chains.
        for (SchemaOperationClientFuture fut : futs)
            fut.onDone(new SchemaOperationException("Client node is disconnected (operation result is unknown)."));

        if (idx != null)
            idx.onDisconnected(reconnectFut);
    }

    /**
     * Handle cache start. Invoked either from GridCacheProcessor.onKernalStart() method or from exchange worker.
     * When called for the first time, we initialize topology thus understanding whether current node is coordinator
     * or not.
     *
     * @param cacheInfo Cache context info.
     * @param schema Index states.
     * @param isSql {@code true} in case create cache initialized from SQL.
     * @throws IgniteCheckedException If failed.
     */
    public void onCacheStart(GridCacheContextInfo cacheInfo, QuerySchema schema,
        boolean isSql) throws IgniteCheckedException {
        if (idx == null)
            return;

        if (!busyLock.enterBusy())
            return;

        try {
            onCacheStart0(cacheInfo, schema, isSql);
        }
        finally {
            busyLock.leaveBusy();
        }
    }

    /**
     * Destroy H2 structures for not started caches.
     *
     * @param cacheName Cache name.
     */
    public void onCacheStop(String cacheName) {
        if (idx == null)
            return;

        GridCacheContextInfo cacheInfo = idx.registeredCacheInfo(cacheName);

        if (cacheInfo != null)
            onCacheStop(cacheInfo, true);
    }

    /**
     * @param cacheInfo Cache context info.
     * @param removeIdx If {@code true}, will remove index.
     */
    public void onCacheStop(GridCacheContextInfo cacheInfo, boolean removeIdx) {
        if (idx == null)
            return;

        if (!busyLock.enterBusy())
            return;

        try {
            onCacheStop0(cacheInfo, removeIdx);
        }
        finally {
            busyLock.leaveBusy();
        }
    }

    /**
     * @return Skip field lookup flag.
     */
    public boolean skipFieldLookup() {
        return skipFieldLookup;
    }

    /**
     * @param skipFieldLookup Skip field lookup flag.
     */
    public void skipFieldLookup(boolean skipFieldLookup) {
        this.skipFieldLookup = skipFieldLookup;
    }

    /**
     * Register metadata locally for already registered caches.
     */
    private void registerMetadataForRegisteredCaches() {
        for (DynamicCacheDescriptor cacheDescriptor : ctx.cache().cacheDescriptors().values())
            registerBinaryMetadata(cacheDescriptor.cacheConfiguration(), cacheDescriptor.schema());
    }

    /**
     * Handle of cache change request.
     *
     * @param batch Dynamic cache change batch request.
     */
    public void onCacheChangeRequested(DynamicCacheChangeBatch batch) {
        for (DynamicCacheChangeRequest req : batch.requests()) {
            if (!req.start())
                continue;

            try {
                registerBinaryMetadata(req.startCacheConfiguration(), req.schema());
            }
            catch (BinaryObjectException e) {
                ctx.cache().completeCacheStartFuture(req, false, e);
            }
        }
    }

    /**
     * Register binary metadata locally.
     *
     * @param ccfg Cache configuration.
     * @param schema Schema for which register metadata is required.
     * @throws BinaryObjectException if register was failed.
     */
    private void registerBinaryMetadata(CacheConfiguration ccfg, QuerySchema schema) throws BinaryObjectException {
        if (schema != null) {
            Collection<QueryEntity> qryEntities = schema.entities();

            if (!F.isEmpty(qryEntities)) {
                boolean binaryEnabled = ctx.cacheObjects().isBinaryEnabled(ccfg);

                if (binaryEnabled) {
                    for (QueryEntity qryEntity : qryEntities) {
                        Class<?> keyCls = U.box(U.classForName(qryEntity.findKeyType(), null, true));
                        Class<?> valCls = U.box(U.classForName(qryEntity.findValueType(), null, true));

                        if (keyCls != null)
                            registerDescriptorLocallyIfNeeded(keyCls);

                        if (valCls != null)
                            registerDescriptorLocallyIfNeeded(valCls);
                    }
                }
            }
        }
    }

    /**
     * Register class metadata locally if it didn't do it earlier.
     *
     * @param cls Class for which the metadata should be registered.
     * @throws BinaryObjectException if register was failed.
     */
    private void registerDescriptorLocallyIfNeeded(Class<?> cls) throws BinaryObjectException {
        IgniteCacheObjectProcessor cacheObjProc = ctx.cacheObjects();

        if (cacheObjProc instanceof CacheObjectBinaryProcessorImpl) {
            ((CacheObjectBinaryProcessorImpl)cacheObjProc)
                .binaryContext()
                .descriptorForClass(cls, false, false, true);
        }
    }

    /**
     * Handle custom discovery message.
     *
     * @param msg Message.
     */
    public void onDiscovery(SchemaAbstractDiscoveryMessage msg) {
        IgniteUuid id = msg.id();

        if (!dscoMsgIdHist.add(id)) {
            U.warn(log, "Received duplicate schema custom discovery message (will ignore) [opId=" +
                msg.operation().id() + ", msg=" + msg  +']');

            return;
        }

        if (msg instanceof SchemaProposeDiscoveryMessage) {
            SchemaProposeDiscoveryMessage msg0 = (SchemaProposeDiscoveryMessage)msg;

            boolean exchange = onSchemaProposeDiscovery(msg0);

            msg0.exchange(exchange);
        }
        else if (msg instanceof SchemaFinishDiscoveryMessage) {
            SchemaFinishDiscoveryMessage msg0 = (SchemaFinishDiscoveryMessage)msg;

            onSchemaFinishDiscovery(msg0);
        }
        else
            U.warn(log, "Received unsupported schema custom discovery message (will ignore) [opId=" +
                msg.operation().id() + ", msg=" + msg  +']');
    }

    /**
     * Prepare change on started cache.
     *
     * @param op Operation.
     * @return Result: affected type, nop flag, error.
     */
    private T3<QueryTypeDescriptorImpl, Boolean, SchemaOperationException> prepareChangeOnStartedCache(
        SchemaAbstractOperation op) {
        QueryTypeDescriptorImpl type = null;
        boolean nop = false;
        SchemaOperationException err = null;
        
        String cacheName = op.cacheName();
        String schemaName = op.schemaName();
        
        if (op instanceof SchemaIndexCreateOperation) {
            SchemaIndexCreateOperation op0 = (SchemaIndexCreateOperation) op;

            QueryIndex idx = op0.index();

            // Make sure table exists.
            String tblName = op0.tableName();

            type = type(cacheName, tblName);

            if (type == null){
                try {
                    ctx.cache().createMissingQueryCaches();
                    type = type(cacheName, tblName);
                } catch (IgniteCheckedException e) {
                }
            }
            
            if (type == null)
                err = new SchemaOperationException(SchemaOperationException.CODE_TABLE_NOT_FOUND, tblName);
            else {
                // Make sure that index can be applied to the given table.
                
                if (idx.getFields() == null || idx.getFields().isEmpty()){
                    err = new SchemaOperationException(SchemaOperationException.CODE_GENERIC,"Indexed fields must be provided to create index "+ idx.getName());
                }
                
                for (String idxField : idx.getFieldNames()) {
                    if (!idxField.equalsIgnoreCase(QueryUtils.LUCENE_FIELD_NAME) && !idxField.equalsIgnoreCase(QueryUtils.LUCENE_SCORE_DOC) && !type.fields().containsKey(idxField)) {
                        err = new SchemaOperationException(SchemaOperationException.CODE_COLUMN_NOT_FOUND,
                            idxField);

                        break;
                    }
                }
            }

            // Check conflict with other indexes.
            if (err == null) {
                String idxName = op0.index().getName();

                QueryIndexKey idxKey = new QueryIndexKey(op.schemaName(), idxName);

                if (idxs.get(idxKey) != null) {
                    if (op0.ifNotExists())
                        nop = true;
                    else{
                        //relaxed CREATE INDEX statement to allow update lucene index
                        if (op0.index().getIndexType() != QueryIndexType.FULLTEXT){
                            err = new SchemaOperationException(SchemaOperationException.CODE_INDEX_EXISTS, idxName);
                        }
                    }
                }
            }
        }
        else if (op instanceof SchemaIndexDropOperation) {
            SchemaIndexDropOperation op0 = (SchemaIndexDropOperation) op;

            String idxName = op0.indexName();

            QueryIndexDescriptorImpl oldIdx = idxs.get(new QueryIndexKey(op.schemaName(), idxName));

            if (oldIdx == null) {
                if (op0.ifExists())
                    nop = true;
                else
                    err = new SchemaOperationException(SchemaOperationException.CODE_INDEX_NOT_FOUND, idxName);
            }
            else
                type = oldIdx.typeDescriptor();
        }
        else if (op instanceof SchemaAlterTableAddColumnOperation) {
            SchemaAlterTableAddColumnOperation op0 = (SchemaAlterTableAddColumnOperation)op;

            type = type(cacheName, op0.tableName());

            if (type == null) {
                if (op0.ifTableExists())
                    nop = true;
                else
                    err = new SchemaOperationException(SchemaOperationException.CODE_TABLE_NOT_FOUND,
                        op0.tableName());
            }
            else {
                for (QueryField col : op0.columns()) {
                    if (type.hasField(col.name())) {
                        if (op0.ifNotExists()) {
                            assert op0.columns().size() == 1;

                            nop = true;
                        }
                        else
                            err = new SchemaOperationException(CODE_COLUMN_EXISTS, col.name());
                    }
                    else if (!checkFieldOnBinaryType(type.typeId(), col))
                        err = new SchemaOperationException(CODE_COLUMN_EXISTS, "with a different type.");
                }
            }
        }
        else if (op instanceof SchemaAlterTableDropColumnOperation) {
            SchemaAlterTableDropColumnOperation op0 = (SchemaAlterTableDropColumnOperation)op;

            type = type(cacheName, op0.tableName());

            if (type == null) {
                if (op0.ifTableExists())
                    nop = true;
                else
                    err = new SchemaOperationException(SchemaOperationException.CODE_TABLE_NOT_FOUND,
                        op0.tableName());
            }
            else {
                for (String name : op0.columns()) {
                    if (err != null)
                        break;

                    if (!type.hasField(name)) {
                        if (op0.ifExists()) {
                            assert op0.columns().size() == 1;

                            nop = true;
                        }
                        else
                            err = new SchemaOperationException(SchemaOperationException.CODE_COLUMN_NOT_FOUND, name);

                        break;
                    }

                    err = QueryUtils.validateDropColumn(type, name);
                }
            }
        }
		else if (op instanceof SchemaRegisterQueryEntityOperation) {
		    
    		SchemaRegisterQueryEntityOperation op0 = (SchemaRegisterQueryEntityOperation) op;

    		
    		 List<Class<?>> mustDeserializeClss = new ArrayList<>();
    		 try{
		        GridCacheAdapter cache = ctx.cache().internalCache(cacheName);
		        
		        if (cache == null){
		        	err =  new SchemaOperationException(SchemaOperationException.CODE_CACHE_NOT_FOUND, cacheName);
		        }else{
		        	type = QueryUtils.typeForQueryEntity(cacheName, schemaName, cache.context(), op0.queryEntity(), mustDeserializeClss, cache.context().config().isSqlEscapeAll()).descriptor();
		        }
		        
                if (type != null && !StringUtils.isBlank(op0.queryEntity().getLuceneIndexOptions())){
                    
                    IndexOptions opts = new IndexOptions(op0.queryEntity().getLuceneIndexOptions());
                    
                    //validates columns 
                    List<String> columns = opts.mappedColumns(type, true);
                    
                    for (String col : columns) {
                        if (!type.hasField(QueryUtils.normalizeObjectName(col, true)))
                            throw new SchemaOperationException(SchemaOperationException.CODE_COLUMN_NOT_FOUND, col);
                    }
                }
		        
    		 }catch(Exception e){
    			 err = new SchemaOperationException("Unable to create query type candidate: " + op);
    		 }
    		 
		}else if (op instanceof SchemaIndexesRebuildOperation) {
		    SchemaIndexesRebuildOperation op0 = (SchemaIndexesRebuildOperation)op;
            type = type(cacheName, op0.tableName());
		}
        else
            err = new SchemaOperationException("Unsupported operation: " + op);

        return new T3<>(type, nop, err);
    }

    /**
     * It is checked that if a new column already existed in BinaryType,
     * then its type does not change.
     *
     * @param typeId Binary type id.
     * @param qryField New query field.
     * @return {@code True} if the field is not added or type does not change.
     */
    private boolean checkFieldOnBinaryType(int typeId, QueryField qryField) {
        assert nonNull(qryField);

        try {
            BinaryType binaryType = ctx.cacheObjects().metadata(typeId);
            String binaryFieldType = nonNull(binaryType) ? binaryType.fieldTypeName(qryField.name()) : null;

            return isNull(binaryFieldType) ||
                binaryFieldType.equals(fieldTypeName(typeByClass(Class.forName(qryField.typeName()))));
        }
        catch (ClassNotFoundException e) {
            throw new IgniteException(
                "Class not found for property [name=" + qryField.name() + ", type=" + qryField.typeName() + ']'
            );
        }
    }

    /**
     * Prepare operation on non-started cache.
     *
     * @param op Operation.
     * @param schema Known cache schema.
     * @return Result: nop flag, error.
     */
    private T2<Boolean, SchemaOperationException> prepareChangeOnNotStartedCache(SchemaAbstractOperation op,
        QuerySchema schema) {
        boolean nop = false;
        SchemaOperationException err = null;

        // Build table and index maps.
        Map<String, QueryEntity> tblMap = new HashMap<>();
        Map<String, T2<QueryEntity, QueryIndex>> idxMap = new HashMap<>();

        for (QueryEntity entity : schema.entities()) {
            String tblName = entity.getTableName();

            QueryEntity oldEntity = tblMap.put(tblName, entity);

            if (oldEntity != null) {
                err = new SchemaOperationException("Invalid schema state (duplicate table found): " + tblName);

                break;
            }
            
            for (QueryIndex entityIdx : entity.getIndexes()) {
                String idxName = entityIdx.getName();

                T2<QueryEntity, QueryIndex> oldIdxEntity = idxMap.put(idxName, new T2<>(entity, entityIdx));

                if (oldIdxEntity != null) {
                    err = new SchemaOperationException("Invalid schema state (duplicate index found): " +
                        idxName);

                    break;
                }
            }

            if (err != null)
                break;
        }

        // Now check whether operation can be applied to schema.
        if (op instanceof SchemaIndexCreateOperation) {
            SchemaIndexCreateOperation op0 = (SchemaIndexCreateOperation)op;

            String idxName = op0.indexName();

            T2<QueryEntity, QueryIndex> oldIdxEntity = idxMap.get(idxName);

            if (oldIdxEntity == null) {
                String tblName = op0.tableName();

                QueryEntity oldEntity = tblMap.get(tblName);

                if (oldEntity == null)
                    err = new SchemaOperationException(SchemaOperationException.CODE_TABLE_NOT_FOUND, tblName);
                else {
                    
                    if (op0.index().getFields() == null || op0.index().getFields().isEmpty()){
                        err = new SchemaOperationException(SchemaOperationException.CODE_GENERIC,"Indexed fields must be provided to create index "+ op0.index().getName());
                    }
                    
                    for (String fieldName : op0.index().getFields().keySet()) {
                        Set<String> oldEntityFields = new HashSet<>(oldEntity.getFields().keySet());

                        for (Map.Entry<String, String> alias : oldEntity.getAliases().entrySet()) {
                            oldEntityFields.remove(alias.getKey());
                            oldEntityFields.add(alias.getValue());
                        }

                        if (!fieldName.equalsIgnoreCase(QueryUtils.LUCENE_FIELD_NAME) && !fieldName.equalsIgnoreCase(QueryUtils.LUCENE_SCORE_DOC) && !oldEntityFields.contains(fieldName)) {
                            err = new SchemaOperationException(SchemaOperationException.CODE_COLUMN_NOT_FOUND,
                                fieldName);

                            break;
                        }
                    }
                }
            }
            else {
                if (op0.ifNotExists())
                    nop = true;
                else{
                    //relaxed CREATE INDEX statement to allow update lucene index
                    if (op0.index().getIndexType() != QueryIndexType.FULLTEXT){
                        err = new SchemaOperationException(SchemaOperationException.CODE_INDEX_EXISTS, idxName);
                    }
                }
            }
        }
        else if (op instanceof SchemaIndexDropOperation) {
            SchemaIndexDropOperation op0 = (SchemaIndexDropOperation)op;

            String idxName = op0.indexName();

            T2<QueryEntity, QueryIndex> oldIdxEntity = idxMap.get(idxName);

            if (oldIdxEntity == null) {
                if (op0.ifExists())
                    nop = true;
                else
                    err = new SchemaOperationException(SchemaOperationException.CODE_INDEX_NOT_FOUND, idxName);
            }
        }
        else if (op instanceof SchemaAlterTableAddColumnOperation) {
            SchemaAlterTableAddColumnOperation op0 = (SchemaAlterTableAddColumnOperation)op;

            QueryEntity e = tblMap.get(op0.tableName());

            if (e == null) {
                if (op0.ifTableExists())
                    nop = true;
                else
                    err = new SchemaOperationException(SchemaOperationException.CODE_TABLE_NOT_FOUND,
                        op0.tableName());
            }
            else {
                for (QueryField fld : op0.columns()) {
                    if (e.getFields().containsKey(fld.name())) {
                        if (op0.ifNotExists()) {
                            assert op0.columns().size() == 1;

                            nop = true;
                        }
                        else
                            err = new SchemaOperationException(CODE_COLUMN_EXISTS, fld.name());
                    }
                }
            }
        }
        else if (op instanceof SchemaAlterTableDropColumnOperation) {
            SchemaAlterTableDropColumnOperation op0 = (SchemaAlterTableDropColumnOperation)op;

            QueryEntity e = tblMap.get(op0.tableName());

            if (e == null) {
                if (op0.ifTableExists())
                    nop = true;
                else
                    err = new SchemaOperationException(SchemaOperationException.CODE_TABLE_NOT_FOUND,
                        op0.tableName());
            }
            else {
                for (String colName : op0.columns()) {
                    if (err != null)
                        break;

                    String fldName = QueryUtils.fieldNameByAlias(e, colName);

                    if (!e.getFields().containsKey(fldName)) {
                        if (op0.ifExists()) {
                            assert op0.columns().size() == 1;

                            nop = true;
                        }
                        else
                            err = new SchemaOperationException(SchemaOperationException.CODE_COLUMN_NOT_FOUND, fldName);

                        break;
                    }

                    err = QueryUtils.validateDropColumn(e, fldName, colName);
                }
            }
        }
		else if (op instanceof SchemaRegisterQueryEntityOperation) {
		    //nothing to check
        }
        else if (op instanceof SchemaIndexesRebuildOperation) {
            //nothing to check
        }
        else
            err = new SchemaOperationException("Unsupported operation: " + op);

        return new T2<>(nop, err);
    }

    /**
     * Invoked when coordinator finished ensuring that all participants are ready.
     *
     * @param op Operation.
     * @param err Error (if any).
     */
    public void onCoordinatorFinished(SchemaAbstractOperation op, @Nullable SchemaOperationException err) {
        synchronized (stateMux) {
            SchemaFinishDiscoveryMessage msg = new SchemaFinishDiscoveryMessage(op, err);

            try {
                ctx.discovery().sendCustomEvent(msg);
            }
            catch (Exception e) {
                // Failed to send finish message over discovery. This is something unrecoverable.
                U.warn(log, "Failed to send schema finish discovery message [opId=" + op.id() + ']', e);
            }
        }
    }

    /**
     * Get current coordinator node.
     *
     * @return Coordinator node.
     */
    private ClusterNode coordinator() {
        assert !ctx.clientNode();

        synchronized (stateMux) {
            if (crd == null) {
                ClusterNode crd0 = null;

                for (ClusterNode node : ctx.discovery().aliveServerNodes()) {
                    if (crd0 == null || crd0.order() > node.order())
                        crd0 = node;
                }

                assert crd0 != null;

                crd = crd0;
            }

            return crd;
        }
    }

    /**
     * Get rid of stale IO message received from other nodes which joined when operation had been in progress.
     *
     * @param opId Operation ID.
     */
    private void cleanStaleStatusMessages(UUID opId) {
        Iterator<SchemaOperationStatusMessage> it = pendingMsgs.iterator();

        while (it.hasNext()) {
            SchemaOperationStatusMessage statusMsg = it.next();

            if (F.eq(opId, statusMsg.operationId())) {
                it.remove();

                if (log.isDebugEnabled())
                    log.debug("Dropped operation status message because it is already completed [opId=" + opId +
                        ", rmtNode=" + statusMsg.senderNodeId() + ']');
            }
        }
    }

    /**
     * Apply positive index operation result.
     *
     * @param op Operation.
     * @param type Type descriptor (if available),
     */
    public void onLocalOperationFinished(SchemaAbstractOperation op, @Nullable QueryTypeDescriptorImpl type) {
        synchronized (stateMux) {
            if (disconnected)
                return;

            // No need to apply anything to obsolete type.
            if (type == null || type.obsolete()) {
                if (log.isDebugEnabled())
                    log.debug("Local operation finished, but type descriptor is either missing or obsolete " +
                        "(will ignore) [opId=" + op.id() + ']');

                return;
            }

            if (log.isDebugEnabled())
                log.debug("Local operation finished successfully [opId=" + op.id() + ']');

            String schemaName = op.schemaName();
            String cacheName = op.cacheName();
            try {
                if (op instanceof SchemaIndexCreateOperation) {
                    SchemaIndexCreateOperation op0 = (SchemaIndexCreateOperation)op;

                    QueryUtils.processDynamicIndexChange(op0.indexName(), op0.index(), type);

                    QueryIndexDescriptorImpl idxDesc = type.index(op0.indexName());

                    QueryIndexKey idxKey = new QueryIndexKey(schemaName, op0.indexName());

                    idxs.put(idxKey, idxDesc);
                }
                else if (op instanceof SchemaIndexDropOperation) {
                    SchemaIndexDropOperation op0 = (SchemaIndexDropOperation) op;

                    QueryUtils.processDynamicIndexChange(op0.indexName(), null, type);

                    QueryIndexKey idxKey = new QueryIndexKey(schemaName, op0.indexName());

                    idxs.remove(idxKey);
                    
                 } else if (op instanceof SchemaRegisterQueryEntityOperation) {
                	  
            		SchemaRegisterQueryEntityOperation op0 = (SchemaRegisterQueryEntityOperation) op;
            		
    		        GridCacheAdapter cache = ctx.cache().internalCache(cacheName);
                    
    		        if (cache == null){
    		        	throw new SchemaOperationException(SchemaOperationException.CODE_CACHE_NOT_FOUND, cacheName);
    		        }

                    boolean escape = cache.context().config().isSqlEscapeAll();
                    
                    List<Class<?>> mustDeserializeClss = new ArrayList<>();
                    
            		QueryTypeCandidate cand = QueryUtils.typeForQueryEntity(cacheName, schemaName, cache.context(), op0.queryEntity(), mustDeserializeClss, escape);

            		if (!StringUtils.isBlank(op0.queryEntity().getLuceneIndexOptions())){
            		    
                        IndexOptions opts = new IndexOptions(op0.queryEntity().getLuceneIndexOptions());
                        
                        // validates mapped columns 
                        List<String> columns = opts.mappedColumns(cand.descriptor(), true);
                        
                        for (String col : columns) {
                            if (!type.hasField(QueryUtils.normalizeObjectName(col, true)))
                                throw new SchemaOperationException(SchemaOperationException.CODE_COLUMN_NOT_FOUND, col);
                        }
            		}
            		
                	//replace types by name for check
                	typesByName.put(new QueryTypeNameKey(cacheName, type.name()), type);
                	
                	//replace indexes for check
                    for (QueryIndexDescriptorImpl idx : type.indexes0()) {
                        QueryIndexKey idxKey = new QueryIndexKey(cacheName, idx.name());
                        idxs.put(idxKey, idx);
                    }
      	            //replace types for check
                    types.put(cand.typeId(), type);
                    if (cand.alternativeTypeId() != null)
                        types.put(cand.alternativeTypeId(), type);
                }
                else {
                    assert (op instanceof SchemaAlterTableAddColumnOperation ||
                        op instanceof SchemaAlterTableDropColumnOperation || 
                        op instanceof SchemaIndexesRebuildOperation);

                    // No-op - all processing is done at "local" stage
                    // as we must update both table and type descriptor atomically.
                }
            }
            catch (IgniteCheckedException e) {
                U.warn(log, "Failed to finish index operation [opId=" + op.id() + " op=" + op + ']', e);
            }
        }
    }

    /**
     * Handle node leave.
     *
     * @param node Node.
     */
    public void onNodeLeave(ClusterNode node) {
        synchronized (stateMux) {
            // Clients do not send status messages and are never coordinators.
            if (ctx.clientNode())
                return;

            ClusterNode crd0 = coordinator();

            if (F.eq(node.id(), crd0.id())) {
                crd = null;

                crd0 = coordinator();
            }

            for (SchemaOperation op : schemaOps.values()) {
                if (op.started()) {
                    op.manager().onNodeLeave(node.id(), crd0);

                    if (crd0.isLocal())
                        unwindPendingMessages(op.id(), op.manager());
                }
            }
        }
    }

    /**
     * Process schema operation.
     *
     * @param op Operation.
     * @param type Type descriptor.
     * @param depId Cache deployment ID.
     * @param cancelTok Cancel token.
     * @throws SchemaOperationException If failed.
     */
    public void processSchemaOperationLocal(SchemaAbstractOperation op, QueryTypeDescriptorImpl type, IgniteUuid depId,
        SchemaIndexOperationCancellationToken cancelTok) throws SchemaOperationException {
        if (log.isDebugEnabled())
            log.debug("Started local index operation [opId=" + op.id() + ']');

        String cacheName = op.cacheName();

        GridCacheContextInfo cacheInfo = idx.registeredCacheInfo(cacheName);

        if (cacheInfo == null || !F.eq(depId, cacheInfo.dynamicDeploymentId()))
            throw new SchemaOperationException(SchemaOperationException.CODE_CACHE_NOT_FOUND, cacheName);

        try {
            if (op instanceof SchemaIndexCreateOperation) {
                final SchemaIndexCreateOperation op0 = (SchemaIndexCreateOperation)op;

                QueryIndexDescriptorImpl idxDesc = QueryUtils.createIndexDescriptor(type, op0.index());

                SchemaIndexCacheVisitor visitor;

                if (cacheInfo.isCacheContextInited()) {
                    GridCacheContext cctx = cacheInfo.cacheContext();

                    SchemaIndexCacheFilter filter = new TableCacheFilter(cctx, op0.tableName());

                    cctx.group().metrics().addIndexBuildCountPartitionsLeft(cctx.topology().localPartitions().size());

                    visitor = new SchemaIndexCacheVisitorImpl(cctx, filter, cancelTok, op0.parallel());
                }
                else
                    //For not started caches we shouldn't add any data to index.
                    visitor = clo -> {};

                idx.dynamicIndexCreate(op0.schemaName(), op0.tableName(), idxDesc, op0.ifNotExists(), visitor);
            }
            else if (op instanceof SchemaIndexDropOperation) {
                SchemaIndexDropOperation op0 = (SchemaIndexDropOperation)op;

                idx.dynamicIndexDrop(op0.schemaName(), op0.indexName(), op0.ifExists());
            }
            else if (op instanceof SchemaAlterTableAddColumnOperation) {
                SchemaAlterTableAddColumnOperation op0 = (SchemaAlterTableAddColumnOperation)op;

                processDynamicAddColumn(type, op0.columns());

                idx.dynamicAddColumn(op0.schemaName(), op0.tableName(), op0.columns(), op0.ifTableExists(),
                    op0.ifNotExists());
                
            }else if (op instanceof SchemaRegisterQueryEntityOperation){
            	
        		SchemaRegisterQueryEntityOperation op0 = (SchemaRegisterQueryEntityOperation) op;

                GridCacheContext cctx = cache.context();
                
                SchemaIndexCacheFilter filter = new TableCacheFilter(cctx, type.tableName());

                SchemaIndexCacheVisitor visitor = new SchemaIndexCacheVisitorImpl(cctx, filter, cancelTok, op0.parallel());
                
                boolean escape = cache.context().config().isSqlEscapeAll();
                
                List<Class<?>> mustDeserializeClss = new ArrayList<>();
                
                QueryTypeDescriptorImpl cand = QueryUtils.typeForQueryEntity(cacheName, idx.schema(cacheName), cache.context(), op0.queryEntity(), mustDeserializeClss, escape).descriptor();
                
                //alter/create table + index creation/update
            	idx.dynamicRegisterQueryEntity(cacheName, cand.tableName(), cand, visitor, op0.isForceRebuildIndexes(), op0.isForceMutateQueryEntity(), op0.isAsync());
            	
            }else if (op instanceof SchemaIndexesRebuildOperation){
                
                SchemaIndexesRebuildOperation op0 = (SchemaIndexesRebuildOperation) op;

                GridCacheContext cctx = cache.context();
                
                SchemaIndexCacheFilter filter = new TableCacheFilter(cctx, op0.tableName());

                SchemaIndexCacheVisitor visitor = new SchemaIndexCacheVisitorImpl(cctx, filter, cancelTok, op0.parallel());
                
                //rebuild indexes
                idx.dynamicIndexesRebuild(op0.schemaName(), op0.tableName(), op0.indexNames(), visitor, op0.isAsync());
            }
            
            else if (op instanceof SchemaAlterTableDropColumnOperation) {
                
                SchemaAlterTableDropColumnOperation op0 = (SchemaAlterTableDropColumnOperation)op;

                processDynamicDropColumn(type, op0.columns());

                idx.dynamicDropColumn(op0.schemaName(), op0.tableName(), op0.columns(), op0.ifTableExists(),
                    op0.ifExists());
            }            
            else
                throw new SchemaOperationException("Unsupported operation: " + op);
        }
        catch (Throwable e) {
            if (e instanceof SchemaOperationException)
                throw (SchemaOperationException)e;
            else
                throw new SchemaOperationException("Schema change operation failed: " + e.getMessage(), e);
        }
    }

    /**
     * Create cache and table from given query entity.
     *
     * @param schemaName Schema name to create table in. Case sensitive, must not be \"quoted\".
     * @param entity Entity to create table from.
     * @param templateName Template name.
     * @param cacheName Cache name.
     * @param cacheGroup Cache group name.
     * @param dataRegion Data region name.
     * @param affinityKey Affinity key column name.
     * @param atomicityMode Atomicity mode.
     * @param writeSyncMode Write synchronization mode.
     * @param backups Backups.
     * @param ifNotExists Quietly ignore this command if table already exists.
     * @param encrypted Encrypted flag.
<<<<<<< HEAD
     * @throws IgniteCheckedException If failed.
     */
    @SuppressWarnings("unchecked")
    public void dynamicTableCreate(String schemaName, QueryEntity entity, String templateName, String cacheName,
        String cacheGroup, @Nullable String dataRegion, String affinityKey, @Nullable CacheAtomicityMode atomicityMode,
        @Nullable CacheWriteSynchronizationMode writeSyncMode, @Nullable Integer backups, boolean ifNotExists,
        boolean encrypted) throws IgniteCheckedException {
=======
     * @param qryParallelism query parallelism value for configuration of underlying cache.
     * @throws IgniteCheckedException If failed.
     */
    public void dynamicTableCreate(
        String schemaName,
        QueryEntity entity,
        String templateName,
        String cacheName,
        String cacheGroup,
        @Nullable String dataRegion,
        String affinityKey,
        @Nullable CacheAtomicityMode atomicityMode,
        @Nullable CacheWriteSynchronizationMode writeSyncMode,
        @Nullable Integer backups,
        boolean ifNotExists,
        boolean encrypted,
        @Nullable Integer qryParallelism
    ) throws IgniteCheckedException {
>>>>>>> 8246bd84
        assert !F.isEmpty(templateName);
        assert backups == null || backups >= 0;
        assert qryParallelism == null || qryParallelism > 0;

        CacheConfiguration<?, ?> ccfg = ctx.cache().getConfigFromTemplate(templateName);

        if (ccfg == null) {
            if (QueryUtils.TEMPLATE_PARTITIONED.equalsIgnoreCase(templateName))
                ccfg = new CacheConfiguration<>().setCacheMode(CacheMode.PARTITIONED);
            else if (QueryUtils.TEMPLATE_REPLICATED.equalsIgnoreCase(templateName))
                ccfg = new CacheConfiguration<>().setCacheMode(CacheMode.REPLICATED);
            else
                throw new SchemaOperationException(SchemaOperationException.CODE_CACHE_NOT_FOUND, templateName);

            ccfg.setWriteSynchronizationMode(CacheWriteSynchronizationMode.FULL_SYNC);
        }

        if (!F.isEmpty(ccfg.getQueryEntities()))
            throw new SchemaOperationException("Template cache already contains query entities which it should not: " +
                templateName);

        if (!F.isEmpty(entity.getNotNullFields()))
            QueryUtils.checkNotNullAllowed(ccfg);

        if (F.isEmpty(cacheName))
            cacheName = QueryUtils.createTableCacheName(schemaName, entity.getTableName());

        ccfg.setName(cacheName);

        if (!F.isEmpty(cacheGroup))
            ccfg.setGroupName(cacheGroup);

        if (!F.isEmpty(dataRegion))
            ccfg.setDataRegionName(dataRegion);

        if (atomicityMode != null)
            ccfg.setAtomicityMode(atomicityMode);

        if (writeSyncMode != null)
            ccfg.setWriteSynchronizationMode(writeSyncMode);

        if (backups != null)
            ccfg.setBackups(backups);

<<<<<<< HEAD
        ccfg.setEncryptionEnabled(encrypted);
        ccfg.setSqlSchema(schemaName);
=======
        if (qryParallelism != null)
            ccfg.setQueryParallelism(qryParallelism);

        ccfg.setEncryptionEnabled(encrypted);
        ccfg.setSqlSchema("\"" + schemaName + "\"");
>>>>>>> 8246bd84
        ccfg.setSqlEscapeAll(true);
        ccfg.setQueryEntities(Collections.singleton(entity));

        if (!QueryUtils.isCustomAffinityMapper(ccfg.getAffinityMapper()))
            ccfg.setAffinityMapper(null);

        if (affinityKey != null)
            ccfg.setKeyConfiguration(new CacheKeyConfiguration(entity.getKeyType(), affinityKey));

        boolean res;

        try {
            res = ctx.grid().getOrCreateCache0(ccfg, true).get2();
        }
        catch (CacheException e) {
            if (e.getCause() instanceof SchemaOperationException)
                throw (SchemaOperationException)e.getCause();
            else
                throw e;
        }

        if (!res && !ifNotExists)
            throw new SchemaOperationException(SchemaOperationException.CODE_TABLE_EXISTS,  entity.getTableName());
    }

    /**
     * Drop table by destroying its cache if it's an 1:1 per cache table.
     *
     * @param cacheName Cache name.
     * @param tblName Table name.
     * @param ifExists Quietly ignore this command if table does not exist.
     * @throws SchemaOperationException if {@code ifExists} is {@code false} and cache was not found.
     */
    public void dynamicTableDrop(String cacheName, String tblName, boolean ifExists) throws SchemaOperationException {
        GridCacheContext currCache = this.curCache.get();

        if (currCache != null && F.eq(currCache.name(), cacheName))
            throw new IgniteSQLException("DROP TABLE cannot be called from the same cache that holds " +
                "the table being dropped [cacheName-" + cacheName + ", tblName=" + tblName + ']',
                IgniteQueryErrorCode.UNSUPPORTED_OPERATION);

        boolean res = ctx.grid().destroyCache0(cacheName, true);

        if (!res && !ifExists)
            throw new SchemaOperationException(SchemaOperationException.CODE_TABLE_NOT_FOUND, tblName);
    }

    /**
     * Register cache in indexing SPI.
     *
     * @param cacheName Cache name.
     * @param schemaName Schema name.
     * @param cacheInfo Cache context info.
     * @param cands Candidates.
     * @param isSql {@code true} in case create cache initialized from SQL.
     * @throws IgniteCheckedException If failed.
     */
    private void registerCache0(
        String cacheName,
        String schemaName,
        GridCacheContextInfo<?, ?> cacheInfo,
        Collection<QueryTypeCandidate> cands,
        boolean isSql
    ) throws IgniteCheckedException {
        synchronized (stateMux) {
            if (idx != null)
                idx.registerCache(cacheName, schemaName, cacheInfo);

            try {
                for (QueryTypeCandidate cand : cands) {
                    QueryTypeIdKey typeId = cand.typeId();
                    QueryTypeIdKey altTypeId = cand.alternativeTypeId();
                    QueryTypeDescriptorImpl desc = cand.descriptor();

                    if (typesByName.putIfAbsent(new QueryTypeNameKey(cacheName, desc.name()), desc) != null)
                        throw new IgniteCheckedException("Type with name '" + desc.name() + "' already indexed " +
                            "in cache '" + cacheName + "'.");

                    types.put(typeId, desc);

                    if (altTypeId != null)
                        types.put(altTypeId, desc);

                    for (QueryIndexDescriptorImpl idx : desc.indexes0()) {
                        QueryIndexKey idxKey = new QueryIndexKey(schemaName, idx.name());

                        QueryIndexDescriptorImpl oldIdx = idxs.putIfAbsent(idxKey, idx);

                        if (oldIdx != null) {
                            throw new IgniteException("Duplicate index name [cache=" + cacheName +
                                ", schemaName=" + schemaName + ", idxName=" + idx.name() +
                                ", existingTable=" + oldIdx.typeDescriptor().tableName() +
                                ", table=" + desc.tableName() + ']');
                        }
                    }

                    if (idx != null)
                        idx.registerType(cacheInfo, desc, isSql);
                }

                cacheNames.add(CU.mask(cacheName));
            }
            catch (IgniteCheckedException | RuntimeException e) {
                onCacheStop0(cacheInfo, true);

                throw e;
            }
        }
    }

    /**
     * Unregister cache.<p>
     * Use with {@link #busyLock} where appropriate.
     *
     * @param cacheInfo Cache context info.
     * @param destroy Destroy flag.
     */
    public void onCacheStop0(GridCacheContextInfo cacheInfo, boolean destroy) {
        if (idx == null || !cacheSupportSql(cacheInfo.config()))
            return;

        String cacheName = cacheInfo.name();

        synchronized (stateMux) {
            // Clear types.
            Iterator<Map.Entry<QueryTypeIdKey, QueryTypeDescriptorImpl>> it = types.entrySet().iterator();

            while (it.hasNext()) {
                Map.Entry<QueryTypeIdKey, QueryTypeDescriptorImpl> entry = it.next();

                if (F.eq(cacheName, entry.getKey().cacheName())) {
                    it.remove();

                    typesByName.remove(new QueryTypeNameKey(cacheName, entry.getValue().name()));

                    entry.getValue().markObsolete();
                }
            }

            // Clear indexes.
            Iterator<Map.Entry<QueryIndexKey, QueryIndexDescriptorImpl>> idxIt = idxs.entrySet().iterator();

            while (idxIt.hasNext()) {
                Map.Entry<QueryIndexKey, QueryIndexDescriptorImpl> idxEntry = idxIt.next();

                if (F.eq(cacheName, idxEntry.getValue().typeDescriptor().cacheName()))
                    idxIt.remove();
            }

            // Notify in-progress index operations.
            for (SchemaOperation op : schemaOps.values()) {
                if (op.started())
                    op.manager().worker().cancel();
            }

            // Notify indexing.
            try {
                idx.unregisterCache(cacheInfo, destroy);
            }
            catch (Exception e) {
                U.error(log, "Failed to clear indexing on cache unregister (will ignore): " + cacheName, e);
            }

            cacheNames.remove(cacheName);

            Iterator<Long> missedCacheTypeIter = missedCacheTypes.iterator();

            while (missedCacheTypeIter.hasNext()) {
                long key = missedCacheTypeIter.next();

                if (missedCacheTypeKeyMatches(key, cacheName))
                    missedCacheTypeIter.remove();
            }
        }
    }

    /**
     * Check is cache configured for SQL.
     *
     * @param cfg Cache configuration.
     * @return {@code true} If cache configuration support SQL, {@code false} otherwise.
     */
    private boolean cacheSupportSql(CacheConfiguration cfg) {
        return !F.isEmpty(cfg.getQueryEntities())
            || !F.isEmpty(cfg.getSqlSchema())
            || !F.isEmpty(cfg.getSqlFunctionClasses());
    }

    /**
     * Check whether provided key and value belongs to expected cache and table.
     *
     * @param cctx Target cache context.
     * @param expCacheName Expected cache name.
     * @param expTblName Expected table name.
     * @param key Key.
     * @param val Value.
     * @return {@code True} if this key-value pair belongs to expected cache/table, {@code false} otherwise or
     *     if cache or table doesn't exist.
     * @throws IgniteCheckedException If failed.
     */
    @SuppressWarnings("ConstantConditions")
    public boolean belongsToTable(GridCacheContext cctx, String expCacheName, String expTblName, KeyCacheObject key,
        CacheObject val) throws IgniteCheckedException {
        QueryTypeDescriptorImpl desc = type(expCacheName, val);

        if (desc == null)
            return false;

        if (!F.eq(expTblName, desc.tableName()))
            return false;

        if (!cctx.cacheObjects().isBinaryObject(val)) {
            Class<?> valCls = val.value(cctx.cacheObjectContext(), false).getClass();

            if (!desc.valueClass().isAssignableFrom(valCls))
                return false;
        }

        if (!cctx.cacheObjects().isBinaryObject(key)) {
            Class<?> keyCls = key.value(cctx.cacheObjectContext(), false).getClass();

            if (!desc.keyClass().isAssignableFrom(keyCls))
                return false;
        }

        return true;
    }

    /**
     * Mark that for given cache index should/would be rebuilt.
     *
     * @param cctx Cache context.
     */
    public void markAsRebuildNeeded(GridCacheContext cctx) {
        if (rebuildIsMeaningless(cctx))
            return;

        idx.markAsRebuildNeeded(cctx);
    }

    /**
     * @param cctx Cache context.
     * @return True if index rebuild is meaningless (index module is disabled, local node is not an affinity
     *      node fro this cache or queries are not enabled for the cache).
     */
    @SuppressWarnings("RedundantIfStatement")
    private boolean rebuildIsMeaningless(GridCacheContext cctx) {
        // Indexing module is disabled, nothing to rebuild.
        if (idx == null)
            return true;

        // No data on non-affinity nodes.
        if (!cctx.affinityNode())
            return true;

        // No indexes to rebuild when there are no QueryEntities.
        if (!cctx.isQueryEnabled())
            return true;

        return false;
    }

    /**
     * Rebuilds indexes for provided caches from corresponding hash indexes.
     *
     * @param cctx Cache context.
     * @return Future that will be completed when rebuilding is finished.
     */
    public IgniteInternalFuture<?> rebuildIndexesFromHash(GridCacheContext cctx) {
        // Indexing module is disabled, nothing to rebuild.
        if (rebuildIsMeaningless(cctx))
            return null;

        // No need to rebuild if cache has no data.
        boolean empty = true;

        for (IgniteCacheOffheapManager.CacheDataStore store : cctx.offheap().cacheDataStores()) {
            if (!store.isEmpty()) {
                empty = false;

                break;
            }
        }

        if (empty)
            return null;

        if (!busyLock.enterBusy())
            return new GridFinishedFuture<>(new NodeStoppingException("Failed to rebuild indexes from hash " +
                "(grid is stopping)."));

        try {
            return idx.rebuildIndexesFromHash(cctx);
        }
        finally {
            busyLock.leaveBusy();
        }
    }

    /**
     * @param cacheName Cache name.
     * @return Cache object context.
     */
    private CacheObjectContext cacheObjectContext(String cacheName) {
        return ctx.cache().internalCache(cacheName).context().cacheObjectContext();
    }

    /**
     * @param cctx Cache context.
     * @param newRow New row.
     * @param prevRow Previous row.
     * @throws IgniteCheckedException In case of error.
     */
    public void store(GridCacheContext cctx, CacheDataRow newRow, @Nullable CacheDataRow prevRow,
        boolean prevRowAvailable)
        throws IgniteCheckedException {
        assert cctx != null;
        assert newRow != null;
        assert prevRowAvailable || prevRow == null;
        // No need to acquire busy lock here - operation is protected by GridCacheQueryManager.busyLock

        KeyCacheObject key = newRow.key();
        CacheObject val = newRow.value();

        if (log.isDebugEnabled())
            log.debug("Store [cache=" + cctx.name() + ", key=" + key + ", val=" + val + "]");

        if (idx == null)
            return;

        String cacheName = cctx.name();

        CacheObjectContext coctx = cctx.cacheObjectContext();

        QueryTypeDescriptorImpl desc = typeByValue(cacheName, coctx, key, val, true);

        if (prevRowAvailable && prevRow != null) {
            QueryTypeDescriptorImpl prevValDesc = typeByValue(cacheName,
                coctx,
                key,
                prevRow.value(),
                false);

            if (prevValDesc != desc) {
                if (prevValDesc != null)
                    idx.remove(cctx, prevValDesc, prevRow);

                // Row has already been removed from another table indexes
                prevRow = null;
            }
        }

        if (desc == null) {
            int typeId = ctx.cacheObjects().typeId(val);

            long missedCacheTypeKey = missedCacheTypeKey(cacheName, typeId);

            if (!missedCacheTypes.contains(missedCacheTypeKey)) {
                if (missedCacheTypes.add(missedCacheTypeKey)) {
                    LT.warn(log, "Key-value pair is not inserted into any SQL table [cacheName=" + cacheName +
                        ", " + describeTypeMismatch(cacheName, val) + "]");

                    LT.warn(log, "  ^-- Value type(s) are specified via CacheConfiguration.indexedTypes or CacheConfiguration.queryEntities");
                    LT.warn(log, "  ^-- Make sure that same type(s) used when adding Object or BinaryObject to cache");
                    LT.warn(log, "  ^-- Otherwise, entries will be stored in cache, but not appear as SQL Table rows");
                }
            }

            return;
        }

        idx.store(cctx, desc, newRow, prevRow, prevRowAvailable);
    }

    /**
     * Pretty-prints difference between expected and actual value types.
     *
     * @param cacheName Cache name.
     * @param val Value object.
     * @return Human readable type difference.
     */
    private String describeTypeMismatch(String cacheName, Object val) {
        try {
            QueryTypeDescriptorImpl indexedType = null;

            for (QueryTypeIdKey typeKey : types.keySet()) {
                if (typeKey.cacheName().equals(cacheName)) {
                    if (indexedType != null) {
                        // More than one type for table - simplified message.
                        indexedType = null;
                        break;
                    }

                    indexedType = types.get(typeKey);
                }
            }

            boolean bin = ctx.cacheObjects().isBinaryObject(val);

            if (indexedType != null && bin &&
                !indexedType.valueTypeName().equals(((BinaryObject)val).type().typeName())) {

                return "expValType=" + indexedType.valueTypeName()
                    + ", actualValType=" + ((BinaryObject)val).type().typeName();
            }
            else if (bin)
                return "valType=" + ((BinaryObject)val).type().typeName();
            else
                return "val=" + val.toString();
        }
        catch (Exception e) {
            return val.getClass().getName();
        }
    }

    /**
     * @param cacheName Cache name.
     * @param coctx Cache context.
     * @param key Key.
     * @param val Value.
     * @param checkType If {@code true} checks that key and value type correspond to found TypeDescriptor.
     * @return Type descriptor if found.
     * @throws IgniteCheckedException If type check failed.
     */
    @SuppressWarnings("ConstantConditions")
    @Nullable private QueryTypeDescriptorImpl typeByValue(String cacheName,
        CacheObjectContext coctx,
        KeyCacheObject key,
        CacheObject val,
        boolean checkType)
        throws IgniteCheckedException {
        Class<?> valCls = null;

        QueryTypeIdKey id;

        boolean binaryVal = ctx.cacheObjects().isBinaryObject(val);

        if (binaryVal) {
            int typeId = ctx.cacheObjects().typeId(val);

            id = new QueryTypeIdKey(cacheName, typeId);
        }
        else {
            valCls = val.value(coctx, false).getClass();

            id = new QueryTypeIdKey(cacheName, valCls);
        }

        QueryTypeDescriptorImpl desc = types.get(id);

        if (desc == null)
            return null;

        if (checkType) {
            if (!binaryVal && !desc.valueClass().isAssignableFrom(valCls))
                throw new IgniteCheckedException("Failed to update index due to class name conflict" +
                    "(multiple classes with same simple name are stored in the same cache) " +
                    "[expCls=" + desc.valueClass().getName() + ", actualCls=" + valCls.getName() + ']');

            if (!ctx.cacheObjects().isBinaryObject(key)) {
                Class<?> keyCls = key.value(coctx, false).getClass();

                if (!desc.keyClass().isAssignableFrom(keyCls))
                    throw new IgniteCheckedException("Failed to update index, incorrect key class [expCls=" +
                        desc.keyClass().getName() + ", actualCls=" + keyCls.getName() + "]");
            }
        }

        return desc;
    }

    /**
     * Gets type descriptor for cache by given object's type.
     *
     * @param cacheName Cache name.
     * @param val Object to determine type for.
     * @return Type descriptor.
     * @throws IgniteCheckedException If failed.
     */
    @SuppressWarnings("ConstantConditions")
    private QueryTypeDescriptorImpl type(@Nullable String cacheName, CacheObject val) throws IgniteCheckedException {
        CacheObjectContext coctx = cacheObjectContext(cacheName);

        QueryTypeIdKey id;

        boolean binaryVal = ctx.cacheObjects().isBinaryObject(val);

        if (binaryVal)
            id = new QueryTypeIdKey(cacheName, ctx.cacheObjects().typeId(val));
        else
            id = new QueryTypeIdKey(cacheName, val.value(coctx, false).getClass());

        return types.get(id);
    }

    /**
     * @throws IgniteCheckedException If failed.
     */
    private void checkEnabled() throws IgniteCheckedException {
        if (idx == null)
            throw new IgniteCheckedException("Indexing is disabled.");
    }

    /**
     * @throws IgniteException If indexing is disabled.
     */
    private void checkxEnabled() throws IgniteException {
        if (idx == null)
            throw new IgniteException("Failed to execute query because indexing is disabled (consider adding module " +
                INDEXING.module() + " to classpath or moving it from 'optional' to 'libs' folder).");
    }

    /**
     * Execute update on DHT node (i.e. when it is possible to execute and update on all nodes independently).
     *
     * @param cctx Cache context.
     * @param cacheIds Involved cache ids.
     * @param parts Partitions.
     * @param schema Schema name.
     * @param qry Query string.
     * @param params Query parameters.
     * @param flags Flags.
     * @param pageSize Fetch page size.
     * @param timeout Timeout.
     * @param topVer Topology version.
     * @param mvccSnapshot MVCC snapshot.
     * @param cancel Query cancel object.
     * @return Cursor over entries which are going to be changed.
     * @throws IgniteCheckedException If failed.
     */
    public UpdateSourceIterator<?> executeUpdateOnDataNodeTransactional(
        GridCacheContext<?, ?> cctx,
        int[] cacheIds,
        int[] parts,
        String schema,
        String qry,
        Object[] params,
        int flags,
        int pageSize,
        int timeout,
        AffinityTopologyVersion topVer,
        MvccSnapshot mvccSnapshot,
        GridQueryCancel cancel
    ) throws IgniteCheckedException {
        checkxEnabled();

        return idx.executeUpdateOnDataNodeTransactional(
            cctx,
            cacheIds,
            parts,
            schema,
            qry,
            params,
            flags,
            pageSize,
            timeout,
            topVer,
            mvccSnapshot,
            cancel
        );
    }

    /**
     * Query SQL fields.
     *
     * @param qry Query.
     * @param keepBinary Keep binary flag.
     * @return Cursor.
     */
    public List<FieldsQueryCursor<List<?>>> querySqlFields(final SqlFieldsQuery qry, final boolean keepBinary,
        final boolean failOnMultipleStmts) {
        return querySqlFields(
            null,
            qry,
            null,
            keepBinary,
            failOnMultipleStmts
        );
    }

    /**
     * Query SQL fields.
     *
     * @param qry Query.
     * @param keepBinary Keep binary flag.
     * @return Cursor.
     */
    public FieldsQueryCursor<List<?>> querySqlFields(final SqlFieldsQuery qry, final boolean keepBinary) {
        return querySqlFields(
            null,
            qry,
            null,
            keepBinary,
            true
        ).get(0);
    }

    /**
     * Query SQL fields.
     *
     * @param cctx Cache context.
     * @param qry Query.
     * @param cliCtx Client context.
     * @param keepBinary Keep binary flag.
     * @param failOnMultipleStmts If {@code true} the method must throws exception when query contains
     *      more then one SQL statement.
     * @return Cursor.
     */
    public List<FieldsQueryCursor<List<?>>> querySqlFields(
        @Nullable final GridCacheContext<?, ?> cctx,
        final SqlFieldsQuery qry,
        final SqlClientContext cliCtx,
        final boolean keepBinary,
        final boolean failOnMultipleStmts
    ) {
        return querySqlFields(
            cctx,
            qry,
            cliCtx,
            keepBinary,
            failOnMultipleStmts,
            GridCacheQueryType.SQL_FIELDS,
            null
        );
    }

    /**
     * Query SQL fields.
     *
     * @param cctx Cache context.
     * @param qry Query.
     * @param cliCtx Client context.
     * @param keepBinary Keep binary flag.
     * @param failOnMultipleStmts If {@code true} the method must throws exception when query contains
     *      more then one SQL statement.
     * @param cancel Hook for query cancellation.
     * @return Cursor.
     */
    public List<FieldsQueryCursor<List<?>>> querySqlFields(
        @Nullable final GridCacheContext<?, ?> cctx,
        final SqlFieldsQuery qry,
        final SqlClientContext cliCtx,
        final boolean keepBinary,
        final boolean failOnMultipleStmts,
        @Nullable final GridQueryCancel cancel
    ) {
        return querySqlFields(
            cctx,
            qry,
            cliCtx,
            keepBinary,
            failOnMultipleStmts,
            GridCacheQueryType.SQL_FIELDS,
            cancel
        );
    }

<<<<<<< HEAD
        if (!busyLock.enterBusy())
            throw new IllegalStateException("Failed to execute query (grid is stopping).");
=======
    /**
     * Query SQL fields.
     *
     * @param cctx Cache context.
     * @param qry Query.
     * @param cliCtx Client context.
     * @param keepBinary Keep binary flag.
     * @param failOnMultipleStmts If {@code true} the method must throws exception when query contains
     *      more then one SQL statement.
     * @param qryType Real query type.
     * @param cancel Hook for query cancellation.
     * @return Cursor.
     */
    public List<FieldsQueryCursor<List<?>>> querySqlFields(
        @Nullable final GridCacheContext<?, ?> cctx,
        final SqlFieldsQuery qry,
        final SqlClientContext cliCtx,
        final boolean keepBinary,
        final boolean failOnMultipleStmts,
        GridCacheQueryType qryType,
        @Nullable final GridQueryCancel cancel
    ) {
        // Validate.
        checkxEnabled();

        if (qry.isDistributedJoins() && qry.getPartitions() != null)
            throw new CacheException("Using both partitions and distributed JOINs is not supported for the same query");
>>>>>>> 8246bd84

        if (qry.isLocal() && ctx.clientNode() && (cctx == null || cctx.config().getCacheMode() != CacheMode.LOCAL))
            throw new CacheException("Execution of local SqlFieldsQuery on client node disallowed.");

        return executeQuerySafe(cctx, () -> {
            assert idx != null;

            final String schemaName = getSchemaName(cctx, qry);

            IgniteOutClosureX<List<FieldsQueryCursor<List<?>>>> clo =
                new IgniteOutClosureX<List<FieldsQueryCursor<List<?>>>>() {
                    @Override public List<FieldsQueryCursor<List<?>>> applyx() {
                        GridQueryCancel cancel0 = cancel != null ? cancel : new GridQueryCancel();

                        List<FieldsQueryCursor<List<?>>> res = idx.querySqlFields(
                                schemaName,
                                qry,
                                cliCtx,
                                keepBinary,
                                failOnMultipleStmts,
                                cancel0
                            );

                        if (cctx != null)
                            sendQueryExecutedEvent(qry.getSql(), qry.getArgs(), cctx, qryType);

                        return res;
                    }
                };

            return executeQuery(qryType, qry.getSql(), cctx, clo, true);
        });
    }

    /**
     * @param cctx Cache context.
     * @param qry Query.
     * @return Schema name.
     */
    private String getSchemaName(GridCacheContext<?, ?> cctx, SqlFieldsQuery qry) {
        if (qry.getSchema() != null)
            return qry.getSchema();
        else if (cctx != null) {
            String cacheSchemaName = idx.schema(cctx.name());

            if (!F.isEmpty(cacheSchemaName))
                return cacheSchemaName;
        }

        return QueryUtils.DFLT_SCHEMA;
    }

    /**
     * Execute query setting busy lock, preserving current cache context and properly handling checked exceptions.
     *
     * @param cctx Cache context.
     * @param supplier Code to be executed.
     * @return Result.
     */
    private <T> T executeQuerySafe(@Nullable final GridCacheContext<?, ?> cctx, SupplierX<T> supplier) {
        GridCacheContext oldCctx = curCache.get();

        curCache.set(cctx);

        if (!busyLock.enterBusy())
            throw new IllegalStateException("Failed to execute query (grid is stopping).");

        try {
            return supplier.get();
        }
        catch (IgniteCheckedException e) {
            throw new CacheException(e);
        }
        finally {
            curCache.set(oldCctx);

            busyLock.leaveBusy();
        }
    }

    /**
     * @param cacheName Cache name.
     * @param schemaName Schema name.
     * @param streamer Data streamer.
     * @param qry Query.
     * @return Update counter.
     */
    public long streamUpdateQuery(@Nullable final String cacheName, final String schemaName,
        final IgniteDataStreamer<?, ?> streamer, final String qry, final Object[] args) {
        assert streamer != null;

        if (!busyLock.enterBusy())
            throw new IllegalStateException("Failed to execute query (grid is stopping).");

        try {
            GridCacheContext cctx = ctx.cache().cache(cacheName).context();

            return executeQuery(GridCacheQueryType.SQL_FIELDS, qry, cctx, new IgniteOutClosureX<Long>() {
                @Override public Long applyx() throws IgniteCheckedException {
                    return idx.streamUpdateQuery(schemaName, qry, args, streamer);
                }
            }, true);
        }
        catch (IgniteCheckedException e) {
            throw new CacheException(e);
        }
        finally {
            busyLock.leaveBusy();
        }
    }

    /**
     * @param schemaName Schema name.
     * @param cliCtx Client context.
     * @param qry Query.
     * @param args Query arguments.
     * @return Update counters.
     */
    public List<Long> streamBatchedUpdateQuery(final String schemaName, final SqlClientContext cliCtx,
        final String qry, final List<Object[]> args) {
        checkxEnabled();

        if (!busyLock.enterBusy())
            throw new IllegalStateException("Failed to execute query (grid is stopping).");

        try {
            return executeQuery(GridCacheQueryType.SQL_FIELDS, qry, null, new IgniteOutClosureX<List<Long>>() {
                @Override public List<Long> applyx() throws IgniteCheckedException {
                    return idx.streamBatchedUpdateQuery(schemaName, qry, args, cliCtx);
                }
            }, true);
        }
        catch (IgniteCheckedException e) {
            throw new CacheException(e);
        }
        finally {
            busyLock.leaveBusy();
        }
    }

    /**
     * Execute distributed SQL query.
     *
     * @param cctx Cache context.
     * @param qry Query.
     * @param keepBinary Keep binary flag.
     * @return Cursor.
     */
    public <K, V> QueryCursor<Cache.Entry<K,V>> querySql(
        final GridCacheContext<?,?> cctx,
        final SqlQuery qry,
        boolean keepBinary
    ) {
        // Generate.
        String type = qry.getType();

        String typeName = typeName(cctx.name(), type);

        qry.setType(typeName);

        SqlFieldsQuery fieldsQry = idx.generateFieldsQuery(cctx.name(), qry);

        // Execute.
        FieldsQueryCursor<List<?>> res = querySqlFields(
            cctx,
            fieldsQry,
            null,
            keepBinary,
            true,
            GridCacheQueryType.SQL,
            null
        ).get(0);

        // Convert.
        QueryKeyValueIterable<K, V>converted = new QueryKeyValueIterable<>(res);

        return new QueryCursorImpl<Cache.Entry<K, V>>(converted) {
            @Override public void close() {
                converted.cursor().close();
            }
        };
    }

    /**
     * Collect queries that already running more than specified duration.
     *
     * @param duration Duration to check.
     * @return Collection of long running queries.
     */
    public Collection<GridRunningQueryInfo> runningQueries(long duration) {
        if (moduleEnabled())
            return idx.runningQueries(duration);

        return Collections.emptyList();
    }

    /**
     * Cancel specified queries.
     *
     * @param queries Queries ID's to cancel.
     */
    public void cancelQueries(Collection<Long> queries) {
        if (moduleEnabled())
            idx.cancelQueries(queries);
    }

    /**
     * Entry point for dynamic register or update query entities
     * 
     * @param cacheName the cache name
     * @param queryEntity the QueryEntity within cache
     * @param escape whether escape when normalize name
     * @param forceRebuildIndexes
     *            - force QueryEntity indexes to be re-populated
     * @param forceMutateQueryEntity
     *            - By default QueryEntity update is applied in a "grow up mode"
     *            , this means that only allow create new data (any drop not
     *            allowed), by setting this flag to true, drop will be performed
     *            (indexes (drop), columns (remove))
     * @param async if not wait for completion.
     * @param parallel Indexes creation/rebuild parallelism level
     * @return Future completed when query entity is created/updated.
     */
    public IgniteInternalFuture<?> dynamicRegisterQueryEntity(String cacheName, QueryEntity queryEntity, boolean escape, boolean forceRebuildIndexes, boolean forceMutateQueryEntity, boolean async, int parallel) {
        SchemaAbstractOperation op = new SchemaRegisterQueryEntityOperation(UUID.randomUUID(), cacheName, idx.schema(cacheName), QueryUtils.tableName(queryEntity), queryEntity !=null ? QueryUtils.normalizeQueryEntity(queryEntity, escape): null, forceRebuildIndexes, forceMutateQueryEntity, async, parallel);
        if (queryEntity == null){
            SchemaOperationClientFuture fut = new SchemaOperationClientFuture(op.id());
            fut.onDone("Nothing to do. No query entity provided.");
            return fut;
    	}
        return startIndexOperationDistributed(op);
    }
    
    /**
     * Entry point for indexes rebuild procedure.
     *
     * @param cacheName Cache name.
     * @param schemaName Schema name.
     * @param tblName Table name.
     * @param async if not wait for completion.
     * @param parallel Indexes creation/rebuild parallelism level
     * @param indexNames Indexes to rebuild (if not provided all table's indexes will be rebuilt)
     * @return Future completed when indexes are rebuild.
     */
    public IgniteInternalFuture<?> dynamicIndexesRebuild(String cacheName, String tblName, boolean async, int parallel, String... indexNames) {
        SchemaAbstractOperation op = new SchemaIndexesRebuildOperation(UUID.randomUUID(), cacheName, idx.schema(cacheName), tblName, async, indexNames, parallel);
        return startIndexOperationDistributed(op);
    }
    
    /**
     * Entry point for index procedure.
     *
     * @param cacheName Cache name.
     * @param schemaName Schema name.
     * @param tblName Table name.
     * @param idx Index.
     * @param ifNotExists When set to {@code true} operation will fail if index already exists.
     * @param parallel Index creation parallelism level.
     * @return Future completed when index is created.
     */
    public IgniteInternalFuture<?> dynamicIndexCreate(String cacheName, String schemaName, String tblName,
        QueryIndex idx, boolean ifNotExists, int parallel) {
        SchemaAbstractOperation op = new SchemaIndexCreateOperation(UUID.randomUUID(), cacheName, schemaName, tblName,
            idx, ifNotExists, parallel);

        return startIndexOperationDistributed(op);
    }

    /**
     * Entry point for index drop procedure
     *
     * @param cacheName Cache name.
     * @param schemaName Schema name.
     * @param idxName Index name.
     * @param ifExists When set to {@code true} operation fill fail if index doesn't exists.
     * @return Future completed when index is created.
     */
    public IgniteInternalFuture<?> dynamicIndexDrop(String cacheName, String schemaName, String idxName,
        boolean ifExists) {
        SchemaAbstractOperation op = new SchemaIndexDropOperation(UUID.randomUUID(), cacheName, schemaName, idxName,
            ifExists);

        return startIndexOperationDistributed(op);
    }

    /**
     * Entry point for add column procedure.
     * @param schemaName Schema name.
     * @param tblName Target table name.
     * @param cols Columns to add.
     * @param ifTblExists Ignore operation if target table doesn't exist.
     * @param ifNotExists Ignore operation if column exists.
     */
    public IgniteInternalFuture<?> dynamicColumnAdd(String cacheName, String schemaName, String tblName,
        List<QueryField> cols, boolean ifTblExists, boolean ifNotExists) {

        SchemaAlterTableAddColumnOperation op = new SchemaAlterTableAddColumnOperation(UUID.randomUUID(), cacheName,
            schemaName, tblName, cols, ifTblExists, ifNotExists);

        return startIndexOperationDistributed(op);
    }

    /**
     * Entry point for drop column procedure.
     *
     * @param schemaName Schema name.
     * @param tblName Target table name.
     * @param cols Columns to drop.
     * @param ifTblExists Ignore operation if target table doesn't exist.
     * @param ifExists Ignore operation if column does not exist.
     */
    public IgniteInternalFuture<?> dynamicColumnRemove(String cacheName, String schemaName, String tblName,
        List<String> cols, boolean ifTblExists, boolean ifExists) {

        SchemaAlterTableDropColumnOperation op = new SchemaAlterTableDropColumnOperation(UUID.randomUUID(), cacheName,
            schemaName, tblName, cols, ifTblExists, ifExists);

        return startIndexOperationDistributed(op);
    }

    /**
     * Start distributed index change operation.
     *
     * @param op Operation.
     * @return Future.
     */
    private IgniteInternalFuture<?> startIndexOperationDistributed(SchemaAbstractOperation op) {
        SchemaOperationClientFuture fut = new SchemaOperationClientFuture(op.id());

        SchemaOperationClientFuture oldFut = schemaCliFuts.put(op.id(), fut);

        assert oldFut == null;

        try {
            ctx.discovery().sendCustomEvent(new SchemaProposeDiscoveryMessage(op));

            if (log.isDebugEnabled())
                log.debug("Sent schema propose discovery message [opId=" + op.id() + ", op=" + op + ']');

            boolean disconnected0;

            synchronized (stateMux) {
                disconnected0 = disconnected;
            }

            if (disconnected0) {
                fut.onDone(new SchemaOperationException("Client node is disconnected (operation result is unknown)."));

                schemaCliFuts.remove(op.id());
            }
        }
        catch (Exception e) {
            if (e instanceof SchemaOperationException)
                fut.onDone(e);
            else {
                fut.onDone(new SchemaOperationException("Failed to start schema change operation due to " +
                    "unexpected exception [opId=" + op.id() + ", op=" + op + ']', e));
            }

            schemaCliFuts.remove(op.id());
        }

        return fut;
    }

    /**
     * @param sqlQry Sql query.
     * @param params Params of the query.
     * @param cctx cache context.
     * @param qryType actual query type, usually either SQL or SQL_FIELDS.
     */
    private void sendQueryExecutedEvent(
            String sqlQry,
            Object[] params,
            GridCacheContext<?, ?> cctx,
            GridCacheQueryType qryType) {
        if (cctx.events().isRecordable(EVT_CACHE_QUERY_EXECUTED)) {
            ctx.event().record(new CacheQueryExecutedEvent<>(
                ctx.discovery().localNode(),
                qryType.name() + " query executed.",
                EVT_CACHE_QUERY_EXECUTED,
                qryType.name(),
                cctx.name(),
                null,
                sqlQry,
                null,
                null,
                params,
                ctx.localNodeId(),
                null));
        }
    }

    /**
     * Update type descriptor with new fields metadata.
     *
     * @param d Type descriptor to update.
     * @param cols Columns to add.
     * @throws IgniteCheckedException If failed to update type descriptor.
     */
    private void processDynamicAddColumn(QueryTypeDescriptorImpl d, List<QueryField> cols)
        throws IgniteCheckedException {
        List<GridQueryProperty> props = new ArrayList<>(cols.size());

        for (QueryField col : cols) {
            try {
<<<<<<< HEAD
                props.add(new QueryBinaryProperty(ctx,
                	col.name(),
                	null,
                	Class.forName(col.typeName()),
=======
                props.add(new QueryBinaryProperty(
                    ctx,
                    col.name(),
                    null,
                    Class.forName(col.typeName()),
>>>>>>> 8246bd84
                    false,
                    null,
                    !col.isNullable(),
                    null,
                    col.precision(),
<<<<<<< HEAD
					col.scale(),
                    col.isHidden()));
=======
                    col.scale()));
>>>>>>> 8246bd84
            }
            catch (ClassNotFoundException e) {
                throw new SchemaOperationException("Class not found for new property: " + col.typeName());
            }
        }

        for (GridQueryProperty p : props)
            d.addProperty(p, true);
    }

    /**
     * Remove fields from type descriptor.
     *
     * @param d Type descriptor to update.
     * @param cols Columns to remove.
     * @throws IgniteCheckedException If failed.
     */
    private void processDynamicDropColumn(QueryTypeDescriptorImpl d, List<String> cols)
        throws IgniteCheckedException {
        for (String field : cols)
            d.removeProperty(field);
    }

    /**
     * @param cctx Cache context.
     * @param row Row removed from cache.
     * @throws IgniteCheckedException Thrown in case of any errors.
     */
    public void remove(GridCacheContext cctx, CacheDataRow row)
        throws IgniteCheckedException {
        assert row != null;
        // No need to acquire busy lock here - operation is protected by GridCacheQueryManager.busyLock

        if (log.isDebugEnabled())
            log.debug("Remove [cacheName=" + cctx.name() + ", key=" + row.key() + ", val=" + row.value() + "]");

        if (idx == null)
            return;

        QueryTypeDescriptorImpl desc = typeByValue(cctx.name(),
            cctx.cacheObjectContext(),
            row.key(),
            row.value(),
            false);

        if (desc == null)
            return;

        idx.remove(cctx, desc, row);
    }

    /**
     * @param cacheName Cache name.
     * @param clause Clause.
     * @param resType Result type.
     * @param filters Key and value filters.
     * @param <K> Key type.
     * @param <V> Value type.
     * @param limit Limits response records count. If 0 or less, the limit considered to be Integer.MAX_VALUE, that is virtually no limit.
     * @return Key/value rows.
     * @throws IgniteCheckedException If failed.
     */
    public <K, V> GridCloseableIterator<IgniteBiTuple<K, V>> queryText(final String cacheName, final String clause,
        final String resType, final IndexingQueryFilter filters, int limit) throws IgniteCheckedException {
        checkEnabled();

        if (!busyLock.enterBusy())
            throw new IllegalStateException("Failed to execute query (grid is stopping).");

        try {
            final GridCacheContext<?, ?> cctx = ctx.cache().internalCache(cacheName).context();

            return executeQuery(GridCacheQueryType.TEXT, clause, cctx,
                new IgniteOutClosureX<GridCloseableIterator<IgniteBiTuple<K, V>>>() {
                    @Override public GridCloseableIterator<IgniteBiTuple<K, V>> applyx() throws IgniteCheckedException {
                        String typeName = typeName(cacheName, resType);
                        String schemaName = idx.schema(cacheName);

                        return idx.queryLocalText(schemaName, cacheName, clause, typeName, filters, limit);
                    }
                }, true);
        }
        finally {
            busyLock.leaveBusy();
        }
    }

    /**
     * Gets types for cache.
     *
     * @param cacheName Cache name.
     * @return Descriptors.
     */
    public Collection<GridQueryTypeDescriptor> types(@Nullable String cacheName) {
        Collection<GridQueryTypeDescriptor> cacheTypes = new ArrayList<>();

        for (Map.Entry<QueryTypeIdKey, QueryTypeDescriptorImpl> e : types.entrySet()) {
            QueryTypeDescriptorImpl desc = e.getValue();

            if (F.eq(e.getKey().cacheName(), cacheName))
                cacheTypes.add(desc);
        }

        return cacheTypes;
    }

    /**
     * Get type descriptor for the given cache and table name.
     * @param cacheName Cache name.
     * @param tblName Table name.
     * @return Type (if any).
     */
    @Nullable private QueryTypeDescriptorImpl type(@Nullable String cacheName, String tblName) {
        for (QueryTypeDescriptorImpl type : types.values()) {
            if (F.eq(cacheName, type.cacheName()) && F.eq(tblName, type.tableName()))
                return type;
        }

        return null;
    }

    /**
     * Gets type name for provided cache name and type name if type is still valid.
     *
     * @param cacheName Cache name.
     * @param typeName Type name.
     * @return Type descriptor.
     */
    private String typeName(@Nullable String cacheName, String typeName) throws IgniteException {
        QueryTypeDescriptorImpl type = typesByName.get(new QueryTypeNameKey(cacheName, typeName));

        if (type == null)
            throw new IgniteException("Failed to find SQL table for type: " + typeName);

        return type.name();
    }

    /**
     * @param qryType Query type.
     * @param qry Query description.
     * @param cctx Cache context.
     * @param clo Closure.
     * @param complete Complete.
     */
    public <R> R executeQuery(GridCacheQueryType qryType, String qry, @Nullable GridCacheContext<?, ?> cctx,
        IgniteOutClosureX<R> clo, boolean complete) throws IgniteCheckedException {
        final long startTime = U.currentTimeMillis();

        Throwable err = null;

        R res = null;

        try {
            res = clo.apply();

            if (res instanceof CacheQueryFuture) {
                CacheQueryFuture fut = (CacheQueryFuture)res;

                err = fut.error();
            }

            return res;
        }
        catch (GridClosureException e) {
            err = e.unwrap();

            throw (IgniteCheckedException)err;
        }
        catch (CacheException | IgniteException e) {
            err = e;

            throw e;
        }
        catch (Exception e) {
            err = e;

            throw new IgniteCheckedException(e);
        }
        finally {
            boolean failed = err != null;

            long duration = U.currentTimeMillis() - startTime;

            if (complete || failed) {
                if (cctx != null)
                    cctx.queries().collectMetrics(qryType, qry, startTime, duration, failed);

                if (log.isTraceEnabled())
                    log.trace("Query execution [startTime=" + startTime + ", duration=" + duration +
                        ", fail=" + failed + ", res=" + res + ']');
            }
        }
    }

    /**
     * Send status message to coordinator node.
     *
     * @param destNodeId Destination node ID.
     * @param opId Operation ID.
     * @param err Error.
     */
    public void sendStatusMessage(UUID destNodeId, UUID opId, SchemaOperationException err) {
        if (log.isDebugEnabled())
            log.debug("Sending schema operation status message [opId=" + opId + ", crdNode=" + destNodeId +
                ", err=" + err + ']');

        try {
            byte[] errBytes = marshalSchemaError(opId, err);

            SchemaOperationStatusMessage msg = new SchemaOperationStatusMessage(opId, errBytes);

            // Messages must go to dedicated schema pool. We cannot push them to query pool because in this case
            // they could be blocked with other query requests.
            ctx.io().sendToGridTopic(destNodeId, TOPIC_SCHEMA, msg, SCHEMA_POOL);
        }
        catch (IgniteCheckedException e) {
            if (log.isDebugEnabled())
                log.debug("Failed to send schema status response [opId=" + opId + ", destNodeId=" + destNodeId +
                    ", err=" + e + ']');
        }
    }

    /**
     * Process status message.
     *
     * @param msg Status message.
     */
    private void processStatusMessage(SchemaOperationStatusMessage msg) {
        synchronized (stateMux) {
            if (completedOpIds.contains(msg.operationId())) {
                // Received message from a node which joined topology in the middle of operation execution.
                if (log.isDebugEnabled())
                    log.debug("Received status message for completed operation (will ignore) [" +
                        "opId=" + msg.operationId() + ", sndNodeId=" + msg.senderNodeId() + ']');

                return;
            }

            UUID opId = msg.operationId();

            SchemaProposeDiscoveryMessage proposeMsg = activeProposals.get(opId);

            if (proposeMsg != null) {
                SchemaOperation op = schemaOps.get(proposeMsg.schemaName());

                if (op != null && F.eq(op.id(), opId) && op.started() && coordinator().isLocal()) {
                    if (log.isDebugEnabled())
                        log.debug("Received status message [opId=" + msg.operationId() +
                            ", sndNodeId=" + msg.senderNodeId() + ']');

                    op.manager().onNodeFinished(msg.senderNodeId(), unmarshalSchemaError(msg.errorBytes()));

                    return;
                }
            }

            // Put to pending set if operation is not visible/ready yet.
            pendingMsgs.add(msg);

            if (log.isDebugEnabled())
                log.debug("Received status message (added to pending set) [opId=" + msg.operationId() +
                    ", sndNodeId=" + msg.senderNodeId() + ']');
        }
    }

    /**
     * Unwind pending messages for particular operation.
     *
     * @param opId Operation ID.
     * @param mgr Manager.
     */
    private void unwindPendingMessages(UUID opId, SchemaOperationManager mgr) {
        assert Thread.holdsLock(stateMux);

        Iterator<SchemaOperationStatusMessage> it = pendingMsgs.iterator();

        while (it.hasNext()) {
            SchemaOperationStatusMessage msg = it.next();

            if (F.eq(msg.operationId(), opId)) {
                mgr.onNodeFinished(msg.senderNodeId(), unmarshalSchemaError(msg.errorBytes()));

                it.remove();
            }
        }
    }

    /**
     * Marshal schema error.
     *
     * @param err Error.
     * @return Error bytes.
     */
    @Nullable private byte[] marshalSchemaError(UUID opId, @Nullable SchemaOperationException err) {
        if (err == null)
            return null;

        try {
            return U.marshal(marsh, err);
        }
        catch (Exception e) {
            U.warn(log, "Failed to marshal schema operation error [opId=" + opId + ", err=" + err + ']', e);

            try {
                return U.marshal(marsh, new SchemaOperationException("Operation failed, but error cannot be " +
                    "serialized (see local node log for more details) [opId=" + opId + ", nodeId=" +
                    ctx.localNodeId() + ']'));
            }
            catch (Exception e0) {
                assert false; // Impossible situation.

                return null;
            }
        }
    }

    /**
     * Unmarshal schema error.
     *
     * @param errBytes Error bytes.
     * @return Error.
     */
    @Nullable private SchemaOperationException unmarshalSchemaError(@Nullable byte[] errBytes) {
        if (errBytes == null)
            return null;

        try {
            return U.unmarshal(marsh, errBytes, U.resolveClassLoader(ctx.config()));
        }
        catch (Exception e) {
            return new SchemaOperationException("Operation failed, but error cannot be deserialized.");
        }
    }

    /**
     * @return Value object context.
     */
    public CacheQueryObjectValueContext objectContext() {
        return valCtx;
    }

    /**
     * Performs validation of provided key and value against configured constraints.
     * Throws runtime exception if validation fails.
     *
     * @param coctx Cache object context.
     * @param key Key.
     * @param val Value.
     * @throws IgniteCheckedException, If error happens.
     */
    public void validateKeyAndValue(CacheObjectContext coctx, KeyCacheObject key, CacheObject val)
        throws IgniteCheckedException {
        QueryTypeDescriptorImpl desc = typeByValue(coctx.cacheName(), coctx, key, val, false);

        if (desc == null)
            return;

        desc.validateKeyAndValue(key, val);
    }

    /**
     * @param ver Version.
     */
    public static void setRequestAffinityTopologyVersion(AffinityTopologyVersion ver) {
        requestTopVer.set(ver);
    }

    /**
     * @return Affinity topology version of the current request.
     */
    public static AffinityTopologyVersion getRequestAffinityTopologyVersion() {
        return requestTopVer.get();
    }

    /**
     * Create missed cache type key.
     *
     * @param cacheName Cache name.
     * @param typeId Type ID.
     * @return Key.
     */
    private static long missedCacheTypeKey(String cacheName, int typeId) {
        return ((long)CU.cacheId(cacheName) << 32) | typeId;
    }

    /**
     * @param key Key.
     * @param cacheName Cache name.
     * @return {@code True} if matches.
     */
    private static boolean missedCacheTypeKeyMatches(long key, String cacheName) {
        int cacheId = CU.cacheId(cacheName);

        long cacheIdShifted = ((long)cacheId << 32);

        return (key & cacheIdShifted) == cacheIdShifted;
    }

    /**
     * Schema operation.
     */
    private class SchemaOperation {
        /** Original propose msg. */
        private final SchemaProposeDiscoveryMessage proposeMsg;

        /** Next schema operation. */
        private SchemaOperation next;

        /** Operation manager. */
        private SchemaOperationManager mgr;

        /** Finish message. */
        private SchemaFinishDiscoveryMessage finishMsg;

        /** Finish guard. */
        private final AtomicBoolean finishGuard = new AtomicBoolean();

        /**
         * Constructor.
         *
         * @param proposeMsg Original propose message.
         */
        public SchemaOperation(SchemaProposeDiscoveryMessage proposeMsg) {
            this.proposeMsg = proposeMsg;
        }

        /**
         * @return Operation ID.
         */
        public UUID id() {
            return proposeMsg.operation().id();
        }

        /**
         * @return Original propose message.
         */
        public SchemaProposeDiscoveryMessage proposeMessage() {
            return proposeMsg;
        }

        /**
         * @return Next schema operation.
         */
        @Nullable public SchemaOperation next() {
            return next;
        }

        /**
         * @param next Next schema operation.
         */
        public void next(SchemaOperation next) {
            this.next = next;
        }

        /**
         * @param finishMsg Finish message.
         */
        public void finishMessage(SchemaFinishDiscoveryMessage finishMsg) {
            this.finishMsg = finishMsg;
        }

        /**
         * @return {@code True} if finish request already received.
         */
        public boolean hasFinishMessage() {
            return finishMsg != null;
        }

        /**
         * Handle finish message.
         */
        @SuppressWarnings("unchecked")
        public void doFinish() {
            assert started();

            if (!finishGuard.compareAndSet(false, true))
                return;

            final UUID opId = id();
            final String schemaName = proposeMsg.schemaName();

            // Operation might be still in progress on client nodes which are not tracked by coordinator,
            // so we chain to operation future instead of doing synchronous unwind.
            mgr.worker().future().listen(new IgniteInClosure<IgniteInternalFuture>() {
                @Override public void apply(IgniteInternalFuture fut) {
                    synchronized (stateMux) {
                        SchemaOperation op = schemaOps.remove(schemaName);

                        assert op != null;
                        assert F.eq(op.id(), opId);

                        // Complete client future (if any).
                        SchemaOperationClientFuture cliFut = schemaCliFuts.remove(opId);

                        if (cliFut != null) {
                            if (finishMsg.hasError())
                                cliFut.onDone(finishMsg.error());
                            else
                                cliFut.onDone();
                        }

                        // Chain to the next operation (if any).
                        final SchemaOperation nextOp = op.next();

                        if (nextOp != null) {
                            schemaOps.put(schemaName, nextOp);

                            if (log.isDebugEnabled())
                                log.debug("Next schema change operation started [opId=" + nextOp.id() + ']');

                            assert !nextOp.started();

                            // Cannot execute operation synchronously because it may cause starvation in exchange
                            // thread under load. Hence, moving short-lived operation to separate worker.
                            new IgniteThread(ctx.igniteInstanceName(), "schema-circuit-breaker-" + op.id(),
                                new Runnable() {
                                @Override public void run() {
                                    onSchemaPropose(nextOp.proposeMessage());
                                }
                            }).start();
                        }
                    }
                }
            });
        }

        /**
         * Unwind operation queue and get tail operation.
         *
         * @return Tail operation.
         */
        public SchemaOperation unwind() {
            if (next == null)
                return this;
            else
                return next.unwind();
        }

        /**
         * Whether operation started.
         *
         * @return {@code True} if started.
         */
        public boolean started() {
            return mgr != null;
        }

        /**
         * @return Operation manager.
         */
        public SchemaOperationManager manager() {
            return mgr;
        }

        /**
         * @param mgr Operation manager.
         */
        public void manager(SchemaOperationManager mgr) {
            assert this.mgr == null;

            this.mgr = mgr;
        }
    }

    /** */
    public static class TableCacheFilter implements SchemaIndexCacheFilter {
        /** */
        @GridToStringExclude
        private final GridCacheContext cctx;

        /** */
        @GridToStringExclude
        private final GridQueryProcessor query;

        /** */
        private final String cacheName;

        /** */
        private final String tableName;

        /**
         * @param cctx Cache context.
         * @param tableName Target table name.
         */
        public TableCacheFilter(GridCacheContext cctx, String tableName) {
            this.cctx = cctx;
            this.tableName = tableName;

            cacheName = cctx.name();
            query = cctx.kernalContext().query();
        }

        /** {@inheritDoc} */
        @Override public boolean apply(CacheDataRow row) throws IgniteCheckedException {
            return query.belongsToTable(cctx, cacheName, tableName, row.key(), row.value());
        }

        /** {@inheritDoc} */
        @Override public String toString() {
            return S.toString(TableCacheFilter.class, this);
        }
    }

    /**
     * Function which can throw exception.
     */
    @FunctionalInterface
    private interface SupplierX<T> {
        /**
         * Get value.
         *
         * @return Value.
         * @throws IgniteCheckedException If failed.
         */
        T get() throws IgniteCheckedException;
    }
}<|MERGE_RESOLUTION|>--- conflicted
+++ resolved
@@ -17,16 +17,6 @@
 
 package org.apache.ignite.internal.processors.query;
 
-<<<<<<< HEAD
-import static org.apache.ignite.events.EventType.EVT_CACHE_QUERY_EXECUTED;
-import static org.apache.ignite.internal.GridTopic.TOPIC_SCHEMA;
-import static org.apache.ignite.internal.IgniteComponentType.INDEXING;
-import static org.apache.ignite.internal.managers.communication.GridIoPolicy.SCHEMA_POOL;
-
-import java.sql.PreparedStatement;
-import java.sql.SQLException;
-=======
->>>>>>> 8246bd84
 import java.util.ArrayList;
 import java.util.Collection;
 import java.util.Collections;
@@ -92,11 +82,8 @@
 import org.apache.ignite.internal.processors.cache.query.CacheQueryFuture;
 import org.apache.ignite.internal.processors.cache.query.GridCacheQueryType;
 import org.apache.ignite.internal.processors.cache.query.IgniteQueryErrorCode;
-<<<<<<< HEAD
 import org.apache.ignite.internal.processors.query.h2.opt.lucene.IndexOptions;
-=======
 import org.apache.ignite.internal.processors.cacheobject.IgniteCacheObjectProcessor;
->>>>>>> 8246bd84
 import org.apache.ignite.internal.processors.query.property.QueryBinaryProperty;
 import org.apache.ignite.internal.processors.query.schema.SchemaIndexCacheFilter;
 import org.apache.ignite.internal.processors.query.schema.SchemaIndexCacheVisitor;
@@ -142,8 +129,6 @@
 import org.apache.ignite.thread.IgniteThread;
 import org.jetbrains.annotations.Nullable;
 
-<<<<<<< HEAD
-=======
 import static java.util.Objects.isNull;
 import static java.util.Objects.nonNull;
 import static org.apache.ignite.events.EventType.EVT_CACHE_QUERY_EXECUTED;
@@ -154,7 +139,6 @@
 import static org.apache.ignite.internal.managers.communication.GridIoPolicy.SCHEMA_POOL;
 import static org.apache.ignite.internal.processors.query.schema.SchemaOperationException.CODE_COLUMN_EXISTS;
 
->>>>>>> 8246bd84
 /**
  * Indexing processor.
  */
@@ -655,11 +639,11 @@
 
         //ensure local depId - when cache is natively persisted, deploymentId is not the same, so if cache exists we should continue with warning
         IgniteUuid depId = cacheDesc.deploymentId();
-        
+
         if (!F.eq(msg.deploymentId(), cacheDesc.deploymentId())){
         	 U.warn(log,"Received schema operation deploymentId differs, set to local cacheDesc.deploymentId [msg.deploymentId=" + msg.deploymentId() + ", cacheDesc.deploymentId=" + cacheDesc.deploymentId() + ']');
         }
-        		
+
         boolean cacheExists = cacheDesc != null;//&& F.eq(msg.deploymentId(), cacheDesc.deploymentId());
 
         boolean cacheRegistered = cacheExists && cacheNames.contains(cacheName);
@@ -865,11 +849,11 @@
                                         assert typeDesc != null;
 
                                         processDynamicDropColumn(typeDesc, opDropCol.columns());
-                                    }                   
+                                    }
 									else if (op0 instanceof SchemaRegisterQueryEntityOperation) {
 
 	                                    SchemaRegisterQueryEntityOperation opR = (SchemaRegisterQueryEntityOperation) op0;
-	        
+
                                     	QueryTypeCandidate newCand = QueryUtils.typeForQueryEntity(cacheName, schemaName, cctx, opR.queryEntity(), mustDeserializeClss, escape);
                                     	QueryTypeCandidate victim=null;
 
@@ -883,9 +867,9 @@
                                         if (victim!=null) {
                                             cands.remove(victim);
                                         }
-                                    	
+
                                         cands.add(newCand);
-                                    	
+
                                     }else if (op0 instanceof SchemaIndexesRebuildOperation) {
                                         //nop
                                     }
@@ -1134,10 +1118,10 @@
         QueryTypeDescriptorImpl type = null;
         boolean nop = false;
         SchemaOperationException err = null;
-        
+
         String cacheName = op.cacheName();
         String schemaName = op.schemaName();
-        
+
         if (op instanceof SchemaIndexCreateOperation) {
             SchemaIndexCreateOperation op0 = (SchemaIndexCreateOperation) op;
 
@@ -1155,16 +1139,16 @@
                 } catch (IgniteCheckedException e) {
                 }
             }
-            
+
             if (type == null)
                 err = new SchemaOperationException(SchemaOperationException.CODE_TABLE_NOT_FOUND, tblName);
             else {
                 // Make sure that index can be applied to the given table.
-                
+
                 if (idx.getFields() == null || idx.getFields().isEmpty()){
                     err = new SchemaOperationException(SchemaOperationException.CODE_GENERIC,"Indexed fields must be provided to create index "+ idx.getName());
                 }
-                
+
                 for (String idxField : idx.getFieldNames()) {
                     if (!idxField.equalsIgnoreCase(QueryUtils.LUCENE_FIELD_NAME) && !idxField.equalsIgnoreCase(QueryUtils.LUCENE_SCORE_DOC) && !type.fields().containsKey(idxField)) {
                         err = new SchemaOperationException(SchemaOperationException.CODE_COLUMN_NOT_FOUND,
@@ -1271,37 +1255,37 @@
             }
         }
 		else if (op instanceof SchemaRegisterQueryEntityOperation) {
-		    
+
     		SchemaRegisterQueryEntityOperation op0 = (SchemaRegisterQueryEntityOperation) op;
 
-    		
+
     		 List<Class<?>> mustDeserializeClss = new ArrayList<>();
     		 try{
 		        GridCacheAdapter cache = ctx.cache().internalCache(cacheName);
-		        
+
 		        if (cache == null){
 		        	err =  new SchemaOperationException(SchemaOperationException.CODE_CACHE_NOT_FOUND, cacheName);
 		        }else{
 		        	type = QueryUtils.typeForQueryEntity(cacheName, schemaName, cache.context(), op0.queryEntity(), mustDeserializeClss, cache.context().config().isSqlEscapeAll()).descriptor();
 		        }
-		        
+
                 if (type != null && !StringUtils.isBlank(op0.queryEntity().getLuceneIndexOptions())){
-                    
+
                     IndexOptions opts = new IndexOptions(op0.queryEntity().getLuceneIndexOptions());
-                    
-                    //validates columns 
+
+                    //validates columns
                     List<String> columns = opts.mappedColumns(type, true);
-                    
+
                     for (String col : columns) {
                         if (!type.hasField(QueryUtils.normalizeObjectName(col, true)))
                             throw new SchemaOperationException(SchemaOperationException.CODE_COLUMN_NOT_FOUND, col);
                     }
                 }
-		        
+
     		 }catch(Exception e){
     			 err = new SchemaOperationException("Unable to create query type candidate: " + op);
     		 }
-    		 
+
 		}else if (op instanceof SchemaIndexesRebuildOperation) {
 		    SchemaIndexesRebuildOperation op0 = (SchemaIndexesRebuildOperation)op;
             type = type(cacheName, op0.tableName());
@@ -1363,7 +1347,7 @@
 
                 break;
             }
-            
+
             for (QueryIndex entityIdx : entity.getIndexes()) {
                 String idxName = entityIdx.getName();
 
@@ -1397,11 +1381,11 @@
                 if (oldEntity == null)
                     err = new SchemaOperationException(SchemaOperationException.CODE_TABLE_NOT_FOUND, tblName);
                 else {
-                    
+
                     if (op0.index().getFields() == null || op0.index().getFields().isEmpty()){
                         err = new SchemaOperationException(SchemaOperationException.CODE_GENERIC,"Indexed fields must be provided to create index "+ op0.index().getName());
                     }
-                    
+
                     for (String fieldName : op0.index().getFields().keySet()) {
                         Set<String> oldEntityFields = new HashSet<>(oldEntity.getFields().keySet());
 
@@ -1629,39 +1613,39 @@
                     QueryIndexKey idxKey = new QueryIndexKey(schemaName, op0.indexName());
 
                     idxs.remove(idxKey);
-                    
+
                  } else if (op instanceof SchemaRegisterQueryEntityOperation) {
-                	  
+
             		SchemaRegisterQueryEntityOperation op0 = (SchemaRegisterQueryEntityOperation) op;
-            		
+
     		        GridCacheAdapter cache = ctx.cache().internalCache(cacheName);
-                    
+
     		        if (cache == null){
     		        	throw new SchemaOperationException(SchemaOperationException.CODE_CACHE_NOT_FOUND, cacheName);
     		        }
 
                     boolean escape = cache.context().config().isSqlEscapeAll();
-                    
+
                     List<Class<?>> mustDeserializeClss = new ArrayList<>();
-                    
+
             		QueryTypeCandidate cand = QueryUtils.typeForQueryEntity(cacheName, schemaName, cache.context(), op0.queryEntity(), mustDeserializeClss, escape);
 
             		if (!StringUtils.isBlank(op0.queryEntity().getLuceneIndexOptions())){
-            		    
+
                         IndexOptions opts = new IndexOptions(op0.queryEntity().getLuceneIndexOptions());
-                        
-                        // validates mapped columns 
+
+                        // validates mapped columns
                         List<String> columns = opts.mappedColumns(cand.descriptor(), true);
-                        
+
                         for (String col : columns) {
                             if (!type.hasField(QueryUtils.normalizeObjectName(col, true)))
                                 throw new SchemaOperationException(SchemaOperationException.CODE_COLUMN_NOT_FOUND, col);
                         }
             		}
-            		
+
                 	//replace types by name for check
                 	typesByName.put(new QueryTypeNameKey(cacheName, type.name()), type);
-                	
+
                 	//replace indexes for check
                     for (QueryIndexDescriptorImpl idx : type.indexes0()) {
                         QueryIndexKey idxKey = new QueryIndexKey(cacheName, idx.name());
@@ -1674,7 +1658,7 @@
                 }
                 else {
                     assert (op instanceof SchemaAlterTableAddColumnOperation ||
-                        op instanceof SchemaAlterTableDropColumnOperation || 
+                        op instanceof SchemaAlterTableDropColumnOperation ||
                         op instanceof SchemaIndexesRebuildOperation);
 
                     // No-op - all processing is done at "local" stage
@@ -1773,49 +1757,49 @@
 
                 idx.dynamicAddColumn(op0.schemaName(), op0.tableName(), op0.columns(), op0.ifTableExists(),
                     op0.ifNotExists());
-                
+
             }else if (op instanceof SchemaRegisterQueryEntityOperation){
-            	
+
         		SchemaRegisterQueryEntityOperation op0 = (SchemaRegisterQueryEntityOperation) op;
 
                 GridCacheContext cctx = cache.context();
-                
+
                 SchemaIndexCacheFilter filter = new TableCacheFilter(cctx, type.tableName());
 
                 SchemaIndexCacheVisitor visitor = new SchemaIndexCacheVisitorImpl(cctx, filter, cancelTok, op0.parallel());
-                
+
                 boolean escape = cache.context().config().isSqlEscapeAll();
-                
+
                 List<Class<?>> mustDeserializeClss = new ArrayList<>();
-                
+
                 QueryTypeDescriptorImpl cand = QueryUtils.typeForQueryEntity(cacheName, idx.schema(cacheName), cache.context(), op0.queryEntity(), mustDeserializeClss, escape).descriptor();
-                
+
                 //alter/create table + index creation/update
             	idx.dynamicRegisterQueryEntity(cacheName, cand.tableName(), cand, visitor, op0.isForceRebuildIndexes(), op0.isForceMutateQueryEntity(), op0.isAsync());
-            	
+
             }else if (op instanceof SchemaIndexesRebuildOperation){
-                
+
                 SchemaIndexesRebuildOperation op0 = (SchemaIndexesRebuildOperation) op;
 
                 GridCacheContext cctx = cache.context();
-                
+
                 SchemaIndexCacheFilter filter = new TableCacheFilter(cctx, op0.tableName());
 
                 SchemaIndexCacheVisitor visitor = new SchemaIndexCacheVisitorImpl(cctx, filter, cancelTok, op0.parallel());
-                
+
                 //rebuild indexes
                 idx.dynamicIndexesRebuild(op0.schemaName(), op0.tableName(), op0.indexNames(), visitor, op0.isAsync());
             }
-            
+
             else if (op instanceof SchemaAlterTableDropColumnOperation) {
-                
+
                 SchemaAlterTableDropColumnOperation op0 = (SchemaAlterTableDropColumnOperation)op;
 
                 processDynamicDropColumn(type, op0.columns());
 
                 idx.dynamicDropColumn(op0.schemaName(), op0.tableName(), op0.columns(), op0.ifTableExists(),
                     op0.ifExists());
-            }            
+            }
             else
                 throw new SchemaOperationException("Unsupported operation: " + op);
         }
@@ -1842,15 +1826,6 @@
      * @param backups Backups.
      * @param ifNotExists Quietly ignore this command if table already exists.
      * @param encrypted Encrypted flag.
-<<<<<<< HEAD
-     * @throws IgniteCheckedException If failed.
-     */
-    @SuppressWarnings("unchecked")
-    public void dynamicTableCreate(String schemaName, QueryEntity entity, String templateName, String cacheName,
-        String cacheGroup, @Nullable String dataRegion, String affinityKey, @Nullable CacheAtomicityMode atomicityMode,
-        @Nullable CacheWriteSynchronizationMode writeSyncMode, @Nullable Integer backups, boolean ifNotExists,
-        boolean encrypted) throws IgniteCheckedException {
-=======
      * @param qryParallelism query parallelism value for configuration of underlying cache.
      * @throws IgniteCheckedException If failed.
      */
@@ -1869,7 +1844,6 @@
         boolean encrypted,
         @Nullable Integer qryParallelism
     ) throws IgniteCheckedException {
->>>>>>> 8246bd84
         assert !F.isEmpty(templateName);
         assert backups == null || backups >= 0;
         assert qryParallelism == null || qryParallelism > 0;
@@ -1914,16 +1888,11 @@
         if (backups != null)
             ccfg.setBackups(backups);
 
-<<<<<<< HEAD
-        ccfg.setEncryptionEnabled(encrypted);
-        ccfg.setSqlSchema(schemaName);
-=======
         if (qryParallelism != null)
             ccfg.setQueryParallelism(qryParallelism);
 
         ccfg.setEncryptionEnabled(encrypted);
         ccfg.setSqlSchema("\"" + schemaName + "\"");
->>>>>>> 8246bd84
         ccfg.setSqlEscapeAll(true);
         ccfg.setQueryEntities(Collections.singleton(entity));
 
@@ -2581,10 +2550,6 @@
         );
     }
 
-<<<<<<< HEAD
-        if (!busyLock.enterBusy())
-            throw new IllegalStateException("Failed to execute query (grid is stopping).");
-=======
     /**
      * Query SQL fields.
      *
@@ -2612,7 +2577,6 @@
 
         if (qry.isDistributedJoins() && qry.getPartitions() != null)
             throw new CacheException("Using both partitions and distributed JOINs is not supported for the same query");
->>>>>>> 8246bd84
 
         if (qry.isLocal() && ctx.clientNode() && (cctx == null || cctx.config().getCacheMode() != CacheMode.LOCAL))
             throw new CacheException("Execution of local SqlFieldsQuery on client node disallowed.");
@@ -2821,7 +2785,7 @@
 
     /**
      * Entry point for dynamic register or update query entities
-     * 
+     *
      * @param cacheName the cache name
      * @param queryEntity the QueryEntity within cache
      * @param escape whether escape when normalize name
@@ -2845,7 +2809,7 @@
     	}
         return startIndexOperationDistributed(op);
     }
-    
+
     /**
      * Entry point for indexes rebuild procedure.
      *
@@ -2861,7 +2825,7 @@
         SchemaAbstractOperation op = new SchemaIndexesRebuildOperation(UUID.randomUUID(), cacheName, idx.schema(cacheName), tblName, async, indexNames, parallel);
         return startIndexOperationDistributed(op);
     }
-    
+
     /**
      * Entry point for index procedure.
      *
@@ -3019,29 +2983,18 @@
 
         for (QueryField col : cols) {
             try {
-<<<<<<< HEAD
-                props.add(new QueryBinaryProperty(ctx,
-                	col.name(),
-                	null,
-                	Class.forName(col.typeName()),
-=======
                 props.add(new QueryBinaryProperty(
                     ctx,
                     col.name(),
                     null,
                     Class.forName(col.typeName()),
->>>>>>> 8246bd84
                     false,
                     null,
                     !col.isNullable(),
                     null,
                     col.precision(),
-<<<<<<< HEAD
-					col.scale(),
-                    col.isHidden()));
-=======
-                    col.scale()));
->>>>>>> 8246bd84
+                    col.scale(),
+        col.isHidden()));
             }
             catch (ClassNotFoundException e) {
                 throw new SchemaOperationException("Class not found for new property: " + col.typeName());
