/*
 * Licensed to the Apache Software Foundation (ASF) under one or more
 * contributor license agreements.  See the NOTICE file distributed with
 * this work for additional information regarding copyright ownership.
 * The ASF licenses this file to You under the Apache License, Version 2.0
 * (the "License"); you may not use this file except in compliance with
 * the License.  You may obtain a copy of the License at
 *
 *      http://www.apache.org/licenses/LICENSE-2.0
 *
 * Unless required by applicable law or agreed to in writing, software
 * distributed under the License is distributed on an "AS IS" BASIS,
 * WITHOUT WARRANTIES OR CONDITIONS OF ANY KIND, either express or implied.
 * See the License for the specific language governing permissions and
 * limitations under the License.
 */

package org.apache.ignite.internal.util.tostring;

import java.io.Externalizable;
import java.io.InputStream;
import java.io.OutputStream;
import java.io.Serializable;
import java.lang.reflect.Field;
import java.lang.reflect.Modifier;
import java.util.ArrayList;
import java.util.Arrays;
import java.util.Collection;
import java.util.Collections;
import java.util.EventListener;
import java.util.LinkedList;
import java.util.List;
import java.util.Map;
import java.util.Queue;
import java.util.concurrent.ConcurrentHashMap;
import java.util.concurrent.locks.Condition;
import java.util.concurrent.locks.Lock;
import java.util.concurrent.locks.ReadWriteLock;
import org.apache.ignite.IgniteException;
import org.apache.ignite.IgniteSystemProperties;
<<<<<<< HEAD
import org.apache.ignite.internal.util.typedef.F;
=======
import org.apache.ignite.internal.util.GridUnsafe;
>>>>>>> 8246bd84
import org.apache.ignite.internal.util.typedef.internal.SB;
import org.apache.ignite.internal.util.typedef.internal.U;
import org.jetbrains.annotations.NotNull;
import org.jetbrains.annotations.Nullable;

import static org.apache.ignite.IgniteSystemProperties.IGNITE_TO_STRING_COLLECTION_LIMIT;
import static org.apache.ignite.IgniteSystemProperties.IGNITE_TO_STRING_INCLUDE_SENSITIVE;

/**
 * Provides auto-generation framework for {@code toString()} output.
 * <p>
 * Default exclusion policy (can be overridden with {@link GridToStringInclude}
 * annotation):
 * <ul>
 * <li>fields with {@link GridToStringExclude} annotations
 * <li>classes that have {@link GridToStringExclude} annotation (current list):
 *      <ul>
 *      <li>GridManager
 *      <li>GridManagerRegistry
 *      <li>GridProcessor
 *      <li>GridProcessorRegistry
 *      <li>IgniteLogger
 *      <li>GridDiscoveryMetricsProvider
 *      <li>GridByteArrayList
 *      </ul>
 * <li>static fields
 * <li>non-private fields
 * <li>arrays
 * <li>fields of type {@link Object}
 * <li>fields of type {@link Thread}
 * <li>fields of type {@link Runnable}
 * <li>fields of type {@link Serializable}
 * <li>fields of type {@link Externalizable}
 * <li>{@link InputStream} implementations
 * <li>{@link OutputStream} implementations
 * <li>{@link EventListener} implementations
 * <li>{@link Lock} implementations
 * <li>{@link ReadWriteLock} implementations
 * <li>{@link Condition} implementations
 * <li>{@link Map} implementations
 * <li>{@link Collection} implementations
 * </ul>
 */
public class GridToStringBuilder {
    /** */
    private static final Map<String, GridToStringClassDescriptor> classCache = new ConcurrentHashMap<>();

    /** {@link IgniteSystemProperties#IGNITE_TO_STRING_INCLUDE_SENSITIVE} */
    public static final boolean INCLUDE_SENSITIVE =
        IgniteSystemProperties.getBoolean(IGNITE_TO_STRING_INCLUDE_SENSITIVE, true);

    /** */
    private static final int COLLECTION_LIMIT =
        IgniteSystemProperties.getInteger(IGNITE_TO_STRING_COLLECTION_LIMIT, 100);

    /** */
    private static ThreadLocal<Queue<GridToStringThreadLocal>> threadCache = new ThreadLocal<Queue<GridToStringThreadLocal>>() {
        @Override protected Queue<GridToStringThreadLocal> initialValue() {
            Queue<GridToStringThreadLocal> queue = new LinkedList<>();

            queue.offer(new GridToStringThreadLocal());

            return queue;
        }
    };

<<<<<<< HEAD
    /** */
    private static ThreadLocal<SBLengthLimit> threadCurLen = new ThreadLocal<SBLengthLimit>() {
        @Override protected SBLengthLimit initialValue() {
            return new SBLengthLimit();
=======
    /**
     * Contains objects currently printing in the string builder.
     * <p>
     * Since {@code toString()} methods can be chain-called from the same thread we
     * have to keep a map of this objects pointed to the position of previous occurrence
     * and remove/add them in each {@code toString()} apply.
     */
    private static ThreadLocal<IdentityHashMap<Object, EntryReference>> savedObjects = new ThreadLocal<IdentityHashMap<Object, EntryReference>>() {
        @Override protected IdentityHashMap<Object, EntryReference> initialValue() {
            return new IdentityHashMap<>();
>>>>>>> 8246bd84
        }
    };


    /**
     * @param obj Object.
     * @return Hexed identity hashcode.
     */
    public static String identity(Object obj) {
        return '@' + Integer.toHexString(System.identityHashCode(obj));
    }

    /**
     * Produces auto-generated output of string presentation for given object and its declaration class.
     *
     * @param <T> Type of the object.
     * @param cls Declaration class of the object. Note that this should not be a runtime class.
     * @param obj Object to get a string presentation for.
     * @param name0 Additional parameter name.
     * @param val0 Additional parameter value.
     * @param name1 Additional parameter name.
     * @param val1 Additional parameter value.
     * @param name2 Additional parameter name.
     * @param val2 Additional parameter value.
     * @param name3 Additional parameter name.
     * @param val3 Additional parameter value.
     * @param name4 Additional parameter name.
     * @param val4 Additional parameter value.
     * @return String presentation of the given object.
     */
    public static <T> String toString(Class<T> cls, T obj,
        String name0, Object val0,
        String name1, Object val1,
        String name2, Object val2,
        String name3, Object val3,
        String name4, Object val4) {
        return toString(cls,
            obj,
            name0, val0, false,
            name1, val1, false,
            name2, val2, false,
            name3, val3, false,
            name4, val4, false);
    }

    /**
     * Produces auto-generated output of string presentation for given object and its declaration class.
     *
     * @param <T> Type of the object.
     * @param cls Declaration class of the object. Note that this should not be a runtime class.
     * @param obj Object to get a string presentation for.
     * @param name0 Additional parameter name.
     * @param val0 Additional parameter value.
     * @param name1 Additional parameter name.
     * @param val1 Additional parameter value.
     * @param name2 Additional parameter name.
     * @param val2 Additional parameter value.
     * @param name3 Additional parameter name.
     * @param val3 Additional parameter value.
     * @param name4 Additional parameter name.
     * @param val4 Additional parameter value.
     * @param name5 Additional parameter name.
     * @param val5 Additional parameter value.
     * @return String presentation of the given object.
     */
    public static <T> String toString(Class<T> cls, T obj,
        String name0, Object val0,
        String name1, Object val1,
        String name2, Object val2,
        String name3, Object val3,
        String name4, Object val4,
        String name5, Object val5) {
        return toString(cls,
            obj,
            name0, val0, false,
            name1, val1, false,
            name2, val2, false,
            name3, val3, false,
            name4, val4, false,
            name5, val5, false);
    }

    /**
     * Produces auto-generated output of string presentation for given object and its declaration class.
     *
     * @param <T> Type of the object.
     * @param cls Declaration class of the object. Note that this should not be a runtime class.
     * @param obj Object to get a string presentation for.
     * @param name0 Additional parameter name.
     * @param val0 Additional parameter value.
     * @param name1 Additional parameter name.
     * @param val1 Additional parameter value.
     * @param name2 Additional parameter name.
     * @param val2 Additional parameter value.
     * @param name3 Additional parameter name.
     * @param val3 Additional parameter value.
     * @param name4 Additional parameter name.
     * @param val4 Additional parameter value.
     * @param name5 Additional parameter name.
     * @param val5 Additional parameter value.
     * @param name6 Additional parameter name.
     * @param val6 Additional parameter value.
     * @return String presentation of the given object.
     */
    public static <T> String toString(Class<T> cls, T obj,
        String name0, Object val0,
        String name1, Object val1,
        String name2, Object val2,
        String name3, Object val3,
        String name4, Object val4,
        String name5, Object val5,
        String name6, Object val6) {
        return toString(cls,
            obj,
            name0, val0, false,
            name1, val1, false,
            name2, val2, false,
            name3, val3, false,
            name4, val4, false,
            name5, val5, false,
            name6, val6, false);
    }

    /**
     * Produces auto-generated output of string presentation for given object and its declaration class.
     *
     * @param <T> Type of the object.
     * @param cls Declaration class of the object. Note that this should not be a runtime class.
     * @param obj Object to get a string presentation for.
     * @param name0 Additional parameter name.
     * @param val0 Additional parameter value.
     * @param sens0 Property sensitive flag.
     * @param name1 Additional parameter name.
     * @param val1 Additional parameter value.
     * @param sens1 Property sensitive flag.
     * @param name2 Additional parameter name.
     * @param val2 Additional parameter value.
     * @param sens2 Property sensitive flag.
     * @param name3 Additional parameter name.
     * @param val3 Additional parameter value.
     * @param sens3 Property sensitive flag.
     * @param name4 Additional parameter name.
     * @param val4 Additional parameter value.
     * @param sens4 Property sensitive flag.
     * @return String presentation of the given object.
     */
    public static <T> String toString(Class<T> cls, T obj,
        String name0, Object val0, boolean sens0,
        String name1, Object val1, boolean sens1,
        String name2, Object val2, boolean sens2,
        String name3, Object val3, boolean sens3,
        String name4, Object val4, boolean sens4) {
        assert cls != null;
        assert obj != null;
        assert name0 != null;
        assert name1 != null;
        assert name2 != null;
        assert name3 != null;
        assert name4 != null;

        Queue<GridToStringThreadLocal> queue = threadCache.get();

        assert queue != null;

        // Since string() methods can be chain-called from the same thread we
        // have to keep a list of thread-local objects and remove/add them
        // in each string() apply.
        GridToStringThreadLocal tmp = queue.isEmpty() ? new GridToStringThreadLocal() : queue.remove();

        Object[] addNames = tmp.getAdditionalNames();
        Object[] addVals = tmp.getAdditionalValues();
        boolean[] addSens = tmp.getAdditionalSensitives();

        addNames[0] = name0;
        addVals[0] = val0;
        addSens[0] = sens0;
        addNames[1] = name1;
        addVals[1] = val1;
        addSens[1] = sens1;
        addNames[2] = name2;
        addVals[2] = val2;
        addSens[2] = sens2;
        addNames[3] = name3;
        addVals[3] = val3;
        addSens[3] = sens3;
        addNames[4] = name4;
        addVals[4] = val4;
        addSens[4] = sens4;

        SBLengthLimit lenLim = threadCurLen.get();

        boolean newStr = false;

        try {
            newStr = lenLim.length() == 0;

            return toStringImpl(cls, tmp.getStringBuilder(lenLim), obj, addNames, addVals, addSens, 5);
        }
        finally {
            queue.offer(tmp);

            if (newStr)
                lenLim.reset();
        }
    }

    /**
     * Produces auto-generated output of string presentation for given object and its declaration class.
     *
     * @param <T> Type of the object.
     * @param cls Declaration class of the object. Note that this should not be a runtime class.
     * @param obj Object to get a string presentation for.
     * @param name0 Additional parameter name.
     * @param val0 Additional parameter value.
     * @param sens0 Property sensitive flag.
     * @param name1 Additional parameter name.
     * @param val1 Additional parameter value.
     * @param sens1 Property sensitive flag.
     * @param name2 Additional parameter name.
     * @param val2 Additional parameter value.
     * @param sens2 Property sensitive flag.
     * @param name3 Additional parameter name.
     * @param val3 Additional parameter value.
     * @param sens3 Property sensitive flag.
     * @param name4 Additional parameter name.
     * @param val4 Additional parameter value.
     * @param sens4 Property sensitive flag.
     * @param name5 Additional parameter name.
     * @param val5 Additional parameter value.
     * @param sens5 Property sensitive flag.
     * @return String presentation of the given object.
     */
    public static <T> String toString(Class<T> cls, T obj,
        String name0, Object val0, boolean sens0,
        String name1, Object val1, boolean sens1,
        String name2, Object val2, boolean sens2,
        String name3, Object val3, boolean sens3,
        String name4, Object val4, boolean sens4,
        String name5, Object val5, boolean sens5) {
        assert cls != null;
        assert obj != null;
        assert name0 != null;
        assert name1 != null;
        assert name2 != null;
        assert name3 != null;
        assert name4 != null;
        assert name5 != null;

        Queue<GridToStringThreadLocal> queue = threadCache.get();

        assert queue != null;

        // Since string() methods can be chain-called from the same thread we
        // have to keep a list of thread-local objects and remove/add them
        // in each string() apply.
        GridToStringThreadLocal tmp = queue.isEmpty() ? new GridToStringThreadLocal() : queue.remove();

        Object[] addNames = tmp.getAdditionalNames();
        Object[] addVals = tmp.getAdditionalValues();
        boolean[] addSens = tmp.getAdditionalSensitives();

        addNames[0] = name0;
        addVals[0] = val0;
        addSens[0] = sens0;
        addNames[1] = name1;
        addVals[1] = val1;
        addSens[1] = sens1;
        addNames[2] = name2;
        addVals[2] = val2;
        addSens[2] = sens2;
        addNames[3] = name3;
        addVals[3] = val3;
        addSens[3] = sens3;
        addNames[4] = name4;
        addVals[4] = val4;
        addSens[4] = sens4;
        addNames[5] = name5;
        addVals[5] = val5;
        addSens[5] = sens5;

        SBLengthLimit lenLim = threadCurLen.get();

        boolean newStr = false;

        try {
            newStr = lenLim.length() == 0;

            return toStringImpl(cls, tmp.getStringBuilder(lenLim), obj, addNames, addVals, addSens, 6);
        }
        finally {
            queue.offer(tmp);

            if (newStr)
                lenLim.reset();
        }
    }

    /**
     * Produces auto-generated output of string presentation for given object and its declaration class.
     *
     * @param <T> Type of the object.
     * @param cls Declaration class of the object. Note that this should not be a runtime class.
     * @param obj Object to get a string presentation for.
     * @param name0 Additional parameter name.
     * @param val0 Additional parameter value.
     * @param sens0 Property sensitive flag.
     * @param name1 Additional parameter name.
     * @param val1 Additional parameter value.
     * @param sens1 Property sensitive flag.
     * @param name2 Additional parameter name.
     * @param val2 Additional parameter value.
     * @param sens2 Property sensitive flag.
     * @param name3 Additional parameter name.
     * @param val3 Additional parameter value.
     * @param sens3 Property sensitive flag.
     * @param name4 Additional parameter name.
     * @param val4 Additional parameter value.
     * @param sens4 Property sensitive flag.
     * @param name5 Additional parameter name.
     * @param val5 Additional parameter value.
     * @param sens5 Property sensitive flag.
     * @param name6 Additional parameter name.
     * @param val6 Additional parameter value.
     * @param sens6 Property sensitive flag.
     * @return String presentation of the given object.
     */
    public static <T> String toString(Class<T> cls, T obj,
        String name0, Object val0, boolean sens0,
        String name1, Object val1, boolean sens1,
        String name2, Object val2, boolean sens2,
        String name3, Object val3, boolean sens3,
        String name4, Object val4, boolean sens4,
        String name5, Object val5, boolean sens5,
        String name6, Object val6, boolean sens6) {
        assert cls != null;
        assert obj != null;
        assert name0 != null;
        assert name1 != null;
        assert name2 != null;
        assert name3 != null;
        assert name4 != null;
        assert name5 != null;
        assert name6 != null;

        Queue<GridToStringThreadLocal> queue = threadCache.get();

        assert queue != null;

        // Since string() methods can be chain-called from the same thread we
        // have to keep a list of thread-local objects and remove/add them
        // in each string() apply.
        GridToStringThreadLocal tmp = queue.isEmpty() ? new GridToStringThreadLocal() : queue.remove();

        Object[] addNames = tmp.getAdditionalNames();
        Object[] addVals = tmp.getAdditionalValues();
        boolean[] addSens = tmp.getAdditionalSensitives();

        addNames[0] = name0;
        addVals[0] = val0;
        addSens[0] = sens0;
        addNames[1] = name1;
        addVals[1] = val1;
        addSens[1] = sens1;
        addNames[2] = name2;
        addVals[2] = val2;
        addSens[2] = sens2;
        addNames[3] = name3;
        addVals[3] = val3;
        addSens[3] = sens3;
        addNames[4] = name4;
        addVals[4] = val4;
        addSens[4] = sens4;
        addNames[5] = name5;
        addVals[5] = val5;
        addSens[5] = sens5;
        addNames[6] = name6;
        addVals[6] = val6;
        addSens[6] = sens6;

        SBLengthLimit lenLim = threadCurLen.get();

        boolean newStr = false;

        try {
            newStr = lenLim.length() == 0;

            return toStringImpl(cls, tmp.getStringBuilder(lenLim), obj, addNames, addVals, addSens, 7);
        }
        finally {
            queue.offer(tmp);

            if (newStr)
                lenLim.reset();
        }
    }

    /**
     * Produces auto-generated output of string presentation for given object and its declaration class.
     *
     * @param <T> Type of the object.
     * @param cls Declaration class of the object. Note that this should not be a runtime class.
     * @param obj Object to get a string presentation for.
     * @param name0 Additional parameter name.
     * @param val0 Additional parameter value.
     * @param name1 Additional parameter name.
     * @param val1 Additional parameter value.
     * @param name2 Additional parameter name.
     * @param val2 Additional parameter value.
     * @param name3 Additional parameter name.
     * @param val3 Additional parameter value.
     * @return String presentation of the given object.
     */
    public static <T> String toString(Class<T> cls, T obj,
        String name0, Object val0,
        String name1, Object val1,
        String name2, Object val2,
        String name3, Object val3) {
        return toString(cls, obj,
            name0, val0, false,
            name1, val1, false,
            name2, val2, false,
            name3, val3, false);
    }

    /**
     * Produces auto-generated output of string presentation for given object and its declaration class.
     *
     * @param <T> Type of the object.
     * @param cls Declaration class of the object. Note that this should not be a runtime class.
     * @param obj Object to get a string presentation for.
     * @param name0 Additional parameter name.
     * @param val0 Additional parameter value.
     * @param sens0 Property sensitive flag.
     * @param name1 Additional parameter name.
     * @param val1 Additional parameter value.
     * @param sens1 Property sensitive flag.
     * @param name2 Additional parameter name.
     * @param val2 Additional parameter value.
     * @param sens2 Property sensitive flag.
     * @param name3 Additional parameter name.
     * @param val3 Additional parameter value.
     * @param sens3 Property sensitive flag.
     * @return String presentation of the given object.
     */
    public static <T> String toString(Class<T> cls, T obj,
        String name0, Object val0, boolean sens0,
        String name1, Object val1, boolean sens1,
        String name2, Object val2, boolean sens2,
        String name3, Object val3, boolean sens3) {
        assert cls != null;
        assert obj != null;
        assert name0 != null;
        assert name1 != null;
        assert name2 != null;
        assert name3 != null;

        Queue<GridToStringThreadLocal> queue = threadCache.get();

        assert queue != null;

        // Since string() methods can be chain-called from the same thread we
        // have to keep a list of thread-local objects and remove/add them
        // in each string() apply.
        GridToStringThreadLocal tmp = queue.isEmpty() ? new GridToStringThreadLocal() : queue.remove();

        Object[] addNames = tmp.getAdditionalNames();
        Object[] addVals = tmp.getAdditionalValues();
        boolean[] addSens = tmp.getAdditionalSensitives();

        addNames[0] = name0;
        addVals[0] = val0;
        addSens[0] = sens0;
        addNames[1] = name1;
        addVals[1] = val1;
        addSens[1] = sens1;
        addNames[2] = name2;
        addVals[2] = val2;
        addSens[2] = sens2;
        addNames[3] = name3;
        addVals[3] = val3;
        addSens[3] = sens3;

        SBLengthLimit lenLim = threadCurLen.get();

        boolean newStr = false;

        try {
            newStr = lenLim.length() == 0;

            return toStringImpl(cls, tmp.getStringBuilder(lenLim), obj, addNames, addVals, addSens, 4);
        }
        finally {
            queue.offer(tmp);

            if (newStr)
                lenLim.reset();
        }
    }

    /**
     * Produces auto-generated output of string presentation for given object and its declaration class.
     *
     * @param <T> Type of the object.
     * @param cls Declaration class of the object. Note that this should not be a runtime class.
     * @param obj Object to get a string presentation for.
     * @param name0 Additional parameter name.
     * @param val0 Additional parameter value.
     * @param name1 Additional parameter name.
     * @param val1 Additional parameter value.
     * @param name2 Additional parameter name.
     * @param val2 Additional parameter value.
     * @return String presentation of the given object.
     */
    public static <T> String toString(Class<T> cls, T obj,
        String name0, Object val0,
        String name1, Object val1,
        String name2, Object val2) {
        return toString(cls,
            obj,
            name0, val0, false,
            name1, val1, false,
            name2, val2, false);
    }

    /**
     * Produces auto-generated output of string presentation for given object and its declaration class.
     *
     * @param <T> Type of the object.
     * @param cls Declaration class of the object. Note that this should not be a runtime class.
     * @param obj Object to get a string presentation for.
     * @param name0 Additional parameter name.
     * @param val0 Additional parameter value.
     * @param sens0 Property sensitive flag.
     * @param name1 Additional parameter name.
     * @param val1 Additional parameter value.
     * @param sens1 Property sensitive flag.
     * @param name2 Additional parameter name.
     * @param val2 Additional parameter value.
     * @param sens2 Property sensitive flag.
     * @return String presentation of the given object.
     */
    public static <T> String toString(Class<T> cls, T obj,
        String name0, Object val0, boolean sens0,
        String name1, Object val1, boolean sens1,
        String name2, Object val2, boolean sens2) {
        assert cls != null;
        assert obj != null;
        assert name0 != null;
        assert name1 != null;
        assert name2 != null;

        Queue<GridToStringThreadLocal> queue = threadCache.get();

        assert queue != null;

        // Since string() methods can be chain-called from the same thread we
        // have to keep a list of thread-local objects and remove/add them
        // in each string() apply.
        GridToStringThreadLocal tmp = queue.isEmpty() ? new GridToStringThreadLocal() : queue.remove();

        Object[] addNames = tmp.getAdditionalNames();
        Object[] addVals = tmp.getAdditionalValues();
        boolean[] addSens = tmp.getAdditionalSensitives();

        addNames[0] = name0;
        addVals[0] = val0;
        addSens[0] = sens0;
        addNames[1] = name1;
        addVals[1] = val1;
        addSens[1] = sens1;
        addNames[2] = name2;
        addVals[2] = val2;
        addSens[2] = sens2;

        SBLengthLimit lenLim = threadCurLen.get();

        boolean newStr = false;

        try {
            newStr = lenLim.length() == 0;

            return toStringImpl(cls, tmp.getStringBuilder(lenLim), obj, addNames, addVals, addSens, 3);
        }
        finally {
            queue.offer(tmp);

            if (newStr)
                lenLim.reset();
        }
    }

    /**
     * Produces auto-generated output of string presentation for given object and its declaration class.
     *
     * @param <T> Type of the object.
     * @param cls Declaration class of the object. Note that this should not be a runtime class.
     * @param obj Object to get a string presentation for.
     * @param name0 Additional parameter name.
     * @param val0 Additional parameter value.
     * @param name1 Additional parameter name.
     * @param val1 Additional parameter value.
     * @return String presentation of the given object.
     */
    public static <T> String toString(Class<T> cls, T obj,
        String name0, Object val0,
        String name1, Object val1) {
        return toString(cls, obj, name0, val0, false, name1, val1, false);
    }

    /**
     * Produces auto-generated output of string presentation for given object and its declaration class.
     *
     * @param <T> Type of the object.
     * @param cls Declaration class of the object. Note that this should not be a runtime class.
     * @param obj Object to get a string presentation for.
     * @param name0 Additional parameter name.
     * @param val0 Additional parameter value.
     * @param sens0 Property sensitive flag.
     * @param name1 Additional parameter name.
     * @param val1 Additional parameter value.
     * @param sens1 Property sensitive flag.
     * @return String presentation of the given object.
     */
    public static <T> String toString(Class<T> cls, T obj,
        String name0, Object val0, boolean sens0,
        String name1, Object val1, boolean sens1) {
        assert cls != null;
        assert obj != null;
        assert name0 != null;
        assert name1 != null;

        Queue<GridToStringThreadLocal> queue = threadCache.get();

        assert queue != null;

        // Since string() methods can be chain-called from the same thread we
        // have to keep a list of thread-local objects and remove/add them
        // in each string() apply.
        GridToStringThreadLocal tmp = queue.isEmpty() ? new GridToStringThreadLocal() : queue.remove();

        Object[] addNames = tmp.getAdditionalNames();
        Object[] addVals = tmp.getAdditionalValues();
        boolean[] addSens = tmp.getAdditionalSensitives();

        addNames[0] = name0;
        addVals[0] = val0;
        addSens[0] = sens0;
        addNames[1] = name1;
        addVals[1] = val1;
        addSens[1] = sens1;

        SBLengthLimit lenLim = threadCurLen.get();

        boolean newStr = false;

        try {
            newStr = lenLim.length() == 0;

            return toStringImpl(cls, tmp.getStringBuilder(lenLim), obj, addNames, addVals, addSens, 2);
        }
        finally {
            queue.offer(tmp);

            if (newStr)
                lenLim.reset();
        }
    }

    /**
     * Produces auto-generated output of string presentation for given object and its declaration class.
     *
     * @param <T> Type of the object.
     * @param cls Declaration class of the object. Note that this should not be a runtime class.
     * @param obj Object to get a string presentation for.
     * @param name Additional parameter name.
     * @param val Additional parameter value.
     * @return String presentation of the given object.
     */
    public static <T> String toString(Class<T> cls, T obj, String name, @Nullable Object val) {
        return toString(cls, obj, name, val, false);
    }

    /**
     * Produces auto-generated output of string presentation for given object and its declaration class.
     *
     * @param <T> Type of the object.
     * @param cls Declaration class of the object. Note that this should not be a runtime class.
     * @param obj Object to get a string presentation for.
     * @param name Additional parameter name.
     * @param val Additional parameter value.
     * @param sens Property sensitive flag.
     * @return String presentation of the given object.
     */
    public static <T> String toString(Class<T> cls, T obj, String name, @Nullable Object val, boolean sens) {
        assert cls != null;
        assert obj != null;
        assert name != null;

        Queue<GridToStringThreadLocal> queue = threadCache.get();

        assert queue != null;

        // Since string() methods can be chain-called from the same thread we
        // have to keep a list of thread-local objects and remove/add them
        // in each string() apply.
        GridToStringThreadLocal tmp = queue.isEmpty() ? new GridToStringThreadLocal() : queue.remove();

        Object[] addNames = tmp.getAdditionalNames();
        Object[] addVals = tmp.getAdditionalValues();
        boolean[] addSens = tmp.getAdditionalSensitives();

        addNames[0] = name;
        addVals[0] = val;
        addSens[0] = sens;

        SBLengthLimit lenLim = threadCurLen.get();

        boolean newStr = false;

        try {
            newStr = lenLim.length() == 0;

            return toStringImpl(cls, tmp.getStringBuilder(lenLim), obj, addNames, addVals, addSens, 1);
        }
        finally {
            queue.offer(tmp);

            if (newStr)
                lenLim.reset();
        }
    }

    /**
     * Produces auto-generated output of string presentation for given object and its declaration class.
     *
     * @param <T> Type of the object.
     * @param cls Declaration class of the object. Note that this should not be a runtime class.
     * @param obj Object to get a string presentation for.
     * @return String presentation of the given object.
     */
    public static <T> String toString(Class<T> cls, T obj) {
        assert cls != null;
        assert obj != null;

        Queue<GridToStringThreadLocal> queue = threadCache.get();

        assert queue != null;

        // Since string() methods can be chain-called from the same thread we
        // have to keep a list of thread-local objects and remove/add them
        // in each string() apply.
        GridToStringThreadLocal tmp = queue.isEmpty() ? new GridToStringThreadLocal() : queue.remove();

        SBLengthLimit lenLim = threadCurLen.get();

        boolean newStr = false;

        try {
            newStr = lenLim.length() == 0;

            return toStringImpl(cls, tmp.getStringBuilder(lenLim), obj, tmp.getAdditionalNames(),
                tmp.getAdditionalValues(), null, 0);
        }
        finally {
            queue.offer(tmp);

            if (newStr)
                lenLim.reset();
        }
    }

    /**
     * Produces auto-generated output of string presentation for given object and its declaration class.
     *
     * @param <T> Type of the object.
     * @param cls Declaration class of the object. Note that this should not be a runtime class.
     * @param obj Object to get a string presentation for.
     * @param parent String representation of parent.
     * @return String presentation of the given object.
     */
    public static <T> String toString(Class<T> cls, T obj, String parent) {
        return parent != null ? toString(cls, obj, "super", parent) : toString(cls, obj);
    }

    /**
     * Print value with length limitation
     * @param buf buffer to print to.
     * @param val value to print, can be {@code null}.
     */
    private static void toString(SBLimitedLength buf, Object val) {
<<<<<<< HEAD
        if (val == null)
            buf.a("null");
        else
            toString(buf, val.getClass(), val);
=======
        toString(buf, null, val);
    }

    /**
     * Print value with length limitation.
     *
     * @param buf buffer to print to.
     * @param cls value class.
     * @param val value to print.
     */
    private static void toString(SBLimitedLength buf, Class<?> cls, Object val) {
        if (val == null) {
            buf.a("null");

            return;
        }

        if (cls == null)
            cls = val.getClass();

        if (cls.isPrimitive()) {
            buf.a(val);

            return;
        }

        IdentityHashMap<Object, EntryReference> svdObjs = savedObjects.get();

        if (handleRecursion(buf, val, cls, svdObjs))
            return;

        svdObjs.put(val, new EntryReference(buf.length()));

        try {
            if (cls.isArray())
                addArray(buf, cls, val);
            else if (val instanceof Collection)
                addCollection(buf, (Collection) val);
            else if (val instanceof Map)
                addMap(buf, (Map<?, ?>) val);
            else
                buf.a(val);
        }
        finally {
            svdObjs.remove(val);
        }
    }

    /**
     * Writes array to buffer.
     *
     * @param buf String builder buffer.
     * @param arrType Type of the array.
     * @param obj Array object.
     */
    private static void addArray(SBLimitedLength buf, Class arrType, Object obj) {
        if (arrType.getComponentType().isPrimitive()) {
            buf.a(arrayToString(obj));

            return;
        }

        Object[] arr = (Object[]) obj;

        buf.a(arrType.getSimpleName()).a(" [");

        for (int i = 0; i < arr.length; i++) {
            toString(buf, arr[i]);

            if (i == COLLECTION_LIMIT - 1 || i == arr.length - 1)
                break;

            buf.a(", ");
        }

        handleOverflow(buf, arr.length);

        buf.a(']');
>>>>>>> 8246bd84
    }

    /**
     * Print value with length limitation
     * @param buf buffer to print to.
     * @param valClass value class.
     * @param val value to print
     */
    private static void toString(SBLimitedLength buf, Class<?> valClass, Object val) {
        if (valClass.isArray())
            buf.a(arrayToString(valClass, val));
        else {
            int overflow = 0;
            char bracket = ' ';

            if (val instanceof Collection && ((Collection)val).size() > COLLECTION_LIMIT) {
                overflow = ((Collection)val).size() - COLLECTION_LIMIT;
                bracket = ']';
                val = F.retain((Collection) val, true, COLLECTION_LIMIT);
            }
            else if (val instanceof Map && ((Map)val).size() > COLLECTION_LIMIT) {
                Map<Object, Object> tmp = U.newHashMap(COLLECTION_LIMIT);

                overflow = ((Map)val).size() - COLLECTION_LIMIT;

                bracket= '}';

                int cntr = 0;

                for (Object o : ((Map)val).entrySet()) {
                    Map.Entry e = (Map.Entry)o;

                    tmp.put(e.getKey(), e.getValue());

                    if (++cntr >= COLLECTION_LIMIT)
                        break;
                }

                val = tmp;
            }

            buf.a(val);

            if (overflow > 0) {
                buf.d(buf.length() - 1);
                buf.a("... and ").a(overflow).a(" more").a(bracket);
            }
        }
    }

    /**
     * Creates an uniformed string presentation for the given object.
     *
     * @param cls Class of the object.
     * @param buf String builder buffer.
     * @param obj Object for which to get string presentation.
     * @param addNames Names of additional values to be included.
     * @param addVals Additional values to be included.
     * @param addSens Sensitive flag of values or {@code null} if all values are not sensitive.
     * @param addLen How many additional values will be included.
     * @return String presentation of the given object.
     * @param <T> Type of object.
     */
    @SuppressWarnings({"unchecked"})
    private static <T> String toStringImpl(
        Class<T> cls,
        SBLimitedLength buf,
        T obj,
        Object[] addNames,
        Object[] addVals,
        @Nullable boolean[] addSens,
        int addLen) {
        assert cls != null;
        assert buf != null;
        assert obj != null;
        assert addNames != null;
        assert addVals != null;
        assert addNames.length == addVals.length;
        assert addLen <= addNames.length;

<<<<<<< HEAD
=======
        boolean newStr = buf.length() == 0;

        IdentityHashMap<Object, EntryReference> svdObjs = savedObjects.get();

        if (newStr)
            svdObjs.put(obj, new EntryReference(buf.length()));

        try {
            int len = buf.length();

            String s = toStringImpl0(cls, buf, obj, addNames, addVals, addSens, addLen);

            if (newStr)
                return s;

            buf.setLength(len);

            return s.substring(len);
        }
        finally {
            if (newStr)
                svdObjs.remove(obj);
        }
    }

    /**
     * Creates an uniformed string presentation for the given object.
     *
     * @param cls Class of the object.
     * @param buf String builder buffer.
     * @param obj Object for which to get string presentation.
     * @param addNames Names of additional values to be included.
     * @param addVals Additional values to be included.
     * @param addSens Sensitive flag of values or {@code null} if all values are not sensitive.
     * @param addLen How many additional values will be included.
     * @return String presentation of the given object.
     * @param <T> Type of object.
     */
    private static <T> String toStringImpl0(
        Class<T> cls,
        SBLimitedLength buf,
        T obj,
        Object[] addNames,
        Object[] addVals,
        @Nullable boolean[] addSens,
        int addLen
    ) {
>>>>>>> 8246bd84
        try {
            GridToStringClassDescriptor cd = getClassDescriptor(cls);

            assert cd != null;

<<<<<<< HEAD
            buf.setLength(0);

            buf.a(cd.getSimpleClassName()).a(" [");
=======
            buf.a(cd.getSimpleClassName());

            EntryReference ref = savedObjects.get().get(obj);

            if (ref != null && ref.hashNeeded) {
                buf.a(identity(obj));

                ref.hashNeeded = false;
            }

            buf.a(" [");
>>>>>>> 8246bd84

            boolean first = true;

            for (GridToStringFieldDescriptor fd : cd.getFields()) {
                if (!first)
                    buf.a(", ");
                else
                    first = false;

                buf.a(fd.getName()).a('=');

                switch (fd.type()) {
                    case GridToStringFieldDescriptor.FIELD_TYPE_OBJECT:
                        toString(buf, fd.fieldClass(), GridUnsafe.getObjectField(obj, fd.offset()));

                        break;
                    case GridToStringFieldDescriptor.FIELD_TYPE_BYTE:
                        buf.a(GridUnsafe.getByteField(obj, fd.offset()));

                        break;
                    case GridToStringFieldDescriptor.FIELD_TYPE_BOOLEAN:
                        buf.a(GridUnsafe.getBooleanField(obj, fd.offset()));

                        break;
                    case GridToStringFieldDescriptor.FIELD_TYPE_CHAR:
                        buf.a(GridUnsafe.getCharField(obj, fd.offset()));

                        break;
                    case GridToStringFieldDescriptor.FIELD_TYPE_SHORT:
                        buf.a(GridUnsafe.getShortField(obj, fd.offset()));

                        break;
                    case GridToStringFieldDescriptor.FIELD_TYPE_INT:
                        buf.a(GridUnsafe.getIntField(obj, fd.offset()));

                        break;
                    case GridToStringFieldDescriptor.FIELD_TYPE_FLOAT:
                        buf.a(GridUnsafe.getFloatField(obj, fd.offset()));

                        break;
                    case GridToStringFieldDescriptor.FIELD_TYPE_LONG:
                        buf.a(GridUnsafe.getLongField(obj, fd.offset()));

                        break;
                    case GridToStringFieldDescriptor.FIELD_TYPE_DOUBLE:
                        buf.a(GridUnsafe.getDoubleField(obj, fd.offset()));

                        break;
                }
            }

            appendVals(buf, first, addNames, addVals, addSens, addLen);

            buf.a(']');

            return buf.toString();
        }
        // Specifically catching all exceptions.
        catch (Exception e) {

            // Remove entry from cache to avoid potential memory leak
            // in case new class loader got loaded under the same identity hash.
            classCache.remove(cls.getName() + System.identityHashCode(cls.getClassLoader()));

            // No other option here.
            throw new IgniteException(e);
        }
    }

    /**
     * Produces uniformed output of string with context properties
     *
     * @param str Output prefix or {@code null} if empty.
     * @param name Property name.
     * @param val Property value.
     * @return String presentation.
     */
    public static String toString(String str, String name, @Nullable Object val) {
        return toString(str, name, val, false);
    }

    /**
     * @param arrType Type of the array.
     * @param arr Array object.
     * @return String representation of an array.
     */
    @SuppressWarnings({"ConstantConditions", "unchecked"})
    public static <T> String arrayToString(Class arrType, Object arr) {
        if (arr == null)
            return "null";

        String res;
        int more = 0;

        if (arrType.equals(byte[].class)) {
            byte[] byteArr = (byte[])arr;
            if (byteArr.length > COLLECTION_LIMIT) {
                more = byteArr.length - COLLECTION_LIMIT;
                byteArr = Arrays.copyOf(byteArr, COLLECTION_LIMIT);
            }
            res = Arrays.toString(byteArr);
        }
        else if (arrType.equals(boolean[].class)) {
            boolean[] boolArr = (boolean[])arr;
            if (boolArr.length > COLLECTION_LIMIT) {
                more = boolArr.length - COLLECTION_LIMIT;
                boolArr = Arrays.copyOf(boolArr, COLLECTION_LIMIT);
            }
            res = Arrays.toString(boolArr);
        }
        else if (arrType.equals(short[].class)) {
            short[] shortArr = (short[])arr;
            if (shortArr.length > COLLECTION_LIMIT) {
                more = shortArr.length - COLLECTION_LIMIT;
                shortArr = Arrays.copyOf(shortArr, COLLECTION_LIMIT);
            }
            res = Arrays.toString(shortArr);
        }
        else if (arrType.equals(int[].class)) {
            int[] intArr = (int[])arr;
            if (intArr.length > COLLECTION_LIMIT) {
                more = intArr.length - COLLECTION_LIMIT;
                intArr = Arrays.copyOf(intArr, COLLECTION_LIMIT);
            }
            res = Arrays.toString(intArr);
        }
        else if (arrType.equals(long[].class)) {
            long[] longArr = (long[])arr;
            if (longArr.length > COLLECTION_LIMIT) {
                more = longArr.length - COLLECTION_LIMIT;
                longArr = Arrays.copyOf(longArr, COLLECTION_LIMIT);
            }
            res = Arrays.toString(longArr);
        }
        else if (arrType.equals(float[].class)) {
            float[] floatArr = (float[])arr;
            if (floatArr.length > COLLECTION_LIMIT) {
                more = floatArr.length - COLLECTION_LIMIT;
                floatArr = Arrays.copyOf(floatArr, COLLECTION_LIMIT);
            }
            res = Arrays.toString(floatArr);
        }
        else if (arrType.equals(double[].class)) {
            double[] doubleArr = (double[])arr;
            if (doubleArr.length > COLLECTION_LIMIT) {
                more = doubleArr.length - COLLECTION_LIMIT;
                doubleArr = Arrays.copyOf(doubleArr, COLLECTION_LIMIT);
            }
            res = Arrays.toString(doubleArr);
        }
        else if (arrType.equals(char[].class)) {
            char[] charArr = (char[])arr;
            if (charArr.length > COLLECTION_LIMIT) {
                more = charArr.length - COLLECTION_LIMIT;
                charArr = Arrays.copyOf(charArr, COLLECTION_LIMIT);
            }
            res = Arrays.toString(charArr);
        }
        else {
            Object[] objArr = (Object[])arr;
            if (objArr.length > COLLECTION_LIMIT) {
                more = objArr.length - COLLECTION_LIMIT;
                objArr = Arrays.copyOf(objArr, COLLECTION_LIMIT);
            }
            res = Arrays.toString(objArr);
        }
        if (more > 0) {
            StringBuilder resSB = new StringBuilder(res);

            resSB.deleteCharAt(resSB.length() - 1);
            resSB.append("... and ").append(more).append(" more]");

            res = resSB.toString();
        }

        return res;
    }

    /**
     * Produces uniformed output of string with context properties
     *
     * @param str Output prefix or {@code null} if empty.
     * @param name Property name.
     * @param val Property value.
     * @param sens Property sensitive flag.
     * @return String presentation.
     */
    public static String toString(String str, String name, @Nullable Object val, boolean sens) {
        assert name != null;

        Queue<GridToStringThreadLocal> queue = threadCache.get();

        assert queue != null;

        // Since string() methods can be chain-called from the same thread we
        // have to keep a list of thread-local objects and remove/add them
        // in each string() apply.
        GridToStringThreadLocal tmp = queue.isEmpty() ? new GridToStringThreadLocal() : queue.remove();

        Object[] propNames = tmp.getAdditionalNames();
        Object[] propVals = tmp.getAdditionalValues();
        boolean[] propSens = tmp.getAdditionalSensitives();

        propNames[0] = name;
        propVals[0] = val;
        propSens[0] = sens;

        SBLengthLimit lenLim = threadCurLen.get();

        boolean newStr = false;

        try {
            newStr = lenLim.length() == 0;

            return toStringImpl(str, tmp.getStringBuilder(lenLim), propNames, propVals, propSens, 1);
        }
        finally {
            queue.offer(tmp);

            if (newStr)
                lenLim.reset();
        }
    }

    /**
     * Produces uniformed output of string with context properties
     *
     * @param str Output prefix or {@code null} if empty.
     * @param name0 Property name.
     * @param val0 Property value.
     * @param name1 Property name.
     * @param val1 Property value.
     * @return String presentation.
     */
    public static String toString(String str, String name0, @Nullable Object val0, String name1,
        @Nullable Object val1) {
        return toString(str, name0, val0, false, name1, val1, false);
    }

    /**
     * Produces uniformed output of string with context properties
     *
     * @param str Output prefix or {@code null} if empty.
     * @param name0 Property name.
     * @param val0 Property value.
     * @param sens0 Property sensitive flag.
     * @param name1 Property name.
     * @param val1 Property value.
     * @param sens1 Property sensitive flag.
     * @return String presentation.
     */
    public static String toString(String str,
        String name0, @Nullable Object val0, boolean sens0,
        String name1, @Nullable Object val1, boolean sens1) {
        assert name0 != null;
        assert name1 != null;

        Queue<GridToStringThreadLocal> queue = threadCache.get();

        assert queue != null;

        // Since string() methods can be chain-called from the same thread we
        // have to keep a list of thread-local objects and remove/add them
        // in each string() apply.
        GridToStringThreadLocal tmp = queue.isEmpty() ? new GridToStringThreadLocal() : queue.remove();

        Object[] propNames = tmp.getAdditionalNames();
        Object[] propVals = tmp.getAdditionalValues();
        boolean[] propSens = tmp.getAdditionalSensitives();

        propNames[0] = name0;
        propVals[0] = val0;
        propSens[0] = sens0;
        propNames[1] = name1;
        propVals[1] = val1;
        propSens[1] = sens1;

        SBLengthLimit lenLim = threadCurLen.get();

        boolean newStr = false;

        try {
            newStr = lenLim.length() == 0;

            return toStringImpl(str, tmp.getStringBuilder(lenLim), propNames, propVals, propSens, 2);
        }
        finally {
            queue.offer(tmp);

            if (newStr)
                lenLim.reset();
        }
    }

    /**
     * Produces uniformed output of string with context properties
     *
     * @param str Output prefix or {@code null} if empty.
     * @param name0 Property name.
     * @param val0 Property value.
     * @param sens0 Property sensitive flag.
     * @param name1 Property name.
     * @param val1 Property value.
     * @param sens1 Property sensitive flag.
     * @param name2 Property name.
     * @param val2 Property value.
     * @param sens2 Property sensitive flag.
     * @return String presentation.
     */
    public static String toString(String str,
        String name0, @Nullable Object val0, boolean sens0,
        String name1, @Nullable Object val1, boolean sens1,
        String name2, @Nullable Object val2, boolean sens2) {
        assert name0 != null;
        assert name1 != null;
        assert name2 != null;

        Queue<GridToStringThreadLocal> queue = threadCache.get();

        assert queue != null;

        // Since string() methods can be chain-called from the same thread we
        // have to keep a list of thread-local objects and remove/add them
        // in each string() apply.
        GridToStringThreadLocal tmp = queue.isEmpty() ? new GridToStringThreadLocal() : queue.remove();

        Object[] propNames = tmp.getAdditionalNames();
        Object[] propVals = tmp.getAdditionalValues();
        boolean[] propSens = tmp.getAdditionalSensitives();

        propNames[0] = name0;
        propVals[0] = val0;
        propSens[0] = sens0;
        propNames[1] = name1;
        propVals[1] = val1;
        propSens[1] = sens1;
        propNames[2] = name2;
        propVals[2] = val2;
        propSens[2] = sens2;

        SBLengthLimit lenLim = threadCurLen.get();

        boolean newStr = false;

        try {
            newStr = lenLim.length() == 0;

            return toStringImpl(str, tmp.getStringBuilder(lenLim), propNames, propVals, propSens, 3);
        }
        finally {
            queue.offer(tmp);

            if (newStr)
                lenLim.reset();
        }
    }

    /**
     * Produces uniformed output of string with context properties
     *
     * @param str Output prefix or {@code null} if empty.
     * @param name0 Property name.
     * @param val0 Property value.
     * @param sens0 Property sensitive flag.
     * @param name1 Property name.
     * @param val1 Property value.
     * @param sens1 Property sensitive flag.
     * @param name2 Property name.
     * @param val2 Property value.
     * @param sens2 Property sensitive flag.
     * @param name3 Property name.
     * @param val3 Property value.
     * @param sens3 Property sensitive flag.
     * @return String presentation.
     */
    public static String toString(String str,
        String name0, @Nullable Object val0, boolean sens0,
        String name1, @Nullable Object val1, boolean sens1,
        String name2, @Nullable Object val2, boolean sens2,
        String name3, @Nullable Object val3, boolean sens3) {
        assert name0 != null;
        assert name1 != null;
        assert name2 != null;
        assert name3 != null;

        Queue<GridToStringThreadLocal> queue = threadCache.get();

        assert queue != null;

        // Since string() methods can be chain-called from the same thread we
        // have to keep a list of thread-local objects and remove/add them
        // in each string() apply.
        GridToStringThreadLocal tmp = queue.isEmpty() ? new GridToStringThreadLocal() : queue.remove();

        Object[] propNames = tmp.getAdditionalNames();
        Object[] propVals = tmp.getAdditionalValues();
        boolean[] propSens = tmp.getAdditionalSensitives();

        propNames[0] = name0;
        propVals[0] = val0;
        propSens[0] = sens0;
        propNames[1] = name1;
        propVals[1] = val1;
        propSens[1] = sens1;
        propNames[2] = name2;
        propVals[2] = val2;
        propSens[2] = sens2;
        propNames[3] = name3;
        propVals[3] = val3;
        propSens[3] = sens3;

        SBLengthLimit lenLim = threadCurLen.get();

        boolean newStr = false;

        try {
            newStr = lenLim.length() == 0;

            return toStringImpl(str, tmp.getStringBuilder(lenLim), propNames, propVals, propSens, 4);
        }
        finally {
            queue.offer(tmp);

            if (newStr)
                lenLim.reset();
        }
    }

    /**
     * Produces uniformed output of string with context properties
     *
     * @param str Output prefix or {@code null} if empty.
     * @param name0 Property name.
     * @param val0 Property value.
     * @param sens0 Property sensitive flag.
     * @param name1 Property name.
     * @param val1 Property value.
     * @param sens1 Property sensitive flag.
     * @param name2 Property name.
     * @param val2 Property value.
     * @param sens2 Property sensitive flag.
     * @param name3 Property name.
     * @param val3 Property value.
     * @param sens3 Property sensitive flag.
     * @param name4 Property name.
     * @param val4 Property value.
     * @param sens4 Property sensitive flag.
     * @return String presentation.
     */
    public static String toString(String str,
        String name0, @Nullable Object val0, boolean sens0,
        String name1, @Nullable Object val1, boolean sens1,
        String name2, @Nullable Object val2, boolean sens2,
        String name3, @Nullable Object val3, boolean sens3,
        String name4, @Nullable Object val4, boolean sens4) {
        assert name0 != null;
        assert name1 != null;
        assert name2 != null;
        assert name3 != null;
        assert name4 != null;

        Queue<GridToStringThreadLocal> queue = threadCache.get();

        assert queue != null;

        // Since string() methods can be chain-called from the same thread we
        // have to keep a list of thread-local objects and remove/add them
        // in each string() apply.
        GridToStringThreadLocal tmp = queue.isEmpty() ? new GridToStringThreadLocal() : queue.remove();

        Object[] propNames = tmp.getAdditionalNames();
        Object[] propVals = tmp.getAdditionalValues();
        boolean[] propSens = tmp.getAdditionalSensitives();

        propNames[0] = name0;
        propVals[0] = val0;
        propSens[0] = sens0;
        propNames[1] = name1;
        propVals[1] = val1;
        propSens[1] = sens1;
        propNames[2] = name2;
        propVals[2] = val2;
        propSens[2] = sens2;
        propNames[3] = name3;
        propVals[3] = val3;
        propSens[3] = sens3;
        propNames[4] = name4;
        propVals[4] = val4;
        propSens[4] = sens4;

        SBLengthLimit lenLim = threadCurLen.get();

        boolean newStr = false;

        try {
            newStr = lenLim.length() == 0;

            return toStringImpl(str, tmp.getStringBuilder(lenLim), propNames, propVals, propSens, 5);
        }
        finally {
            queue.offer(tmp);

            if (newStr)
                lenLim.reset();
        }
    }

    /**
     * Produces uniformed output of string with context properties
     *
     * @param str Output prefix or {@code null} if empty.
     * @param name0 Property name.
     * @param val0 Property value.
     * @param sens0 Property sensitive flag.
     * @param name1 Property name.
     * @param val1 Property value.
     * @param sens1 Property sensitive flag.
     * @param name2 Property name.
     * @param val2 Property value.
     * @param sens2 Property sensitive flag.
     * @param name3 Property name.
     * @param val3 Property value.
     * @param sens3 Property sensitive flag.
     * @param name4 Property name.
     * @param val4 Property value.
     * @param sens4 Property sensitive flag.
     * @param name5 Property name.
     * @param val5 Property value.
     * @param sens5 Property sensitive flag.
     * @return String presentation.
     */
    public static String toString(String str,
        String name0, @Nullable Object val0, boolean sens0,
        String name1, @Nullable Object val1, boolean sens1,
        String name2, @Nullable Object val2, boolean sens2,
        String name3, @Nullable Object val3, boolean sens3,
        String name4, @Nullable Object val4, boolean sens4,
        String name5, @Nullable Object val5, boolean sens5) {
        assert name0 != null;
        assert name1 != null;
        assert name2 != null;
        assert name3 != null;
        assert name4 != null;
        assert name5 != null;

        Queue<GridToStringThreadLocal> queue = threadCache.get();

        assert queue != null;

        // Since string() methods can be chain-called from the same thread we
        // have to keep a list of thread-local objects and remove/add them
        // in each string() apply.
        GridToStringThreadLocal tmp = queue.isEmpty() ? new GridToStringThreadLocal() : queue.remove();

        Object[] propNames = tmp.getAdditionalNames();
        Object[] propVals = tmp.getAdditionalValues();
        boolean[] propSens = tmp.getAdditionalSensitives();

        propNames[0] = name0;
        propVals[0] = val0;
        propSens[0] = sens0;
        propNames[1] = name1;
        propVals[1] = val1;
        propSens[1] = sens1;
        propNames[2] = name2;
        propVals[2] = val2;
        propSens[2] = sens2;
        propNames[3] = name3;
        propVals[3] = val3;
        propSens[3] = sens3;
        propNames[4] = name4;
        propVals[4] = val4;
        propSens[4] = sens4;
        propNames[5] = name5;
        propVals[5] = val5;
        propSens[5] = sens5;

        SBLengthLimit lenLim = threadCurLen.get();

        boolean newStr = false;

        try {
            newStr = lenLim.length() == 0;

            return toStringImpl(str, tmp.getStringBuilder(lenLim), propNames, propVals, propSens, 6);
        }
        finally {
            queue.offer(tmp);

            if (newStr)
                lenLim.reset();
        }
    }

    /**
     * Produces uniformed output of string with context properties
     *
     * @param str Output prefix or {@code null} if empty.
     * @param name0 Property name.
     * @param val0 Property value.
     * @param sens0 Property sensitive flag.
     * @param name1 Property name.
     * @param val1 Property value.
     * @param sens1 Property sensitive flag.
     * @param name2 Property name.
     * @param val2 Property value.
     * @param sens2 Property sensitive flag.
     * @param name3 Property name.
     * @param val3 Property value.
     * @param sens3 Property sensitive flag.
     * @param name4 Property name.
     * @param val4 Property value.
     * @param sens4 Property sensitive flag.
     * @param name5 Property name.
     * @param val5 Property value.
     * @param sens5 Property sensitive flag.
     * @param name6 Property name.
     * @param val6 Property value.
     * @param sens6 Property sensitive flag.
     * @return String presentation.
     */
    public static String toString(String str,
        String name0, @Nullable Object val0, boolean sens0,
        String name1, @Nullable Object val1, boolean sens1,
        String name2, @Nullable Object val2, boolean sens2,
        String name3, @Nullable Object val3, boolean sens3,
        String name4, @Nullable Object val4, boolean sens4,
        String name5, @Nullable Object val5, boolean sens5,
        String name6, @Nullable Object val6, boolean sens6) {
        assert name0 != null;
        assert name1 != null;
        assert name2 != null;
        assert name3 != null;
        assert name4 != null;
        assert name5 != null;
        assert name6 != null;

        Queue<GridToStringThreadLocal> queue = threadCache.get();

        assert queue != null;

        // Since string() methods can be chain-called from the same thread we
        // have to keep a list of thread-local objects and remove/add them
        // in each string() apply.
        GridToStringThreadLocal tmp = queue.isEmpty() ? new GridToStringThreadLocal() : queue.remove();

        Object[] propNames = tmp.getAdditionalNames();
        Object[] propVals = tmp.getAdditionalValues();
        boolean[] propSens = tmp.getAdditionalSensitives();

        propNames[0] = name0;
        propVals[0] = val0;
        propSens[0] = sens0;
        propNames[1] = name1;
        propVals[1] = val1;
        propSens[1] = sens1;
        propNames[2] = name2;
        propVals[2] = val2;
        propSens[2] = sens2;
        propNames[3] = name3;
        propVals[3] = val3;
        propSens[3] = sens3;
        propNames[4] = name4;
        propVals[4] = val4;
        propSens[4] = sens4;
        propNames[5] = name5;
        propVals[5] = val5;
        propSens[5] = sens5;
        propNames[6] = name6;
        propVals[6] = val6;
        propSens[6] = sens6;

        SBLengthLimit lenLim = threadCurLen.get();

        boolean newStr = false;

        try {
            newStr = lenLim.length() == 0;

            return toStringImpl(str, tmp.getStringBuilder(lenLim), propNames, propVals, propSens, 7);
        }
        finally {
            queue.offer(tmp);

            if (newStr)
                lenLim.reset();
        }
    }

    /**
     * Creates an uniformed string presentation for the binary-like object.
     *
     * @param str Output prefix or {@code null} if empty.
     * @param buf String builder buffer.
     * @param propNames Names of object properties.
     * @param propVals Property values.
     * @param propSens Sensitive flag of values or {@code null} if all values is not sensitive.
     * @param propCnt Properties count.
     * @return String presentation of the object.
     */
    private static String toStringImpl(String str, SBLimitedLength buf, Object[] propNames, Object[] propVals,
        boolean[] propSens, int propCnt) {

        buf.setLength(0);

        if (str != null)
            buf.a(str).a(" ");

        buf.a("[");

        appendVals(buf, true, propNames, propVals, propSens, propCnt);

        buf.a(']');

        return buf.toString();
    }

    /**
     * Append additional values to the buffer.
     *
     * @param buf Buffer.
     * @param first First value flag.
     * @param addNames Names of additional values to be included.
     * @param addVals Additional values to be included.
     * @param addSens Sensitive flag of values or {@code null} if all values are not sensitive.
     * @param addLen How many additional values will be included.
     */
    private static void appendVals(SBLimitedLength buf,
        boolean first,
        Object[] addNames,
        Object[] addVals,
        boolean[] addSens,
        int addLen)
    {
        if (addLen > 0) {
            for (int i = 0; i < addLen; i++) {
                Object addVal = addVals[i];

                if (addVal != null) {
                    if (addSens != null && addSens[i] && !INCLUDE_SENSITIVE)
                        continue;

                    GridToStringInclude incAnn = addVal.getClass().getAnnotation(GridToStringInclude.class);

                    if (incAnn != null && incAnn.sensitive() && !INCLUDE_SENSITIVE)
                        continue;
                }

                if (!first)
                    buf.a(", ");
                else
                    first = false;

                buf.a(addNames[i]).a('=');

                toString(buf, addVal);
            }
        }
    }

    /**
     * @param cls Class.
     * @param <T> Type of the object.
     * @return Descriptor for the class.
     */
    @SuppressWarnings({"TooBroadScope"})
    private static <T> GridToStringClassDescriptor getClassDescriptor(Class<T> cls) {
        assert cls != null;

        String key = cls.getName() + System.identityHashCode(cls.getClassLoader());

        GridToStringClassDescriptor cd;

        cd = classCache.get(key);

        if (cd == null) {
            cd = new GridToStringClassDescriptor(cls);

            for (Field f : cls.getDeclaredFields()) {
                boolean add = false;

                Class<?> type = f.getType();

                final GridToStringInclude incFld = f.getAnnotation(GridToStringInclude.class);
                final GridToStringInclude incType = type.getAnnotation(GridToStringInclude.class);

                if (incFld != null || incType != null) {
                    // Information is not sensitive when both the field and the field type are not sensitive.
                    // When @GridToStringInclude is not present then the flag is false by default for that attribute.
                    final boolean notSens = (incFld == null || !incFld.sensitive()) && (incType == null || !incType.sensitive());
                    add = notSens || INCLUDE_SENSITIVE;
                }
                else if (!f.isAnnotationPresent(GridToStringExclude.class) &&
                    !type.isAnnotationPresent(GridToStringExclude.class)
                ) {
                    if (
                        // Include only private non-static
                        Modifier.isPrivate(f.getModifiers()) && !Modifier.isStatic(f.getModifiers()) &&

                        // No direct objects & serializable.
                        Object.class != type &&
                        Serializable.class != type &&
                        Externalizable.class != type &&

                        // No arrays.
                        !type.isArray() &&

                        // Exclude collections, IO, etc.
                        !EventListener.class.isAssignableFrom(type) &&
                        !Map.class.isAssignableFrom(type) &&
                        !Collection.class.isAssignableFrom(type) &&
                        !InputStream.class.isAssignableFrom(type) &&
                        !OutputStream.class.isAssignableFrom(type) &&
                        !Thread.class.isAssignableFrom(type) &&
                        !Runnable.class.isAssignableFrom(type) &&
                        !Lock.class.isAssignableFrom(type) &&
                        !ReadWriteLock.class.isAssignableFrom(type) &&
                        !Condition.class.isAssignableFrom(type)
                    )
                        add = true;
                }

                if (add) {
                    GridToStringFieldDescriptor fd = new GridToStringFieldDescriptor(f);

                    // Get order, if any.
                    final GridToStringOrder annOrder = f.getAnnotation(GridToStringOrder.class);
                    if (annOrder != null)
                        fd.setOrder(annOrder.value());

                    cd.addField(fd);
                }
            }

            cd.sortFields();

            classCache.putIfAbsent(key, cd);
        }

        return cd;
    }

    /**
     * Returns sorted and compacted string representation of given {@code col}.
     * Two nearby numbers with difference at most 1 are compacted to one continuous segment.
     * E.g. collection of [1, 2, 3, 5, 6, 7, 10] will be compacted to [1-3, 5-7, 10].
     *
     * @param col Collection of integers.
     * @return Compacted string representation of given collections.
     */
    public static String compact(@NotNull Collection<Integer> col) {
        if (col.isEmpty())
            return "[]";

        SB sb = new SB();
        sb.a('[');

        List<Integer> l = new ArrayList<>(col);
        Collections.sort(l);

        int left = l.get(0), right = left;
        for (int i = 1; i < l.size(); i++) {
            int val = l.get(i);

            if (right == val || right + 1 == val) {
                right = val;
                continue;
            }

            if (left == right)
                sb.a(left);
            else
                sb.a(left).a('-').a(right);

            sb.a(',').a(' ');

            left = right = val;
        }

        if (left == right)
            sb.a(left);
        else
            sb.a(left).a('-').a(right);

        sb.a(']');

        return sb.toString();
    }
<<<<<<< HEAD
=======

    /**
     * Checks that object is already saved.
     * In positive case this method inserts hash to the saved object entry (if needed) and name@hash for current entry.
     * Further toString operations are not needed for current object.
     *
     * @param buf String builder buffer.
     * @param obj Object.
     * @param cls Class.
     * @param svdObjs Map with saved objects to handle recursion.
     * @return {@code True} if object is already saved and name@hash was added to buffer.
     * {@code False} if it wasn't saved previously and it should be saved.
     */
    private static boolean handleRecursion(
        SBLimitedLength buf,
        Object obj,
        @NotNull Class cls,
        IdentityHashMap<Object, EntryReference> svdObjs
    ) {
        EntryReference ref = svdObjs.get(obj);

        if (ref == null)
            return false;

        int pos = ref.pos;

        String name = cls.getSimpleName();
        String hash = identity(obj);
        String savedName = name + hash;
        String charsAtPos = buf.impl().substring(pos, pos + savedName.length());

        if (!buf.isOverflowed() && !savedName.equals(charsAtPos)) {
            if (charsAtPos.startsWith(cls.getSimpleName())) {
                buf.i(pos + name.length(), hash);

                incValues(svdObjs, obj, hash.length());
            }
            else
                ref.hashNeeded = true;
        }

        buf.a(savedName);

        return true;
    }

    /**
     * Increment positions of already presented objects afterward given object.
     *
     * @param svdObjs Map with objects already presented in the buffer.
     * @param obj Object.
     * @param hashLen Length of the object's hash.
     */
    private static void incValues(IdentityHashMap<Object, EntryReference> svdObjs, Object obj, int hashLen) {
        int baseline = svdObjs.get(obj).pos;

        for (IdentityHashMap.Entry<Object, EntryReference> entry : svdObjs.entrySet()) {
            EntryReference ref = entry.getValue();

            int pos = ref.pos;

            if (pos > baseline)
                ref.pos = pos + hashLen;
        }
    }

    /**
     *
     */
    private static class EntryReference {
        /** Position. */
        int pos;

        /** First object entry needs hash to be written. */
        boolean hashNeeded;

        /**
         * @param pos Position.
         */
        private EntryReference(int pos) {
            this.pos = pos;
            hashNeeded = false;
        }
    }
>>>>>>> 8246bd84
}<|MERGE_RESOLUTION|>--- conflicted
+++ resolved
@@ -21,6 +21,7 @@
 import java.io.InputStream;
 import java.io.OutputStream;
 import java.io.Serializable;
+import java.lang.reflect.Array;
 import java.lang.reflect.Field;
 import java.lang.reflect.Modifier;
 import java.util.ArrayList;
@@ -28,23 +29,17 @@
 import java.util.Collection;
 import java.util.Collections;
 import java.util.EventListener;
-import java.util.LinkedList;
+import java.util.IdentityHashMap;
 import java.util.List;
 import java.util.Map;
-import java.util.Queue;
 import java.util.concurrent.ConcurrentHashMap;
 import java.util.concurrent.locks.Condition;
 import java.util.concurrent.locks.Lock;
 import java.util.concurrent.locks.ReadWriteLock;
 import org.apache.ignite.IgniteException;
 import org.apache.ignite.IgniteSystemProperties;
-<<<<<<< HEAD
-import org.apache.ignite.internal.util.typedef.F;
-=======
 import org.apache.ignite.internal.util.GridUnsafe;
->>>>>>> 8246bd84
 import org.apache.ignite.internal.util.typedef.internal.SB;
-import org.apache.ignite.internal.util.typedef.internal.U;
 import org.jetbrains.annotations.NotNull;
 import org.jetbrains.annotations.Nullable;
 
@@ -53,6 +48,9 @@
 
 /**
  * Provides auto-generation framework for {@code toString()} output.
+ * <p>
+ * In case of recursion, repeatable objects will be shown as "ClassName@hash".
+ * But fields will be printed only for the first entry to prevent recursion.
  * <p>
  * Default exclusion policy (can be overridden with {@link GridToStringInclude}
  * annotation):
@@ -88,6 +86,9 @@
  */
 public class GridToStringBuilder {
     /** */
+    private static final Object[] EMPTY_ARRAY = new Object[0];
+
+    /** */
     private static final Map<String, GridToStringClassDescriptor> classCache = new ConcurrentHashMap<>();
 
     /** {@link IgniteSystemProperties#IGNITE_TO_STRING_INCLUDE_SENSITIVE} */
@@ -98,23 +99,17 @@
     private static final int COLLECTION_LIMIT =
         IgniteSystemProperties.getInteger(IGNITE_TO_STRING_COLLECTION_LIMIT, 100);
 
-    /** */
-    private static ThreadLocal<Queue<GridToStringThreadLocal>> threadCache = new ThreadLocal<Queue<GridToStringThreadLocal>>() {
-        @Override protected Queue<GridToStringThreadLocal> initialValue() {
-            Queue<GridToStringThreadLocal> queue = new LinkedList<>();
-
-            queue.offer(new GridToStringThreadLocal());
-
-            return queue;
+    /** Every thread has its own string builder. */
+    private static ThreadLocal<SBLimitedLength> threadLocSB = new ThreadLocal<SBLimitedLength>() {
+        @Override protected SBLimitedLength initialValue() {
+            SBLimitedLength sb = new SBLimitedLength(256);
+
+            sb.initLimit(new SBLengthLimit());
+
+            return sb;
         }
     };
 
-<<<<<<< HEAD
-    /** */
-    private static ThreadLocal<SBLengthLimit> threadCurLen = new ThreadLocal<SBLengthLimit>() {
-        @Override protected SBLengthLimit initialValue() {
-            return new SBLengthLimit();
-=======
     /**
      * Contains objects currently printing in the string builder.
      * <p>
@@ -125,10 +120,8 @@
     private static ThreadLocal<IdentityHashMap<Object, EntryReference>> savedObjects = new ThreadLocal<IdentityHashMap<Object, EntryReference>>() {
         @Override protected IdentityHashMap<Object, EntryReference> initialValue() {
             return new IdentityHashMap<>();
->>>>>>> 8246bd84
         }
     };
-
 
     /**
      * @param obj Object.
@@ -286,18 +279,9 @@
         assert name3 != null;
         assert name4 != null;
 
-        Queue<GridToStringThreadLocal> queue = threadCache.get();
-
-        assert queue != null;
-
-        // Since string() methods can be chain-called from the same thread we
-        // have to keep a list of thread-local objects and remove/add them
-        // in each string() apply.
-        GridToStringThreadLocal tmp = queue.isEmpty() ? new GridToStringThreadLocal() : queue.remove();
-
-        Object[] addNames = tmp.getAdditionalNames();
-        Object[] addVals = tmp.getAdditionalValues();
-        boolean[] addSens = tmp.getAdditionalSensitives();
+        Object[] addNames = new Object[5];
+        Object[] addVals = new Object[5];
+        boolean[] addSens = new boolean[5];
 
         addNames[0] = name0;
         addVals[0] = val0;
@@ -315,20 +299,16 @@
         addVals[4] = val4;
         addSens[4] = sens4;
 
-        SBLengthLimit lenLim = threadCurLen.get();
-
-        boolean newStr = false;
+        SBLimitedLength sb = threadLocSB.get();
+
+        boolean newStr = sb.length() == 0;
 
         try {
-            newStr = lenLim.length() == 0;
-
-            return toStringImpl(cls, tmp.getStringBuilder(lenLim), obj, addNames, addVals, addSens, 5);
+            return toStringImpl(cls, sb, obj, addNames, addVals, addSens, 5);
         }
         finally {
-            queue.offer(tmp);
-
             if (newStr)
-                lenLim.reset();
+                sb.reset();
         }
     }
 
@@ -374,18 +354,9 @@
         assert name4 != null;
         assert name5 != null;
 
-        Queue<GridToStringThreadLocal> queue = threadCache.get();
-
-        assert queue != null;
-
-        // Since string() methods can be chain-called from the same thread we
-        // have to keep a list of thread-local objects and remove/add them
-        // in each string() apply.
-        GridToStringThreadLocal tmp = queue.isEmpty() ? new GridToStringThreadLocal() : queue.remove();
-
-        Object[] addNames = tmp.getAdditionalNames();
-        Object[] addVals = tmp.getAdditionalValues();
-        boolean[] addSens = tmp.getAdditionalSensitives();
+        Object[] addNames = new Object[6];
+        Object[] addVals = new Object[6];
+        boolean[] addSens = new boolean[6];
 
         addNames[0] = name0;
         addVals[0] = val0;
@@ -406,20 +377,16 @@
         addVals[5] = val5;
         addSens[5] = sens5;
 
-        SBLengthLimit lenLim = threadCurLen.get();
-
-        boolean newStr = false;
+        SBLimitedLength sb = threadLocSB.get();
+
+        boolean newStr = sb.length() == 0;
 
         try {
-            newStr = lenLim.length() == 0;
-
-            return toStringImpl(cls, tmp.getStringBuilder(lenLim), obj, addNames, addVals, addSens, 6);
+            return toStringImpl(cls, sb, obj, addNames, addVals, addSens, 6);
         }
         finally {
-            queue.offer(tmp);
-
             if (newStr)
-                lenLim.reset();
+                sb.reset();
         }
     }
 
@@ -470,18 +437,9 @@
         assert name5 != null;
         assert name6 != null;
 
-        Queue<GridToStringThreadLocal> queue = threadCache.get();
-
-        assert queue != null;
-
-        // Since string() methods can be chain-called from the same thread we
-        // have to keep a list of thread-local objects and remove/add them
-        // in each string() apply.
-        GridToStringThreadLocal tmp = queue.isEmpty() ? new GridToStringThreadLocal() : queue.remove();
-
-        Object[] addNames = tmp.getAdditionalNames();
-        Object[] addVals = tmp.getAdditionalValues();
-        boolean[] addSens = tmp.getAdditionalSensitives();
+        Object[] addNames = new Object[7];
+        Object[] addVals = new Object[7];
+        boolean[] addSens = new boolean[7];
 
         addNames[0] = name0;
         addVals[0] = val0;
@@ -505,20 +463,16 @@
         addVals[6] = val6;
         addSens[6] = sens6;
 
-        SBLengthLimit lenLim = threadCurLen.get();
-
-        boolean newStr = false;
+        SBLimitedLength sb = threadLocSB.get();
+
+        boolean newStr = sb.length() == 0;
 
         try {
-            newStr = lenLim.length() == 0;
-
-            return toStringImpl(cls, tmp.getStringBuilder(lenLim), obj, addNames, addVals, addSens, 7);
+            return toStringImpl(cls, sb, obj, addNames, addVals, addSens, 7);
         }
         finally {
-            queue.offer(tmp);
-
             if (newStr)
-                lenLim.reset();
+                sb.reset();
         }
     }
 
@@ -582,18 +536,9 @@
         assert name2 != null;
         assert name3 != null;
 
-        Queue<GridToStringThreadLocal> queue = threadCache.get();
-
-        assert queue != null;
-
-        // Since string() methods can be chain-called from the same thread we
-        // have to keep a list of thread-local objects and remove/add them
-        // in each string() apply.
-        GridToStringThreadLocal tmp = queue.isEmpty() ? new GridToStringThreadLocal() : queue.remove();
-
-        Object[] addNames = tmp.getAdditionalNames();
-        Object[] addVals = tmp.getAdditionalValues();
-        boolean[] addSens = tmp.getAdditionalSensitives();
+        Object[] addNames = new Object[4];
+        Object[] addVals = new Object[4];
+        boolean[] addSens = new boolean[4];
 
         addNames[0] = name0;
         addVals[0] = val0;
@@ -608,20 +553,16 @@
         addVals[3] = val3;
         addSens[3] = sens3;
 
-        SBLengthLimit lenLim = threadCurLen.get();
-
-        boolean newStr = false;
+        SBLimitedLength sb = threadLocSB.get();
+
+        boolean newStr = sb.length() == 0;
 
         try {
-            newStr = lenLim.length() == 0;
-
-            return toStringImpl(cls, tmp.getStringBuilder(lenLim), obj, addNames, addVals, addSens, 4);
+            return toStringImpl(cls, sb, obj, addNames, addVals, addSens, 4);
         }
         finally {
-            queue.offer(tmp);
-
             if (newStr)
-                lenLim.reset();
+                sb.reset();
         }
     }
 
@@ -677,18 +618,9 @@
         assert name1 != null;
         assert name2 != null;
 
-        Queue<GridToStringThreadLocal> queue = threadCache.get();
-
-        assert queue != null;
-
-        // Since string() methods can be chain-called from the same thread we
-        // have to keep a list of thread-local objects and remove/add them
-        // in each string() apply.
-        GridToStringThreadLocal tmp = queue.isEmpty() ? new GridToStringThreadLocal() : queue.remove();
-
-        Object[] addNames = tmp.getAdditionalNames();
-        Object[] addVals = tmp.getAdditionalValues();
-        boolean[] addSens = tmp.getAdditionalSensitives();
+        Object[] addNames = new Object[3];
+        Object[] addVals = new Object[3];
+        boolean[] addSens = new boolean[3];
 
         addNames[0] = name0;
         addVals[0] = val0;
@@ -700,20 +632,16 @@
         addVals[2] = val2;
         addSens[2] = sens2;
 
-        SBLengthLimit lenLim = threadCurLen.get();
-
-        boolean newStr = false;
+        SBLimitedLength sb = threadLocSB.get();
+
+        boolean newStr = sb.length() == 0;
 
         try {
-            newStr = lenLim.length() == 0;
-
-            return toStringImpl(cls, tmp.getStringBuilder(lenLim), obj, addNames, addVals, addSens, 3);
+            return toStringImpl(cls, sb, obj, addNames, addVals, addSens, 3);
         }
         finally {
-            queue.offer(tmp);
-
             if (newStr)
-                lenLim.reset();
+                sb.reset();
         }
     }
 
@@ -757,18 +685,9 @@
         assert name0 != null;
         assert name1 != null;
 
-        Queue<GridToStringThreadLocal> queue = threadCache.get();
-
-        assert queue != null;
-
-        // Since string() methods can be chain-called from the same thread we
-        // have to keep a list of thread-local objects and remove/add them
-        // in each string() apply.
-        GridToStringThreadLocal tmp = queue.isEmpty() ? new GridToStringThreadLocal() : queue.remove();
-
-        Object[] addNames = tmp.getAdditionalNames();
-        Object[] addVals = tmp.getAdditionalValues();
-        boolean[] addSens = tmp.getAdditionalSensitives();
+        Object[] addNames = new Object[2];
+        Object[] addVals = new Object[2];
+        boolean[] addSens = new boolean[2];
 
         addNames[0] = name0;
         addVals[0] = val0;
@@ -777,20 +696,16 @@
         addVals[1] = val1;
         addSens[1] = sens1;
 
-        SBLengthLimit lenLim = threadCurLen.get();
-
-        boolean newStr = false;
+        SBLimitedLength sb = threadLocSB.get();
+
+        boolean newStr = sb.length() == 0;
 
         try {
-            newStr = lenLim.length() == 0;
-
-            return toStringImpl(cls, tmp.getStringBuilder(lenLim), obj, addNames, addVals, addSens, 2);
+            return toStringImpl(cls, sb, obj, addNames, addVals, addSens, 2);
         }
         finally {
-            queue.offer(tmp);
-
             if (newStr)
-                lenLim.reset();
+                sb.reset();
         }
     }
 
@@ -824,37 +739,24 @@
         assert obj != null;
         assert name != null;
 
-        Queue<GridToStringThreadLocal> queue = threadCache.get();
-
-        assert queue != null;
-
-        // Since string() methods can be chain-called from the same thread we
-        // have to keep a list of thread-local objects and remove/add them
-        // in each string() apply.
-        GridToStringThreadLocal tmp = queue.isEmpty() ? new GridToStringThreadLocal() : queue.remove();
-
-        Object[] addNames = tmp.getAdditionalNames();
-        Object[] addVals = tmp.getAdditionalValues();
-        boolean[] addSens = tmp.getAdditionalSensitives();
+        Object[] addNames = new Object[1];
+        Object[] addVals = new Object[1];
+        boolean[] addSens = new boolean[1];
 
         addNames[0] = name;
         addVals[0] = val;
         addSens[0] = sens;
 
-        SBLengthLimit lenLim = threadCurLen.get();
-
-        boolean newStr = false;
+        SBLimitedLength sb = threadLocSB.get();
+
+        boolean newStr = sb.length() == 0;
 
         try {
-            newStr = lenLim.length() == 0;
-
-            return toStringImpl(cls, tmp.getStringBuilder(lenLim), obj, addNames, addVals, addSens, 1);
+            return toStringImpl(cls, sb, obj, addNames, addVals, addSens, 1);
         }
         finally {
-            queue.offer(tmp);
-
             if (newStr)
-                lenLim.reset();
+                sb.reset();
         }
     }
 
@@ -870,30 +772,16 @@
         assert cls != null;
         assert obj != null;
 
-        Queue<GridToStringThreadLocal> queue = threadCache.get();
-
-        assert queue != null;
-
-        // Since string() methods can be chain-called from the same thread we
-        // have to keep a list of thread-local objects and remove/add them
-        // in each string() apply.
-        GridToStringThreadLocal tmp = queue.isEmpty() ? new GridToStringThreadLocal() : queue.remove();
-
-        SBLengthLimit lenLim = threadCurLen.get();
-
-        boolean newStr = false;
+        SBLimitedLength sb = threadLocSB.get();
+
+        boolean newStr = sb.length() == 0;
 
         try {
-            newStr = lenLim.length() == 0;
-
-            return toStringImpl(cls, tmp.getStringBuilder(lenLim), obj, tmp.getAdditionalNames(),
-                tmp.getAdditionalValues(), null, 0);
+            return toStringImpl(cls, sb, obj, EMPTY_ARRAY, EMPTY_ARRAY, null, 0);
         }
         finally {
-            queue.offer(tmp);
-
             if (newStr)
-                lenLim.reset();
+                sb.reset();
         }
     }
 
@@ -911,17 +799,12 @@
     }
 
     /**
-     * Print value with length limitation
+     * Print value with length limitation.
+     *
      * @param buf buffer to print to.
      * @param val value to print, can be {@code null}.
      */
     private static void toString(SBLimitedLength buf, Object val) {
-<<<<<<< HEAD
-        if (val == null)
-            buf.a("null");
-        else
-            toString(buf, val.getClass(), val);
-=======
         toString(buf, null, val);
     }
 
@@ -1000,60 +883,79 @@
         handleOverflow(buf, arr.length);
 
         buf.a(']');
->>>>>>> 8246bd84
-    }
-
-    /**
-     * Print value with length limitation
-     * @param buf buffer to print to.
-     * @param valClass value class.
-     * @param val value to print
-     */
-    private static void toString(SBLimitedLength buf, Class<?> valClass, Object val) {
-        if (valClass.isArray())
-            buf.a(arrayToString(valClass, val));
-        else {
-            int overflow = 0;
-            char bracket = ' ';
-
-            if (val instanceof Collection && ((Collection)val).size() > COLLECTION_LIMIT) {
-                overflow = ((Collection)val).size() - COLLECTION_LIMIT;
-                bracket = ']';
-                val = F.retain((Collection) val, true, COLLECTION_LIMIT);
-            }
-            else if (val instanceof Map && ((Map)val).size() > COLLECTION_LIMIT) {
-                Map<Object, Object> tmp = U.newHashMap(COLLECTION_LIMIT);
-
-                overflow = ((Map)val).size() - COLLECTION_LIMIT;
-
-                bracket= '}';
-
-                int cntr = 0;
-
-                for (Object o : ((Map)val).entrySet()) {
-                    Map.Entry e = (Map.Entry)o;
-
-                    tmp.put(e.getKey(), e.getValue());
-
-                    if (++cntr >= COLLECTION_LIMIT)
-                        break;
-                }
-
-                val = tmp;
-            }
-
-            buf.a(val);
-
-            if (overflow > 0) {
-                buf.d(buf.length() - 1);
-                buf.a("... and ").a(overflow).a(" more").a(bracket);
-            }
-        }
+    }
+
+    /**
+     * Writes collection to buffer.
+     *
+     * @param buf String builder buffer.
+     * @param col Collection object.
+     */
+    private static void addCollection(SBLimitedLength buf, Collection col) {
+        buf.a(col.getClass().getSimpleName()).a(" [");
+
+        int cnt = 0;
+
+        for (Object obj : col) {
+            toString(buf, obj);
+
+            if (++cnt == COLLECTION_LIMIT || cnt == col.size())
+                break;
+
+            buf.a(", ");
+        }
+
+        handleOverflow(buf, col.size());
+
+        buf.a(']');
+    }
+
+    /**
+     * Writes map to buffer.
+     *
+     * @param buf String builder buffer.
+     * @param map Map object.
+     */
+    private static <K, V> void addMap(SBLimitedLength buf, Map<K, V> map) {
+        buf.a(map.getClass().getSimpleName()).a(" {");
+
+        int cnt = 0;
+
+        for (Map.Entry<K, V> e : map.entrySet()) {
+            toString(buf, e.getKey());
+
+            buf.a('=');
+
+            toString(buf, e.getValue());
+
+            if (++cnt == COLLECTION_LIMIT || cnt == map.size())
+                break;
+
+            buf.a(", ");
+        }
+
+        handleOverflow(buf, map.size());
+
+        buf.a('}');
+    }
+
+    /**
+     * Writes overflow message to buffer if needed.
+     *
+     * @param buf String builder buffer.
+     * @param size Size to compare with limit.
+     */
+    private static void handleOverflow(SBLimitedLength buf, int size) {
+        int overflow = size - COLLECTION_LIMIT;
+
+        if (overflow > 0)
+            buf.a("... and ").a(overflow).a(" more");
     }
 
     /**
      * Creates an uniformed string presentation for the given object.
      *
+     * @param <T> Type of object.
      * @param cls Class of the object.
      * @param buf String builder buffer.
      * @param obj Object for which to get string presentation.
@@ -1062,9 +964,7 @@
      * @param addSens Sensitive flag of values or {@code null} if all values are not sensitive.
      * @param addLen How many additional values will be included.
      * @return String presentation of the given object.
-     * @param <T> Type of object.
-     */
-    @SuppressWarnings({"unchecked"})
+     */
     private static <T> String toStringImpl(
         Class<T> cls,
         SBLimitedLength buf,
@@ -1081,8 +981,6 @@
         assert addNames.length == addVals.length;
         assert addLen <= addNames.length;
 
-<<<<<<< HEAD
-=======
         boolean newStr = buf.length() == 0;
 
         IdentityHashMap<Object, EntryReference> svdObjs = savedObjects.get();
@@ -1130,17 +1028,11 @@
         @Nullable boolean[] addSens,
         int addLen
     ) {
->>>>>>> 8246bd84
         try {
             GridToStringClassDescriptor cd = getClassDescriptor(cls);
 
             assert cd != null;
 
-<<<<<<< HEAD
-            buf.setLength(0);
-
-            buf.a(cd.getSimpleClassName()).a(" [");
-=======
             buf.a(cd.getSimpleClassName());
 
             EntryReference ref = savedObjects.get().get(obj);
@@ -1152,7 +1044,6 @@
             }
 
             buf.a(" [");
->>>>>>> 8246bd84
 
             boolean first = true;
 
@@ -1212,7 +1103,6 @@
         }
         // Specifically catching all exceptions.
         catch (Exception e) {
-
             // Remove entry from cache to avoid potential memory leak
             // in case new class loader got loaded under the same identity hash.
             classCache.remove(cls.getName() + System.identityHashCode(cls.getClassLoader()));
@@ -1235,100 +1125,76 @@
     }
 
     /**
-     * @param arrType Type of the array.
-     * @param arr Array object.
+     * Returns limited string representation of array.
+     *
+     * @param arr Array object. Each value is automatically wrapped if it has a primitive type.
      * @return String representation of an array.
      */
-    @SuppressWarnings({"ConstantConditions", "unchecked"})
-    public static <T> String arrayToString(Class arrType, Object arr) {
+    public static String arrayToString(Object arr) {
         if (arr == null)
             return "null";
 
         String res;
-        int more = 0;
-
-        if (arrType.equals(byte[].class)) {
-            byte[] byteArr = (byte[])arr;
-            if (byteArr.length > COLLECTION_LIMIT) {
-                more = byteArr.length - COLLECTION_LIMIT;
-                byteArr = Arrays.copyOf(byteArr, COLLECTION_LIMIT);
-            }
-            res = Arrays.toString(byteArr);
-        }
-        else if (arrType.equals(boolean[].class)) {
-            boolean[] boolArr = (boolean[])arr;
-            if (boolArr.length > COLLECTION_LIMIT) {
-                more = boolArr.length - COLLECTION_LIMIT;
-                boolArr = Arrays.copyOf(boolArr, COLLECTION_LIMIT);
-            }
-            res = Arrays.toString(boolArr);
-        }
-        else if (arrType.equals(short[].class)) {
-            short[] shortArr = (short[])arr;
-            if (shortArr.length > COLLECTION_LIMIT) {
-                more = shortArr.length - COLLECTION_LIMIT;
-                shortArr = Arrays.copyOf(shortArr, COLLECTION_LIMIT);
-            }
-            res = Arrays.toString(shortArr);
-        }
-        else if (arrType.equals(int[].class)) {
-            int[] intArr = (int[])arr;
-            if (intArr.length > COLLECTION_LIMIT) {
-                more = intArr.length - COLLECTION_LIMIT;
-                intArr = Arrays.copyOf(intArr, COLLECTION_LIMIT);
-            }
-            res = Arrays.toString(intArr);
-        }
-        else if (arrType.equals(long[].class)) {
-            long[] longArr = (long[])arr;
-            if (longArr.length > COLLECTION_LIMIT) {
-                more = longArr.length - COLLECTION_LIMIT;
-                longArr = Arrays.copyOf(longArr, COLLECTION_LIMIT);
-            }
-            res = Arrays.toString(longArr);
-        }
-        else if (arrType.equals(float[].class)) {
-            float[] floatArr = (float[])arr;
-            if (floatArr.length > COLLECTION_LIMIT) {
-                more = floatArr.length - COLLECTION_LIMIT;
-                floatArr = Arrays.copyOf(floatArr, COLLECTION_LIMIT);
-            }
-            res = Arrays.toString(floatArr);
-        }
-        else if (arrType.equals(double[].class)) {
-            double[] doubleArr = (double[])arr;
-            if (doubleArr.length > COLLECTION_LIMIT) {
-                more = doubleArr.length - COLLECTION_LIMIT;
-                doubleArr = Arrays.copyOf(doubleArr, COLLECTION_LIMIT);
-            }
-            res = Arrays.toString(doubleArr);
-        }
-        else if (arrType.equals(char[].class)) {
-            char[] charArr = (char[])arr;
-            if (charArr.length > COLLECTION_LIMIT) {
-                more = charArr.length - COLLECTION_LIMIT;
-                charArr = Arrays.copyOf(charArr, COLLECTION_LIMIT);
-            }
-            res = Arrays.toString(charArr);
-        }
-        else {
+
+        int arrLen;
+
+        if (arr instanceof Object[]) {
             Object[] objArr = (Object[])arr;
-            if (objArr.length > COLLECTION_LIMIT) {
-                more = objArr.length - COLLECTION_LIMIT;
+
+            arrLen = objArr.length;
+
+            if (arrLen > COLLECTION_LIMIT)
                 objArr = Arrays.copyOf(objArr, COLLECTION_LIMIT);
-            }
+
             res = Arrays.toString(objArr);
-        }
-        if (more > 0) {
+        } else {
+            res = toStringWithLimit(arr, COLLECTION_LIMIT);
+
+            arrLen = Array.getLength(arr);
+        }
+
+        if (arrLen > COLLECTION_LIMIT) {
             StringBuilder resSB = new StringBuilder(res);
 
             resSB.deleteCharAt(resSB.length() - 1);
-            resSB.append("... and ").append(more).append(" more]");
+
+            resSB.append("... and ").append(arrLen - COLLECTION_LIMIT).append(" more]");
 
             res = resSB.toString();
         }
 
         return res;
+    }
+
+    /**
+     * Returns limited string representation of array.
+     *
+     * @param arr Input array. Each value is automatically wrapped if it has a primitive type.
+     * @param limit max array items to string limit.
+     * @return String representation of an array.
+     */
+    private static String toStringWithLimit(Object arr, int limit) {
+        int arrIdxMax = Array.getLength(arr) - 1;
+
+        if (arrIdxMax == -1)
+            return "[]";
+
+        int idxMax = Math.min(arrIdxMax, limit);
+
+        StringBuilder b = new StringBuilder();
+
+        b.append('[');
+
+        for (int i = 0; i <= idxMax; ++i) {
+            b.append(Array.get(arr, i));
+            
+            if (i == idxMax)
+                return b.append(']').toString();
+
+            b.append(", ");
+        }
+
+        return b.toString();
     }
 
     /**
@@ -1343,37 +1209,24 @@
     public static String toString(String str, String name, @Nullable Object val, boolean sens) {
         assert name != null;
 
-        Queue<GridToStringThreadLocal> queue = threadCache.get();
-
-        assert queue != null;
-
-        // Since string() methods can be chain-called from the same thread we
-        // have to keep a list of thread-local objects and remove/add them
-        // in each string() apply.
-        GridToStringThreadLocal tmp = queue.isEmpty() ? new GridToStringThreadLocal() : queue.remove();
-
-        Object[] propNames = tmp.getAdditionalNames();
-        Object[] propVals = tmp.getAdditionalValues();
-        boolean[] propSens = tmp.getAdditionalSensitives();
+        Object[] propNames = new Object[1];
+        Object[] propVals = new Object[1];
+        boolean[] propSens = new boolean[1];
 
         propNames[0] = name;
         propVals[0] = val;
         propSens[0] = sens;
 
-        SBLengthLimit lenLim = threadCurLen.get();
-
-        boolean newStr = false;
+        SBLimitedLength sb = threadLocSB.get();
+
+        boolean newStr = sb.length() == 0;
 
         try {
-            newStr = lenLim.length() == 0;
-
-            return toStringImpl(str, tmp.getStringBuilder(lenLim), propNames, propVals, propSens, 1);
+            return toStringImpl(str, sb, propNames, propVals, propSens, 1);
         }
         finally {
-            queue.offer(tmp);
-
             if (newStr)
-                lenLim.reset();
+                sb.reset();
         }
     }
 
@@ -1410,18 +1263,9 @@
         assert name0 != null;
         assert name1 != null;
 
-        Queue<GridToStringThreadLocal> queue = threadCache.get();
-
-        assert queue != null;
-
-        // Since string() methods can be chain-called from the same thread we
-        // have to keep a list of thread-local objects and remove/add them
-        // in each string() apply.
-        GridToStringThreadLocal tmp = queue.isEmpty() ? new GridToStringThreadLocal() : queue.remove();
-
-        Object[] propNames = tmp.getAdditionalNames();
-        Object[] propVals = tmp.getAdditionalValues();
-        boolean[] propSens = tmp.getAdditionalSensitives();
+        Object[] propNames = new Object[2];
+        Object[] propVals = new Object[2];
+        boolean[] propSens = new boolean[2];
 
         propNames[0] = name0;
         propVals[0] = val0;
@@ -1430,20 +1274,16 @@
         propVals[1] = val1;
         propSens[1] = sens1;
 
-        SBLengthLimit lenLim = threadCurLen.get();
-
-        boolean newStr = false;
+        SBLimitedLength sb = threadLocSB.get();
+
+        boolean newStr = sb.length() == 0;
 
         try {
-            newStr = lenLim.length() == 0;
-
-            return toStringImpl(str, tmp.getStringBuilder(lenLim), propNames, propVals, propSens, 2);
+            return toStringImpl(str, sb, propNames, propVals, propSens, 2);
         }
         finally {
-            queue.offer(tmp);
-
             if (newStr)
-                lenLim.reset();
+                sb.reset();
         }
     }
 
@@ -1470,18 +1310,9 @@
         assert name1 != null;
         assert name2 != null;
 
-        Queue<GridToStringThreadLocal> queue = threadCache.get();
-
-        assert queue != null;
-
-        // Since string() methods can be chain-called from the same thread we
-        // have to keep a list of thread-local objects and remove/add them
-        // in each string() apply.
-        GridToStringThreadLocal tmp = queue.isEmpty() ? new GridToStringThreadLocal() : queue.remove();
-
-        Object[] propNames = tmp.getAdditionalNames();
-        Object[] propVals = tmp.getAdditionalValues();
-        boolean[] propSens = tmp.getAdditionalSensitives();
+        Object[] propNames = new Object[3];
+        Object[] propVals = new Object[3];
+        boolean[] propSens = new boolean[3];
 
         propNames[0] = name0;
         propVals[0] = val0;
@@ -1493,20 +1324,16 @@
         propVals[2] = val2;
         propSens[2] = sens2;
 
-        SBLengthLimit lenLim = threadCurLen.get();
-
-        boolean newStr = false;
+        SBLimitedLength sb = threadLocSB.get();
+
+        boolean newStr = sb.length() == 0;
 
         try {
-            newStr = lenLim.length() == 0;
-
-            return toStringImpl(str, tmp.getStringBuilder(lenLim), propNames, propVals, propSens, 3);
+            return toStringImpl(str, sb, propNames, propVals, propSens, 3);
         }
         finally {
-            queue.offer(tmp);
-
             if (newStr)
-                lenLim.reset();
+                sb.reset();
         }
     }
 
@@ -1538,18 +1365,9 @@
         assert name2 != null;
         assert name3 != null;
 
-        Queue<GridToStringThreadLocal> queue = threadCache.get();
-
-        assert queue != null;
-
-        // Since string() methods can be chain-called from the same thread we
-        // have to keep a list of thread-local objects and remove/add them
-        // in each string() apply.
-        GridToStringThreadLocal tmp = queue.isEmpty() ? new GridToStringThreadLocal() : queue.remove();
-
-        Object[] propNames = tmp.getAdditionalNames();
-        Object[] propVals = tmp.getAdditionalValues();
-        boolean[] propSens = tmp.getAdditionalSensitives();
+        Object[] propNames = new Object[4];
+        Object[] propVals = new Object[4];
+        boolean[] propSens = new boolean[4];
 
         propNames[0] = name0;
         propVals[0] = val0;
@@ -1564,20 +1382,16 @@
         propVals[3] = val3;
         propSens[3] = sens3;
 
-        SBLengthLimit lenLim = threadCurLen.get();
-
-        boolean newStr = false;
+        SBLimitedLength sb = threadLocSB.get();
+
+        boolean newStr = sb.length() == 0;
 
         try {
-            newStr = lenLim.length() == 0;
-
-            return toStringImpl(str, tmp.getStringBuilder(lenLim), propNames, propVals, propSens, 4);
+            return toStringImpl(str, sb, propNames, propVals, propSens, 4);
         }
         finally {
-            queue.offer(tmp);
-
             if (newStr)
-                lenLim.reset();
+                sb.reset();
         }
     }
 
@@ -1614,18 +1428,9 @@
         assert name3 != null;
         assert name4 != null;
 
-        Queue<GridToStringThreadLocal> queue = threadCache.get();
-
-        assert queue != null;
-
-        // Since string() methods can be chain-called from the same thread we
-        // have to keep a list of thread-local objects and remove/add them
-        // in each string() apply.
-        GridToStringThreadLocal tmp = queue.isEmpty() ? new GridToStringThreadLocal() : queue.remove();
-
-        Object[] propNames = tmp.getAdditionalNames();
-        Object[] propVals = tmp.getAdditionalValues();
-        boolean[] propSens = tmp.getAdditionalSensitives();
+        Object[] propNames = new Object[5];
+        Object[] propVals = new Object[5];
+        boolean[] propSens = new boolean[5];
 
         propNames[0] = name0;
         propVals[0] = val0;
@@ -1643,20 +1448,16 @@
         propVals[4] = val4;
         propSens[4] = sens4;
 
-        SBLengthLimit lenLim = threadCurLen.get();
-
-        boolean newStr = false;
+        SBLimitedLength sb = threadLocSB.get();
+
+        boolean newStr = sb.length() == 0;
 
         try {
-            newStr = lenLim.length() == 0;
-
-            return toStringImpl(str, tmp.getStringBuilder(lenLim), propNames, propVals, propSens, 5);
+            return toStringImpl(str, sb, propNames, propVals, propSens, 5);
         }
         finally {
-            queue.offer(tmp);
-
             if (newStr)
-                lenLim.reset();
+                sb.reset();
         }
     }
 
@@ -1698,18 +1499,9 @@
         assert name4 != null;
         assert name5 != null;
 
-        Queue<GridToStringThreadLocal> queue = threadCache.get();
-
-        assert queue != null;
-
-        // Since string() methods can be chain-called from the same thread we
-        // have to keep a list of thread-local objects and remove/add them
-        // in each string() apply.
-        GridToStringThreadLocal tmp = queue.isEmpty() ? new GridToStringThreadLocal() : queue.remove();
-
-        Object[] propNames = tmp.getAdditionalNames();
-        Object[] propVals = tmp.getAdditionalValues();
-        boolean[] propSens = tmp.getAdditionalSensitives();
+        Object[] propNames = new Object[6];
+        Object[] propVals = new Object[6];
+        boolean[] propSens = new boolean[6];
 
         propNames[0] = name0;
         propVals[0] = val0;
@@ -1730,20 +1522,16 @@
         propVals[5] = val5;
         propSens[5] = sens5;
 
-        SBLengthLimit lenLim = threadCurLen.get();
-
-        boolean newStr = false;
+        SBLimitedLength sb = threadLocSB.get();
+
+        boolean newStr = sb.length() == 0;
 
         try {
-            newStr = lenLim.length() == 0;
-
-            return toStringImpl(str, tmp.getStringBuilder(lenLim), propNames, propVals, propSens, 6);
+            return toStringImpl(str, sb, propNames, propVals, propSens, 6);
         }
         finally {
-            queue.offer(tmp);
-
             if (newStr)
-                lenLim.reset();
+                sb.reset();
         }
     }
 
@@ -1790,18 +1578,9 @@
         assert name5 != null;
         assert name6 != null;
 
-        Queue<GridToStringThreadLocal> queue = threadCache.get();
-
-        assert queue != null;
-
-        // Since string() methods can be chain-called from the same thread we
-        // have to keep a list of thread-local objects and remove/add them
-        // in each string() apply.
-        GridToStringThreadLocal tmp = queue.isEmpty() ? new GridToStringThreadLocal() : queue.remove();
-
-        Object[] propNames = tmp.getAdditionalNames();
-        Object[] propVals = tmp.getAdditionalValues();
-        boolean[] propSens = tmp.getAdditionalSensitives();
+        Object[] propNames = new Object[7];
+        Object[] propVals = new Object[7];
+        boolean[] propSens = new boolean[7];
 
         propNames[0] = name0;
         propVals[0] = val0;
@@ -1825,20 +1604,16 @@
         propVals[6] = val6;
         propSens[6] = sens6;
 
-        SBLengthLimit lenLim = threadCurLen.get();
-
-        boolean newStr = false;
+        SBLimitedLength sb = threadLocSB.get();
+
+        boolean newStr = sb.length() == 0;
 
         try {
-            newStr = lenLim.length() == 0;
-
-            return toStringImpl(str, tmp.getStringBuilder(lenLim), propNames, propVals, propSens, 7);
+            return toStringImpl(str, sb, propNames, propVals, propSens, 7);
         }
         finally {
-            queue.offer(tmp);
-
             if (newStr)
-                lenLim.reset();
+                sb.reset();
         }
     }
 
@@ -1856,7 +1631,7 @@
     private static String toStringImpl(String str, SBLimitedLength buf, Object[] propNames, Object[] propVals,
         boolean[] propSens, int propCnt) {
 
-        buf.setLength(0);
+        boolean newStr = buf.length() == 0;
 
         if (str != null)
             buf.a(str).a(" ");
@@ -1867,7 +1642,11 @@
 
         buf.a(']');
 
-        return buf.toString();
+        if (newStr)
+            return buf.toString();
+
+        // Called from another GTSB.toString(), so this string is already in the buffer and shouldn't be returned.
+        return "";
     }
 
     /**
@@ -2041,8 +1820,6 @@
 
         return sb.toString();
     }
-<<<<<<< HEAD
-=======
 
     /**
      * Checks that object is already saved.
@@ -2127,5 +1904,4 @@
             hashNeeded = false;
         }
     }
->>>>>>> 8246bd84
 }