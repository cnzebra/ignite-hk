--- conflicted
+++ resolved
@@ -22,12 +22,8 @@
 import org.apache.ignite.IgniteCheckedException;
 import org.apache.ignite.internal.pagemem.PageIdAllocator;
 import org.apache.ignite.internal.pagemem.store.PageStore;
-<<<<<<< HEAD
-import org.apache.ignite.internal.processors.cache.persistence.AllocatedPageTracker;
-=======
 import org.apache.ignite.internal.processors.metric.impl.LongAdderMetric;
 import org.apache.ignite.lang.IgniteOutClosure;
->>>>>>> 8246bd84
 
 /**
  *
@@ -42,9 +38,6 @@
      * @return page store
      * @throws IgniteCheckedException if failed.
      */
-<<<<<<< HEAD
-    PageStore createPageStore(byte type, File file, AllocatedPageTracker allocatedTracker) throws IgniteCheckedException;
-=======
     default PageStore createPageStore(byte type, File file, LongAdderMetric allocatedTracker)
         throws IgniteCheckedException {
         return createPageStore(type, file::toPath, allocatedTracker);
@@ -61,5 +54,4 @@
      */
     PageStore createPageStore(byte type, IgniteOutClosure<Path> pathProvider, LongAdderMetric allocatedTracker)
         throws IgniteCheckedException;
->>>>>>> 8246bd84
 }