--- conflicted
+++ resolved
@@ -71,6 +71,7 @@
 import org.apache.ignite.internal.processors.cache.transactions.IgniteInternalTx;
 import org.apache.ignite.internal.processors.cache.transactions.IgniteTxEntry;
 import org.apache.ignite.internal.processors.cache.transactions.IgniteTxKey;
+import org.apache.ignite.internal.processors.cache.transactions.TxCounters;
 import org.apache.ignite.internal.processors.cache.version.GridCacheVersion;
 import org.apache.ignite.internal.processors.dr.GridDrType;
 import org.apache.ignite.internal.processors.timeout.GridTimeoutObjectAdapter;
@@ -1300,32 +1301,6 @@
                 }
             }
 
-<<<<<<< HEAD
-            IgniteInternalFuture<MvccSnapshot> waitCrdCntrFut = null;
-
-            if (req.requestMvccCounter()) {
-                assert last;
-
-                assert tx.txState().mvccEnabled();
-
-                try {
-                    // Request snapshot locally only because
-                    // Mvcc Coordinator is expected to be local.
-                    MvccSnapshot snapshot = cctx.coordinators().tryRequestSnapshotLocal(tx);
-
-                    assert snapshot != null : tx.topologyVersion();
-
-                    tx.mvccSnapshot(snapshot);
-                }
-                catch (ClusterTopologyCheckedException e) {
-                    onDone(e);
-
-                    return;
-                }
-            }
-
-=======
->>>>>>> 8246bd84
             onEntriesLocked();
 
             // We are holding transaction-level locks for entries here, so we can get next write version.
@@ -1400,13 +1375,10 @@
         }
     }
 
-<<<<<<< HEAD
-=======
     /**
      *
      */
     private void sendPrepareRequests() {
->>>>>>> 8246bd84
         assert !tx.txState().mvccEnabled() || !tx.onePhaseCommit() || tx.mvccSnapshot() != null;
 
         int miniId = 0;
