/*
 * Licensed to the Apache Software Foundation (ASF) under one or more
 * contributor license agreements.  See the NOTICE file distributed with
 * this work for additional information regarding copyright ownership.
 * The ASF licenses this file to You under the Apache License, Version 2.0
 * (the "License"); you may not use this file except in compliance with
 * the License.  You may obtain a copy of the License at
 *
 *      http://www.apache.org/licenses/LICENSE-2.0
 *
 * Unless required by applicable law or agreed to in writing, software
 * distributed under the License is distributed on an "AS IS" BASIS,
 * WITHOUT WARRANTIES OR CONDITIONS OF ANY KIND, either express or implied.
 * See the License for the specific language governing permissions and
 * limitations under the License.
 */

package org.apache.ignite.internal.processors.cache.transactions;

import java.util.Collection;
import java.util.Collections;
import java.util.Map;
import java.util.Set;
import org.apache.ignite.internal.processors.cache.GridCacheContext;
import org.apache.ignite.internal.processors.cache.GridCacheSharedContext;
import org.apache.ignite.internal.processors.cache.store.CacheStoreManager;
import org.apache.ignite.internal.processors.cache.version.GridCacheVersion;
import org.apache.ignite.internal.util.typedef.F;
import org.apache.ignite.internal.util.typedef.internal.CU;
import org.apache.ignite.internal.util.typedef.internal.S;
import org.jetbrains.annotations.Nullable;

/**
 *
 */
public class IgniteTxRemoteSingleStateImpl extends IgniteTxRemoteStateAdapter {
    /** */
    private IgniteTxEntry entry;

    /** {@inheritDoc} */
    @Override public void unwindEvicts(GridCacheSharedContext cctx) {
        if (entry == null)
            return;

        GridCacheContext ctx = cctx.cacheContext(entry.cacheId());

        if (ctx != null)
            CU.unwindEvicts(ctx);
    }

    /** {@inheritDoc} */
    @Override public void addWriteEntry(IgniteTxKey key, IgniteTxEntry e) {
        entry = e;
    }

    /** {@inheritDoc} */
    @Override public void clearEntry(IgniteTxKey key) {
        if (entry != null && entry.txKey().equals(key))
            entry = null;
    }

    /** {@inheritDoc} */
    @Override public IgniteTxEntry entry(IgniteTxKey key) {
        if (entry != null && entry.txKey().equals(key))
            return entry;

        return null;
    }

    /** {@inheritDoc} */
    @Override public boolean hasWriteKey(IgniteTxKey key) {
        return entry != null && entry.txKey().equals(key);
    }

    /** {@inheritDoc} */
    @Override public Set<IgniteTxKey> readSet() {
        return Collections.emptySet();
    }

    /** {@inheritDoc} */
    @Override public Set<IgniteTxKey> writeSet() {
        return entry != null ? Collections.singleton(entry.txKey()) : Collections.<IgniteTxKey>emptySet();
    }

    /** {@inheritDoc} */
    @Override public Collection<IgniteTxEntry> writeEntries() {
        return entry != null ? Collections.singletonList(entry) : Collections.<IgniteTxEntry>emptyList();
    }

    /** {@inheritDoc} */
    @Override public Collection<IgniteTxEntry> readEntries() {
        return Collections.emptyList();
    }

    /** {@inheritDoc} */
    @Override public Map<IgniteTxKey, IgniteTxEntry> writeMap() {
        return entry != null ? F.asMap(entry.txKey(), entry) :
            Collections.<IgniteTxKey, IgniteTxEntry>emptyMap();
    }

    /** {@inheritDoc} */
    @Override public Map<IgniteTxKey, IgniteTxEntry> readMap() {
        return Collections.emptyMap();
    }

    /** {@inheritDoc} */
    @Override public boolean empty() {
        return entry == null;
    }

    /** {@inheritDoc} */
    @Override public Collection<IgniteTxEntry> allEntries() {
        return entry != null ? Collections.singletonList(entry) : Collections.<IgniteTxEntry>emptyList();
    }

    /** {@inheritDoc} */
    @Nullable @Override public IgniteTxEntry singleWrite() {
        return entry;
    }

    /** {@inheritDoc} */
    @Override public void invalidPartition(int cacheId, int part, GridCacheVersion ver) {
        if (entry != null && entry.context().affinity().partition(entry.key()) == part)
            entry = null;
    }

    /** {@inheritDoc} */
    @Override public String toString() {
        return S.toString(IgniteTxRemoteSingleStateImpl.class, this);
    }

    /** {@inheritDoc} */
    @Override public Collection<CacheStoreManager> stores(GridCacheSharedContext cctx) {
        if (entry == null)
            return null;

        CacheStoreManager store = entry.context().store();

        if (store.configured()
            && store.isLocal()) { // Only local stores take part at tx on backup node.
            return Collections.singleton(store);
        }

        return null;
    }
<<<<<<< HEAD

    /** {@inheritDoc} */
    @Override public boolean mvccEnabled() {
        return entry != null && entry.context().mvccEnabled();
    }
=======
>>>>>>> 8246bd84
}<|MERGE_RESOLUTION|>--- conflicted
+++ resolved
@@ -143,12 +143,4 @@
 
         return null;
     }
-<<<<<<< HEAD
-
-    /** {@inheritDoc} */
-    @Override public boolean mvccEnabled() {
-        return entry != null && entry.context().mvccEnabled();
-    }
-=======
->>>>>>> 8246bd84
 }