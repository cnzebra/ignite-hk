--- conflicted
+++ resolved
@@ -70,9 +70,6 @@
         CACHE_CRD_PROC,
 
         /** Encryption manager. */
-<<<<<<< HEAD
-        ENCRYPTION_MGR
-=======
         ENCRYPTION_MGR,
 
         /** Service processor. */
@@ -83,7 +80,6 @@
 
         /** Cached values array. */
         public static final DiscoveryDataExchangeType[] VALUES = values();
->>>>>>> 8246bd84
     }
 
     /**
@@ -168,9 +164,6 @@
      */
     @Nullable public IgniteNodeValidationResult validateNode(ClusterNode node);
 
-<<<<<<< HEAD
-    /** */
-=======
     /**
      * Validates that new node can join grid topology, this method is called on coordinator
      * node before new node joins topology.
@@ -179,7 +172,6 @@
      * @param discoData Joining node discovery data.
      * @return Validation result or {@code null} in case of success.
      */
->>>>>>> 8246bd84
     @Nullable public IgniteNodeValidationResult validateNode(ClusterNode node, JoiningNodeDiscoveryData discoData);
 
     /**
