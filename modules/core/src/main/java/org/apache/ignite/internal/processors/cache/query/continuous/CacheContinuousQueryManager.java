--- conflicted
+++ resolved
@@ -67,11 +67,7 @@
 import org.apache.ignite.internal.processors.cache.transactions.IgniteInternalTx;
 import org.apache.ignite.internal.processors.continuous.GridContinuousHandler;
 import org.apache.ignite.internal.processors.timeout.GridTimeoutProcessor;
-<<<<<<< HEAD
-import org.apache.ignite.internal.util.StripedCompositeReadWriteLock;
-=======
 import org.apache.ignite.internal.util.GridLongList;
->>>>>>> 8246bd84
 import org.apache.ignite.internal.util.tostring.GridToStringInclude;
 import org.apache.ignite.internal.util.typedef.CI2;
 import org.apache.ignite.internal.util.typedef.F;
@@ -198,16 +194,6 @@
                     log.debug("Failed to stop JCache entry listener: " + e.getMessage());
             }
         }
-    }
-
-    /**
-     * @param tx Transaction.
-     * @return {@code True} if should notify continuous query manager.
-     */
-    public boolean notifyContinuousQueries(@Nullable IgniteInternalTx tx) {
-        return cctx.isLocal() ||
-            cctx.isReplicated() ||
-            (!cctx.isNear() && !(tx != null && tx.onePhaseCommit() && !tx.local()));
     }
 
     /**
