/*
 * Licensed to the Apache Software Foundation (ASF) under one or more
 * contributor license agreements.  See the NOTICE file distributed with
 * this work for additional information regarding copyright ownership.
 * The ASF licenses this file to You under the Apache License, Version 2.0
 * (the "License"); you may not use this file except in compliance with
 * the License.  You may obtain a copy of the License at
 *
 *      http://www.apache.org/licenses/LICENSE-2.0
 *
 * Unless required by applicable law or agreed to in writing, software
 * distributed under the License is distributed on an "AS IS" BASIS,
 * WITHOUT WARRANTIES OR CONDITIONS OF ANY KIND, either express or implied.
 * See the License for the specific language governing permissions and
 * limitations under the License.
 */

package org.apache.ignite.internal.processors.cache.persistence.wal.serializer;

import java.io.IOException;
import java.nio.ByteBuffer;
import java.util.ArrayList;
import java.util.Collection;
import java.util.Map;
import org.apache.ignite.IgniteCheckedException;
import org.apache.ignite.internal.pagemem.wal.record.MvccTxRecord;
import org.apache.ignite.internal.pagemem.wal.record.TxRecord;
import org.apache.ignite.internal.processors.cache.mvcc.MvccVersion;
import org.apache.ignite.internal.processors.cache.mvcc.MvccVersionImpl;
import org.apache.ignite.internal.processors.cache.persistence.tree.io.CacheVersionIO;
import org.apache.ignite.internal.processors.cache.persistence.wal.ByteBufferBackedDataInput;
import org.apache.ignite.internal.processors.cache.version.GridCacheVersion;
import org.apache.ignite.internal.util.typedef.internal.U;
import org.apache.ignite.transactions.TransactionState;

/**
 * {@link TxRecord} WAL serializer.
 */
public class TxRecordSerializer {
    /** Mvcc version record size. */
    static final int MVCC_VERSION_SIZE = 8 + 8 + 4;

    /**
     * Reads {@link MvccVersion} from given input.
     *
     * @param in Data input to read from.
     * @return Mvcc version.
     */
    public MvccVersion readMvccVersion(ByteBufferBackedDataInput in) throws IOException {
        in.ensure(MVCC_VERSION_SIZE);

        long coordVer = in.readLong();
        long cntr = in.readLong();
        int opCntr = in.readInt();

        return new MvccVersionImpl(coordVer, cntr, opCntr);
    }

    /**
     * Writes {@link MvccVersion} to given buffer.
     *
     * @param buf Buffer to write.
     * @param mvccVer Mvcc version.
     */
    public void putMvccVersion(ByteBuffer buf, MvccVersion mvccVer) {
        buf.putLong(mvccVer.coordinatorVersion());
        buf.putLong(mvccVer.counter());

        buf.putInt(mvccVer.operationCounter());
    }

    /**
     * Writes {@link TxRecord} to given buffer.
     *
     * @param rec TxRecord.
     * @param buf Byte buffer.
     */
    public void write(TxRecord rec, ByteBuffer buf) {
        buf.put((byte)rec.state().ordinal());
        RecordV1Serializer.putVersion(buf, rec.nearXidVersion(), true);
        RecordV1Serializer.putVersion(buf, rec.writeVersion(), true);

        Map<Short, Collection<Short>> participatingNodes = rec.participatingNodes();

        if (participatingNodes != null && !participatingNodes.isEmpty()) {
            buf.putInt(participatingNodes.size());

            for (Map.Entry<Short, Collection<Short>> e : participatingNodes.entrySet()) {
                buf.putShort(e.getKey());

                Collection<Short> backupNodes = e.getValue();

                buf.putInt(backupNodes.size());

                for (short backupNode : backupNodes)
                    buf.putShort(backupNode);
            }
        }
        else
            buf.putInt(0); // Put zero size of participating nodes.

        buf.putLong(rec.timestamp());
    }

    /**
     * Reads {@link TxRecord} from given input.
     *
     * @param in Input
     * @return TxRecord.
     * @throws IOException In case of fail.
     */
    public TxRecord readTx(ByteBufferBackedDataInput in) throws IOException {
        byte txState = in.readByte();
        TransactionState state = TransactionState.fromOrdinal(txState);

        GridCacheVersion nearXidVer = RecordV1Serializer.readVersion(in, true);
        GridCacheVersion writeVer = RecordV1Serializer.readVersion(in, true);

        int participatingNodesSize = in.readInt();

        Map<Short, Collection<Short>> participatingNodes = U.newHashMap(participatingNodesSize);

        for (int i = 0; i < participatingNodesSize; i++) {
            short primaryNode = in.readShort();

            int backupNodesSize = in.readInt();

            Collection<Short> backupNodes = new ArrayList<>(backupNodesSize);

            for (int j = 0; j < backupNodesSize; j++) {
                short backupNode = in.readShort();

                backupNodes.add(backupNode);
            }

            participatingNodes.put(primaryNode, backupNodes);
        }

        long ts = in.readLong();

        return new TxRecord(state, nearXidVer, writeVer, participatingNodes, ts);
    }

    /**
     * Returns size of marshalled {@link TxRecord} in bytes.
     *
     * @param rec TxRecord.
     * @return Size of TxRecord in bytes.
     */
    public int size(TxRecord rec) {
        int size = 0;

        size += /* transaction state. */ 1;
        size += CacheVersionIO.size(rec.nearXidVersion(), true);
        size += CacheVersionIO.size(rec.writeVersion(), true);

        size += /* primary nodes count. */ 4;

        Map<Short, Collection<Short>> participatingNodes = rec.participatingNodes();

        if (participatingNodes != null && !participatingNodes.isEmpty()) {
            for (Collection<Short> backupNodes : participatingNodes.values()) {
                size += /* Compact ID. */ 2;

                size += /* size of backup nodes. */ 4;

                size += /* Compact ID. */ 2 * backupNodes.size();
            }
        }

        size += /* Timestamp */ 8;

        return size;
    }

    /**
     * Reads {@link MvccTxRecord} from given input.
     *
     * @param in Input
     * @return MvccTxRecord.
     * @throws IOException In case of fail.
     */
    public MvccTxRecord readMvccTx(ByteBufferBackedDataInput in) throws IOException {
        byte txState = in.readByte();
        TransactionState state = TransactionState.fromOrdinal(txState);

        GridCacheVersion nearXidVer = RecordV1Serializer.readVersion(in, true);
        GridCacheVersion writeVer = RecordV1Serializer.readVersion(in, true);
        MvccVersion mvccVer = readMvccVersion(in);

        int participatingNodesSize = in.readInt();

        Map<Short, Collection<Short>> participatingNodes = U.newHashMap(participatingNodesSize);

        for (int i = 0; i < participatingNodesSize; i++) {
            short primaryNode = in.readShort();

            int backupNodesSize = in.readInt();

            Collection<Short> backupNodes = new ArrayList<>(backupNodesSize);

            for (int j = 0; j < backupNodesSize; j++) {
                short backupNode = in.readShort();

                backupNodes.add(backupNode);
            }

            participatingNodes.put(primaryNode, backupNodes);
        }

        long ts = in.readLong();

        return new MvccTxRecord(state, nearXidVer, writeVer, participatingNodes, mvccVer, ts);
    }

    /**
     * Writes {@link MvccTxRecord} to given buffer.
     *
     * @param rec MvccTxRecord.
     * @param buf Byte buffer.
     * @throws IgniteCheckedException In case of fail.
     */
    public void write(MvccTxRecord rec, ByteBuffer buf) throws IgniteCheckedException {
        buf.put((byte)rec.state().ordinal());

        RecordV1Serializer.putVersion(buf, rec.nearXidVersion(), true);
        RecordV1Serializer.putVersion(buf, rec.writeVersion(), true);
        putMvccVersion(buf, rec.mvccVersion());

        Map<Short, Collection<Short>> participatingNodes = rec.participatingNodes();

        if (participatingNodes != null && !participatingNodes.isEmpty()) {
            buf.putInt(participatingNodes.size());

            for (Map.Entry<Short, Collection<Short>> e : participatingNodes.entrySet()) {
                buf.putShort(e.getKey());

                Collection<Short> backupNodes = e.getValue();

                buf.putInt(backupNodes.size());

                for (short backupNode : backupNodes)
                    buf.putShort(backupNode);
            }
        }
        else
            buf.putInt(0); // Put zero size of participating nodes.

        buf.putLong(rec.timestamp());
    }

<<<<<<< HEAD

=======
>>>>>>> 8246bd84
    /**
     * Returns size of marshalled {@link TxRecord} in bytes.
     *
     * @param rec TxRecord.
     * @return Size of TxRecord in bytes.
     * @throws IgniteCheckedException In case of fail.
     */
    public int size(MvccTxRecord rec) throws IgniteCheckedException {
       return size((TxRecord)rec) + MVCC_VERSION_SIZE;
    }
}<|MERGE_RESOLUTION|>--- conflicted
+++ resolved
@@ -249,10 +249,6 @@
         buf.putLong(rec.timestamp());
     }
 
-<<<<<<< HEAD
-
-=======
->>>>>>> 8246bd84
     /**
      * Returns size of marshalled {@link TxRecord} in bytes.
      *
