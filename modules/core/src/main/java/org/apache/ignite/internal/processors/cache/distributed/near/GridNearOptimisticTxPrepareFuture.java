--- conflicted
+++ resolved
@@ -448,14 +448,6 @@
             return;
         }
 
-<<<<<<< HEAD
-        assert !tx.txState().mvccEnabled() || mvccCrd != null;
-
-        if (mvccCrd != null)
-            initMvccVersionFuture(keyLockFut != null ? 2 : 1, remap);
-
-=======
->>>>>>> 8246bd84
         if (keyLockFut != null)
             keyLockFut.onAllKeysAdded();
 
