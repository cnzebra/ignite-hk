/*
 * Licensed to the Apache Software Foundation (ASF) under one or more
 * contributor license agreements.  See the NOTICE file distributed with
 * this work for additional information regarding copyright ownership.
 * The ASF licenses this file to You under the Apache License, Version 2.0
 * (the "License"); you may not use this file except in compliance with
 * the License.  You may obtain a copy of the License at
 *
 *      http://www.apache.org/licenses/LICENSE-2.0
 *
 * Unless required by applicable law or agreed to in writing, software
 * distributed under the License is distributed on an "AS IS" BASIS,
 * WITHOUT WARRANTIES OR CONDITIONS OF ANY KIND, either express or implied.
 * See the License for the specific language governing permissions and
 * limitations under the License.
 */

package org.apache.ignite.internal.processors.cache.mvcc;

import java.util.ArrayList;
import java.util.Collection;
import java.util.HashMap;
import java.util.HashSet;
import java.util.List;
import java.util.Map;
<<<<<<< HEAD
=======
import java.util.Objects;
import java.util.Optional;
>>>>>>> 8246bd84
import java.util.Set;
import java.util.TreeMap;
import java.util.UUID;
import java.util.concurrent.BlockingQueue;
import java.util.concurrent.ConcurrentHashMap;
import java.util.concurrent.LinkedBlockingQueue;
import java.util.concurrent.atomic.AtomicInteger;
import java.util.stream.Collectors;
<<<<<<< HEAD
import org.apache.ignite.IgniteCheckedException;
import org.apache.ignite.IgniteException;
import org.apache.ignite.IgniteLogger;
=======
import java.util.stream.Stream;
import org.apache.ignite.IgniteCheckedException;
import org.apache.ignite.IgniteException;
import org.apache.ignite.IgniteLogger;
import org.apache.ignite.IgniteSystemProperties;
>>>>>>> 8246bd84
import org.apache.ignite.cluster.ClusterNode;
import org.apache.ignite.configuration.CacheConfiguration;
import org.apache.ignite.configuration.DataRegionConfiguration;
import org.apache.ignite.configuration.DataStorageConfiguration;
import org.apache.ignite.events.DiscoveryEvent;
import org.apache.ignite.failure.FailureContext;
import org.apache.ignite.failure.FailureType;
import org.apache.ignite.internal.GridKernalContext;
import org.apache.ignite.internal.IgniteDiagnosticPrepareContext;
import org.apache.ignite.internal.IgniteFutureTimeoutCheckedException;
import org.apache.ignite.internal.IgniteInternalFuture;
import org.apache.ignite.internal.IgniteInterruptedCheckedException;
import org.apache.ignite.internal.NodeStoppingException;
import org.apache.ignite.internal.cluster.ClusterTopologyCheckedException;
import org.apache.ignite.internal.managers.communication.GridMessageListener;
import org.apache.ignite.internal.managers.discovery.CustomEventListener;
import org.apache.ignite.internal.managers.discovery.DiscoCache;
import org.apache.ignite.internal.managers.eventstorage.DiscoveryEventListener;
import org.apache.ignite.internal.processors.GridProcessorAdapter;
import org.apache.ignite.internal.processors.affinity.AffinityTopologyVersion;
import org.apache.ignite.internal.processors.cache.CacheGroupContext;
import org.apache.ignite.internal.processors.cache.DynamicCacheChangeBatch;
import org.apache.ignite.internal.processors.cache.DynamicCacheChangeRequest;
import org.apache.ignite.internal.processors.cache.GridCacheContext;
import org.apache.ignite.internal.processors.cache.GridCacheEntryEx;
import org.apache.ignite.internal.processors.cache.KeyCacheObject;
import org.apache.ignite.internal.processors.cache.distributed.dht.topology.GridDhtLocalPartition;
import org.apache.ignite.internal.processors.cache.mvcc.msg.MvccAckRequestQueryCntr;
import org.apache.ignite.internal.processors.cache.mvcc.msg.MvccAckRequestQueryId;
import org.apache.ignite.internal.processors.cache.mvcc.msg.MvccAckRequestTx;
import org.apache.ignite.internal.processors.cache.mvcc.msg.MvccActiveQueriesMessage;
import org.apache.ignite.internal.processors.cache.mvcc.msg.MvccFutureResponse;
import org.apache.ignite.internal.processors.cache.mvcc.msg.MvccMessage;
import org.apache.ignite.internal.processors.cache.mvcc.msg.MvccQuerySnapshotRequest;
import org.apache.ignite.internal.processors.cache.mvcc.msg.MvccRecoveryFinishedMessage;
import org.apache.ignite.internal.processors.cache.mvcc.msg.MvccSnapshotResponse;
import org.apache.ignite.internal.processors.cache.mvcc.msg.MvccTxSnapshotRequest;
import org.apache.ignite.internal.processors.cache.mvcc.txlog.TxKey;
import org.apache.ignite.internal.processors.cache.mvcc.txlog.TxLog;
import org.apache.ignite.internal.processors.cache.mvcc.txlog.TxState;
import org.apache.ignite.internal.processors.cache.persistence.CacheDataRow;
import org.apache.ignite.internal.processors.cache.persistence.DatabaseLifecycleListener;
import org.apache.ignite.internal.processors.cache.persistence.GridCacheDatabaseSharedManager;
import org.apache.ignite.internal.processors.cache.persistence.IgniteCacheDatabaseSharedManager;
<<<<<<< HEAD
import org.apache.ignite.internal.processors.cache.transactions.IgniteInternalTx;
=======
>>>>>>> 8246bd84
import org.apache.ignite.internal.processors.cache.tree.mvcc.data.MvccDataRow;
import org.apache.ignite.internal.processors.cache.tree.mvcc.search.MvccLinkAwareSearchRow;
import org.apache.ignite.internal.util.GridAtomicLong;
import org.apache.ignite.internal.util.GridLongList;
import org.apache.ignite.internal.util.GridSpinBusyLock;
import org.apache.ignite.internal.util.future.GridCompoundIdentityFuture;
import org.apache.ignite.internal.util.future.GridFinishedFuture;
import org.apache.ignite.internal.util.future.GridFutureAdapter;
import org.apache.ignite.internal.util.lang.GridClosureException;
import org.apache.ignite.internal.util.lang.GridCursor;
import org.apache.ignite.internal.util.typedef.F;
import org.apache.ignite.internal.util.typedef.X;
import org.apache.ignite.internal.util.typedef.internal.CU;
import org.apache.ignite.internal.util.typedef.internal.S;
import org.apache.ignite.internal.util.typedef.internal.U;
import org.apache.ignite.internal.util.worker.GridWorker;
import org.apache.ignite.lang.IgniteClosure;
import org.apache.ignite.lang.IgniteFuture;
import org.apache.ignite.lang.IgniteInClosure;
import org.apache.ignite.lang.IgniteProductVersion;
import org.apache.ignite.plugin.extensions.communication.Message;
import org.apache.ignite.spi.IgniteNodeValidationResult;
import org.apache.ignite.thread.IgniteThread;
import org.jetbrains.annotations.NotNull;
import org.jetbrains.annotations.Nullable;

import static org.apache.ignite.cache.CacheAtomicityMode.TRANSACTIONAL;
import static org.apache.ignite.cache.CacheAtomicityMode.TRANSACTIONAL_SNAPSHOT;
import static org.apache.ignite.events.EventType.EVT_NODE_FAILED;
import static org.apache.ignite.events.EventType.EVT_NODE_JOINED;
import static org.apache.ignite.events.EventType.EVT_NODE_LEFT;
import static org.apache.ignite.internal.GridTopic.TOPIC_CACHE_COORDINATOR;
import static org.apache.ignite.internal.managers.communication.GridIoPolicy.SYSTEM_POOL;
<<<<<<< HEAD
=======
import static org.apache.ignite.internal.processors.cache.mvcc.MvccCoordinatorChangeAware.ID_FILTER;
>>>>>>> 8246bd84
import static org.apache.ignite.internal.processors.cache.mvcc.MvccQueryTracker.MVCC_TRACKER_ID_NA;
import static org.apache.ignite.internal.processors.cache.mvcc.MvccUtils.MVCC_COUNTER_NA;
import static org.apache.ignite.internal.processors.cache.mvcc.MvccUtils.MVCC_CRD_COUNTER_NA;
import static org.apache.ignite.internal.processors.cache.mvcc.MvccUtils.MVCC_HINTS_BIT_OFF;
import static org.apache.ignite.internal.processors.cache.mvcc.MvccUtils.MVCC_INITIAL_CNTR;
import static org.apache.ignite.internal.processors.cache.mvcc.MvccUtils.MVCC_READ_OP_CNTR;
import static org.apache.ignite.internal.processors.cache.mvcc.MvccUtils.MVCC_START_CNTR;
import static org.apache.ignite.internal.processors.cache.mvcc.MvccUtils.MVCC_START_OP_CNTR;
import static org.apache.ignite.internal.processors.cache.mvcc.MvccUtils.belongToSameTx;
import static org.apache.ignite.internal.processors.cache.mvcc.MvccUtils.compare;
import static org.apache.ignite.internal.processors.cache.mvcc.MvccUtils.hasNewVersion;
import static org.apache.ignite.internal.processors.cache.mvcc.MvccUtils.isVisible;
import static org.apache.ignite.internal.processors.cache.mvcc.MvccUtils.noCoordinatorError;
import static org.apache.ignite.internal.processors.cache.mvcc.txlog.TxLog.TX_LOG_CACHE_ID;
import static org.apache.ignite.internal.processors.cache.mvcc.txlog.TxLog.TX_LOG_CACHE_NAME;
import static org.apache.ignite.internal.processors.cache.persistence.CacheDataRowAdapter.RowData.KEY_ONLY;

/**
 * MVCC processor.
 */
@SuppressWarnings("unchecked")
public class MvccProcessorImpl extends GridProcessorAdapter implements MvccProcessor, DatabaseLifecycleListener {
    /** */
    private static final boolean FORCE_MVCC =
        IgniteSystemProperties.getBoolean(IgniteSystemProperties.IGNITE_FORCE_MVCC_MODE_IN_TESTS, false);

    /** */
    private static final IgniteProductVersion MVCC_SUPPORTED_SINCE = IgniteProductVersion.fromString("2.7.0");

    /** */
    private static final Waiter LOCAL_TRANSACTION_MARKER = new LocalTransactionMarker();

    /** For tests only. */
    private static IgniteClosure<Collection<ClusterNode>, ClusterNode> crdC;

    /**
     * For testing only.
     *
     * @param crdC Closure assigning coordinator.
     */
    static void coordinatorAssignClosure(IgniteClosure<Collection<ClusterNode>, ClusterNode> crdC) {
        MvccProcessorImpl.crdC = crdC;
    }

    /** */
    private volatile MvccCoordinator curCrd = MvccCoordinator.UNASSIGNED_COORDINATOR;

    /** */
    private TxLog txLog;

    /** */
    private List<GridWorker> vacuumWorkers;

    /** */
    private BlockingQueue<VacuumTask> cleanupQueue;

    /**
     * Vacuum mutex. Prevents concurrent vacuum while start/stop operations
     */
    private final Object mux = new Object();

    /** */
    private final GridAtomicLong futIdCntr = new GridAtomicLong(0);

    /** */
    private final GridAtomicLong mvccCntr = new GridAtomicLong(MVCC_START_CNTR);

    /** */
    private final GridAtomicLong committedCntr = new GridAtomicLong(MVCC_INITIAL_CNTR);

    /**
     * Contains active transactions on mvcc coordinator. Key is mvcc counter.
     * Access is protected by "this" monitor.
     */
    private final Map<Long, ActiveTx> activeTxs = new HashMap<>();

    /** Active query trackers. */
    private final Map<Long, MvccQueryTracker> activeTrackers = new ConcurrentHashMap<>();

    /** */
    private final Map<UUID, Map<Long, MvccSnapshotResponseListener>> snapLsnrs = new ConcurrentHashMap<>();

    /** */
    private final Map<Long, WaitAckFuture> ackFuts = new ConcurrentHashMap<>();

    /** */
    private final Map<TxKey, Waiter> waitMap = new ConcurrentHashMap<>();

    /** */
    private final ActiveQueries activeQueries = new ActiveQueries();

    /** */
    private final PreviousQueries prevQueries = new PreviousQueries();

    /** */
    private final GridFutureAdapter<Void> initFut = new GridFutureAdapter<>();

    /** Flag whether at least one cache with {@code CacheAtomicityMode.TRANSACTIONAL_SNAPSHOT} mode is registered. */
    private volatile boolean mvccEnabled;

    /** Flag whether all nodes in cluster support MVCC. */
    private volatile boolean mvccSupported = true;

    /** */
    private volatile AffinityTopologyVersion readyVer = AffinityTopologyVersion.NONE;

    /**
     * Maps failed node id to votes accumulator for that node.
     */
    private final ConcurrentHashMap<UUID, RecoveryBallotBox> recoveryBallotBoxes = new ConcurrentHashMap<>();

    /** */
    private final GridSpinBusyLock busyLock = new GridSpinBusyLock();

    /** */
    private final DiscoveryEventListener discoLsnr;

    /** */
    private final GridMessageListener msgLsnr;

    /** */
    private final CustomEventListener customLsnr;

    /** State mutex. */
    private final Object stateMux = new Object();

    /**
     * Maps failed node id to votes accumulator for that node.
     */
    private final ConcurrentHashMap<UUID, RecoveryBallotBox> recoveryBallotBoxes = new ConcurrentHashMap<>();

    /**
     * @param ctx Context.
     */
    public MvccProcessorImpl(GridKernalContext ctx) {
        super(ctx);

        ctx.internalSubscriptionProcessor().registerDatabaseListener(this);

        discoLsnr = this::onDiscovery;
        msgLsnr = new MvccMessageListener();
        customLsnr = new CustomEventListener<DynamicCacheChangeBatch>() {
            @Override public void onCustomEvent(AffinityTopologyVersion topVer, ClusterNode snd,
                DynamicCacheChangeBatch msg) {
                checkMvccCacheStarted(msg);
            }
        };
    }

    /** {@inheritDoc} */
    @Override public void start() throws IgniteCheckedException {
        ctx.event().addDiscoveryEventListener(discoLsnr, EVT_NODE_FAILED, EVT_NODE_LEFT, EVT_NODE_JOINED);

        ctx.io().addMessageListener(TOPIC_CACHE_COORDINATOR, msgLsnr);

        ctx.discovery().setCustomEventListener(DynamicCacheChangeBatch.class, customLsnr);
    }

    /** {@inheritDoc} */
    @Override public boolean mvccEnabled() {
        return mvccEnabled;
    }

    /** {@inheritDoc} */
    @Override public void preProcessCacheConfiguration(CacheConfiguration ccfg) {
        if (FORCE_MVCC && ccfg.getAtomicityMode() == TRANSACTIONAL && !CU.isSystemCache(ccfg.getName())) {
            ccfg.setAtomicityMode(TRANSACTIONAL_SNAPSHOT);
            //noinspection unchecked
            ccfg.setNearConfiguration(null);
        }

        if (ccfg.getAtomicityMode() == TRANSACTIONAL_SNAPSHOT) {
            if (!mvccSupported)
                throw new IgniteException("Cannot start MVCC transactional cache. " +
                    "MVCC is unsupported by the cluster.");

            mvccEnabled = true;
        }
    }

    /** {@inheritDoc} */
    @Override public void validateCacheConfiguration(CacheConfiguration ccfg) {
        if (ccfg.getAtomicityMode() == TRANSACTIONAL_SNAPSHOT) {
            if (!mvccSupported)
                throw new IgniteException("Cannot start MVCC transactional cache. " +
                    "MVCC is unsupported by the cluster.");

            mvccEnabled = true;
        }
    }

    /** {@inheritDoc} */
    @Nullable @Override public IgniteNodeValidationResult validateNode(ClusterNode node) {
        if (mvccEnabled && node.version().compareToIgnoreTimestamp(MVCC_SUPPORTED_SINCE) < 0) {
            String errMsg = "Failed to add node to topology. MVCC is enabled on the cluster, but " +
                "the node doesn't support MVCC [nodeId=" + node.id() + ']';

            return new IgniteNodeValidationResult(node.id(), errMsg);
        }

        return null;
    }

    /** {@inheritDoc} */
    @Override public void ensureStarted() throws IgniteCheckedException {
        if (!ctx.clientNode()) {
            assert mvccEnabled && mvccSupported;

<<<<<<< HEAD
            if (txLog == null)
                txLog = new TxLog(ctx, ctx.cache().context().database());
=======
            synchronized (mux) {
                if (txLog == null)
                    txLog = new TxLog(ctx, ctx.cache().context().database());
            }
>>>>>>> 8246bd84

            startVacuumWorkers();

            if (log.isInfoEnabled())
                log.info("Mvcc processor started.");
<<<<<<< HEAD
=======
        }
    }

    /** {@inheritDoc} */
    @Override public void onCacheStop(final GridCacheContext cctx) {
        if (cctx.mvccEnabled() && txLog != null) {
            assert mvccEnabled && mvccSupported;

            boolean hasMvccCaches = ctx.cache().cacheDescriptors().values().stream()
                .anyMatch(c -> c.cacheConfiguration().getAtomicityMode() == TRANSACTIONAL_SNAPSHOT);

            if (!hasMvccCaches)
                stopTxLog();
>>>>>>> 8246bd84
        }
    }


    /** {@inheritDoc} */
    @Override public void beforeStop(IgniteCacheDatabaseSharedManager mgr) {
        stopTxLog();
    }

    /** {@inheritDoc} */
    @Override public void stopTxLog() {
        stopVacuumWorkers();

        txLog = null;

        mvccEnabled = false;
    }

    /** {@inheritDoc} */
    @Override public void onInitDataRegions(IgniteCacheDatabaseSharedManager mgr) throws IgniteCheckedException {
        // We have to always init txLog data region.
        DataStorageConfiguration dscfg = dataStorageConfiguration();

        mgr.addDataRegion(
            dscfg,
            createTxLogRegion(dscfg),
            CU.isPersistenceEnabled(ctx.config()));
    }

    /** {@inheritDoc} */
<<<<<<< HEAD
    @Override public void afterInitialise(IgniteCacheDatabaseSharedManager mgr) {
        // No-op.
=======
    @Override public void beforeResumeWalLogging(IgniteCacheDatabaseSharedManager mgr) throws IgniteCheckedException {
        // In case of blt changed we should re-init TX_LOG cache.
        txLogPageStoreInit(mgr);
    }

    /** {@inheritDoc} */
    @Override public void beforeBinaryMemoryRestore(IgniteCacheDatabaseSharedManager mgr) throws IgniteCheckedException {
        txLogPageStoreInit(mgr);
>>>>>>> 8246bd84
    }

    /** {@inheritDoc} */
    @Override public void afterBinaryMemoryRestore(IgniteCacheDatabaseSharedManager mgr,
        GridCacheDatabaseSharedManager.RestoreBinaryState restoreState) throws IgniteCheckedException {

        boolean hasMvccCaches = ctx.cache().persistentCaches().stream()
            .anyMatch(c -> c.cacheConfiguration().getAtomicityMode() == TRANSACTIONAL_SNAPSHOT);

        if (hasMvccCaches) {
            txLog = new TxLog(ctx, mgr);

            mvccEnabled = true;
        }
    }

    /**
     * @param mgr Database shared manager.
     * @throws IgniteCheckedException If failed.
     */
    private void txLogPageStoreInit(IgniteCacheDatabaseSharedManager mgr) throws IgniteCheckedException {
        assert CU.isPersistenceEnabled(ctx.config());

<<<<<<< HEAD
        ctx.cache().context().pageStore().initialize(TX_LOG_CACHE_ID, 1,
            TX_LOG_CACHE_NAME, mgr.dataRegion(TX_LOG_CACHE_NAME).memoryMetrics());

        boolean hasMvccCaches = ctx.cache().cacheGroups().stream().filter(CacheGroupContext::persistenceEnabled)
            .anyMatch(g -> g.config().getAtomicityMode() == TRANSACTIONAL_SNAPSHOT);

        if (hasMvccCaches) {
            txLog = new TxLog(ctx, mgr);

            mvccEnabled = true;
        }
    }

    /** {@inheritDoc} */
    @Override public void afterMemoryRestore(IgniteCacheDatabaseSharedManager mgr) {
        // No-op.
=======
        //noinspection ConstantConditions
        ctx.cache().context().pageStore().initialize(TX_LOG_CACHE_ID, 0,
            TX_LOG_CACHE_NAME, mgr.dataRegion(TX_LOG_CACHE_NAME).memoryMetrics().totalAllocatedPages());
    }

    /** {@inheritDoc} */
    @Override public void onExchangeDone(DiscoCache discoCache) {
        assert discoCache != null && readyVer.compareTo(discoCache.version()) < 0;

        MvccCoordinator curCrd0 = curCrd;

        if (curCrd0.disconnected())
            return; // Nothing to do.

        assert curCrd0.topologyVersion().initialized();

        if (curCrd0.initialized() && curCrd0.local())
            cleanupOrphanedServerTransactions(discoCache.serverNodes());

        if (!curCrd0.initialized() && coordinatorChanged(curCrd0, readyVer, discoCache.version()))
            initialize(curCrd0);
>>>>>>> 8246bd84
    }

    /** {@inheritDoc} */
    @Override public void onLocalJoin(DiscoveryEvent evt, DiscoCache discoCache) {
        assert evt.type() == EVT_NODE_JOINED && evt.eventNode().isLocal();

        checkMvccSupported(discoCache.allNodes());

        onCoordinatorChanged(discoCache.version(), discoCache.allNodes(), false);
    }

    /** {@inheritDoc} */
    @Override public void onDisconnected(IgniteFuture<?> reconnectFut) {
        MvccCoordinator curCrd0 = curCrd;

        if (!curCrd0.disconnected()) {
            // Notify all listeners waiting for a snapshot.
            onCoordinatorFailed(curCrd0.nodeId());

            synchronized (stateMux) {
                curCrd = MvccCoordinator.DISCONNECTED_COORDINATOR;
            }

            readyVer = AffinityTopologyVersion.NONE;
        }
    }

    /** {@inheritDoc} */
<<<<<<< HEAD
    @Override public void onExchangeDone(boolean newCrd, DiscoCache discoCache, Map<UUID, GridLongList> activeQueries) {
        if (!newCrd) {
            if (curCrd != null && ctx.localNodeId().equals(curCrd.nodeId()) && discoCache != null)
                cleanupOrphanedServerTransactions(discoCache.serverNodes());

            return;
        }
=======
    @Override public void onKernalStop(boolean cancel) {
        busyLock.block();
>>>>>>> 8246bd84

        try {
            ctx.io().removeMessageListener(TOPIC_CACHE_COORDINATOR, msgLsnr);

            ctx.event().removeDiscoveryEventListener(discoLsnr, EVT_NODE_FAILED, EVT_NODE_LEFT, EVT_NODE_JOINED);
        }
        finally {
            // Cleanup pending futures.
            MvccCoordinator curCrd0 = curCrd;

            if (curCrd0.nodeId() != null) //Skip if coordinator is unassigned or disconnected.
                onCoordinatorFailed(curCrd0.nodeId());
        }
    }

    /**
     * Discovery listener. Note: initial join event is handled by {@link MvccProcessorImpl#onLocalJoin}
     * method.
     *
     * @param evt Discovery event.
     */
    private void onDiscovery(DiscoveryEvent evt, DiscoCache discoCache) {
        assert evt.type() == EVT_NODE_FAILED
            || evt.type() == EVT_NODE_LEFT
            || evt.type() == EVT_NODE_JOINED;

        UUID nodeId = evt.eventNode().id();
        AffinityTopologyVersion topVer = discoCache.version();
        List<ClusterNode> nodes = discoCache.allNodes();

        checkMvccSupported(nodes);

<<<<<<< HEAD
            if (log.isInfoEnabled())
                log.info("Initialize local node as mvcc coordinator [node=" + ctx.localNodeId() +
                    ", crdVer=" + crdVer + ']');
=======
        MvccCoordinator curCrd0 = curCrd;
>>>>>>> 8246bd84

        if (evt.type() == EVT_NODE_JOINED) {
            if (curCrd0.disconnected()) // Handle join event only if coordinator has not been elected yet.
                onCoordinatorChanged(topVer, nodes, true);
        }
        else if (Objects.equals(nodeId, curCrd0.nodeId())) {
            // 1. Notify all listeners waiting for a snapshot.
            onCoordinatorFailed(nodeId);

            // 2. Process coordinator change.
            onCoordinatorChanged(topVer, nodes, true);
        }
        // Process node left event on the current mvcc coordinator.
        else if (curCrd0.local()) {
            // 1. Notify active queries.
            activeQueries.onNodeFailed(nodeId);

            // 2. Notify previous queries.
            prevQueries.onNodeFailed(nodeId);

            // 3. Recover transactions started by the failed node.
            recoveryBallotBoxes.forEach((nearNodeId, ballotBox) -> {
                // Put synthetic vote from another failed node
                ballotBox.vote(nodeId);

                tryFinishRecoveryVoting(nearNodeId, ballotBox);
            });

            if (evt.eventNode().isClient()) {
                RecoveryBallotBox ballotBox = recoveryBallotBoxes
                    .computeIfAbsent(nodeId, uuid -> new RecoveryBallotBox());

                ballotBox.voters(evt.topologyNodes().stream()
                    // Nodes not supporting MVCC will never send votes to us. So, filter them away.
                    .filter(this::supportsMvcc)
                    .map(ClusterNode::id)
                    .collect(Collectors.toList()));

                tryFinishRecoveryVoting(nodeId, ballotBox);
            }
        }
    }

<<<<<<< HEAD
    /**
     * Cleans up active transacitons lost near node which is server. Executed on coordinator.
     * @param liveSrvs Live server nodes at the moment of cleanup.
     */
    private void cleanupOrphanedServerTransactions(Collection<ClusterNode> liveSrvs) {
        Set<UUID> ids = liveSrvs.stream()
            .map(ClusterNode::id)
            .collect(Collectors.toSet());

        List<Long> forRmv = new ArrayList<>();

        synchronized (this) {
            for (Map.Entry<Long, ActiveTx> entry : activeTxs.entrySet()) {
                // If node started tx is not known as live then remove such tx from active list
                ActiveTx activeTx = entry.getValue();

                if (activeTx.getClass() == ActiveServerTx.class && !ids.contains(activeTx.nearNodeId))
                    forRmv.add(entry.getKey());
            }
        }

        for (Long txCntr : forRmv)
            // Committed counter is increased because it is not known if transaction was committed or not and we must
            // bump committed counter for committed transaction as it is used in (read-only) query snapshot.
            onTxDone(txCntr, true);
    }

    /** {@inheritDoc} */
    @Override public void processClientActiveQueries(UUID nodeId, @Nullable GridLongList activeQueries) {
        prevCrdQueries.addNodeActiveQueries(nodeId, activeQueries);
=======
    /** */
    private void onCoordinatorFailed(UUID nodeId) {
        // 1. Notify all listeners waiting for a snapshot.
        Map<Long, MvccSnapshotResponseListener> map = snapLsnrs.remove(nodeId);

        if (map != null) {
            ClusterTopologyCheckedException ex = new ClusterTopologyCheckedException("Failed to request mvcc " +
                "version, coordinator left: " + nodeId);

            MvccSnapshotResponseListener lsnr;

            for (Long id : map.keySet()) {
                if ((lsnr = map.remove(id)) != null)
                    lsnr.onError(ex);
            }
        }

        // 2. Notify acknowledge futures.
        for (WaitAckFuture fut : ackFuts.values())
            fut.onNodeLeft(nodeId);
>>>>>>> 8246bd84
    }

    /**
     * Coordinator change callback. Performs all needed actions for handling new coordinator assignment.
     *
     * @param sndQrys {@code True} if it is need to collect/send an active queries list.
     */
    private void onCoordinatorChanged(AffinityTopologyVersion topVer, Collection<ClusterNode> nodes, boolean sndQrys) {
        MvccCoordinator newCrd = pickMvccCoordinator(nodes, topVer);

        synchronized (stateMux) {
            if (ctx.clientDisconnected())
                return;

            if (newCrd.disconnected()) {
                curCrd = newCrd;

                return;
            }

            assert newCrd.topologyVersion().compareTo(curCrd.topologyVersion()) > 0;

            curCrd = newCrd;
        }

        processActiveQueries(nodes, newCrd, sndQrys);
    }

    /** */
    private void processActiveQueries(Collection<ClusterNode> nodes, MvccCoordinator newCrd, boolean sndQrys) {
        GridLongList qryIds = sndQrys ? new GridLongList(Stream.concat(activeTrackers.values().stream(),
            ctx.cache().context().tm().activeTransactions().stream()
                .filter(tx -> tx.near() && tx.local()))
            .mapToLong(q -> ((MvccCoordinatorChangeAware)q).onMvccCoordinatorChange(newCrd))
            .filter(ID_FILTER).toArray()) : new GridLongList();

        if (newCrd.local()) {
            prevQueries.addActiveQueries(ctx.localNodeId(), qryIds);

            prevQueries.init(nodes, ctx.discovery()::alive);
        }
        else if (sndQrys) {
            try {
                sendMessage(newCrd.nodeId(), new MvccActiveQueriesMessage(qryIds));
            }
            catch (IgniteCheckedException e) {
                U.error(log, "Failed to send active queries to mvcc coordinator: " + e);
            }
        }
    }

    /**
     * @param currCrd Current Mvcc coordinator.
     * @param from Start topology version.
     * @param to End topology version
     * @return {@code True} if coordinator was changed between two passed topology versions.
     */
    private boolean coordinatorChanged(MvccCoordinator currCrd, AffinityTopologyVersion from,
        AffinityTopologyVersion to) {
        return from.compareTo(currCrd.topologyVersion()) < 0
            && to.compareTo(currCrd.topologyVersion()) >= 0;
    }

    /**
     * Cleans up active transactions lost near node which is server. Executed on coordinator.
     *
     * @param liveSrvs Live server nodes at the moment of cleanup.
     */
    private void cleanupOrphanedServerTransactions(Collection<ClusterNode> liveSrvs) {
        Set<UUID> ids = liveSrvs.stream()
            .map(ClusterNode::id)
            .collect(Collectors.toSet());

        List<Long> forRmv = new ArrayList<>();

        synchronized (this) {
            for (Map.Entry<Long, ActiveTx> entry : activeTxs.entrySet()) {
                // If node started tx is not known as live then remove such tx from active list
                ActiveTx activeTx = entry.getValue();

                if (activeTx.getClass() == ActiveServerTx.class && !ids.contains(activeTx.nearNodeId))
                    forRmv.add(entry.getKey());
            }
        }

        for (Long txCntr : forRmv)
            // Committed counter is increased because it is not known if transaction was committed or not and we must
            // bump committed counter for committed transaction as it is used in (read-only) query snapshot.
            onTxDone(txCntr, true);
    }

    /**
     * Initializes a new coordinator.
     */
    private void initialize(MvccCoordinator curCrd0) {
        readyVer = curCrd0.topologyVersion();

        curCrd0.initialized(true);

        // Complete init future if local node is a new coordinator. All previous txs have been already completed here.
        if (curCrd0.local())
            ctx.closure().runLocalSafe(initFut::onDone);
    }

    /** {@inheritDoc} */
    @Override @NotNull public MvccCoordinator currentCoordinator() {
        return curCrd;
    }

    /** {@inheritDoc} */
<<<<<<< HEAD
    @Override public byte state(MvccVersion ver) throws IgniteCheckedException {
=======
    @Override public byte state(MvccVersion ver) {
>>>>>>> 8246bd84
        return state(ver.coordinatorVersion(), ver.counter());
    }

    /** {@inheritDoc} */
<<<<<<< HEAD
    @Override public byte state(long crdVer, long cntr) throws IgniteCheckedException {
        assert txLog != null && mvccEnabled;

        return txLog.get(crdVer, cntr);
=======
    @Override public byte state(long crdVer, long cntr) {
        assert txLog != null && mvccEnabled : mvccEnabled;

        try {
            return txLog.get(crdVer, cntr);
        }
        catch (IgniteCheckedException e) {
            ctx.failure().process(new FailureContext(FailureType.CRITICAL_ERROR, e));
        }

        return TxState.NA;
>>>>>>> 8246bd84
    }

    /** {@inheritDoc} */
    @Override public void updateState(MvccVersion ver, byte state) {
        updateState(ver, state, true);
    }

    /** {@inheritDoc} */
    @Override public void updateState(MvccVersion ver, byte state, boolean primary) {
        assert mvccEnabled;
        assert txLog != null || waitMap.isEmpty();

        // txLog may not exist if node is non-affinity for any mvcc-cache.
        if (txLog == null)
            return;

        try {
            txLog.put(new TxKey(ver.coordinatorVersion(), ver.counter()), state, primary);
        }
        catch (IgniteCheckedException e) {
            ctx.failure().process(new FailureContext(FailureType.CRITICAL_ERROR, e));
        }
    }

    /** {@inheritDoc} */
    @Override public void registerLocalTransaction(long crd, long cntr) {
        Waiter old = waitMap.putIfAbsent(new TxKey(crd, cntr), LOCAL_TRANSACTION_MARKER);

        assert old == null || old.hasLocalTransaction();
    }

    /** {@inheritDoc} */
    @Override public boolean hasLocalTransaction(long crd, long cntr) {
        Waiter waiter = waitMap.get(new TxKey(crd, cntr));

        return waiter != null && waiter.hasLocalTransaction();
    }

    /** {@inheritDoc} */
    @Override public IgniteInternalFuture<Void> waitForLock(GridCacheContext cctx, MvccVersion waiterVer,
        MvccVersion blockerVer) {
        TxKey key = new TxKey(blockerVer.coordinatorVersion(), blockerVer.counter());

        LockFuture fut = new LockFuture(cctx.ioPolicy(), waiterVer);

        Waiter waiter = waitMap.merge(key, fut, Waiter::concat);

        if (!waiter.hasLocalTransaction() && (waiter = waitMap.remove(key)) != null)
            waiter.run(ctx);
        else {
            DeadlockDetectionManager.DelayedDeadlockComputation delayedComputation
                = ctx.cache().context().deadlockDetectionMgr().initDelayedComputation(waiterVer, blockerVer);

            if (delayedComputation != null)
                fut.listen(fut0 -> delayedComputation.cancel());
        }

        return fut;
    }

    /** {@inheritDoc} */
    @Override public void releaseWaiters(MvccVersion locked) {
        Waiter waiter = waitMap.remove(new TxKey(locked.coordinatorVersion(), locked.counter()));

        if (waiter != null)
            waiter.run(ctx);
    }

    /** {@inheritDoc} */
    @Override public void addQueryTracker(MvccQueryTracker tracker) {
        assert tracker.id() != MVCC_TRACKER_ID_NA;

        activeTrackers.putIfAbsent(tracker.id(), tracker);
    }

    /** {@inheritDoc} */
    @Override public void removeQueryTracker(Long id) {
        activeTrackers.remove(id);
    }

    /** {@inheritDoc} */
    @Override public MvccSnapshot requestWriteSnapshotLocal() {
        if (!currentCoordinator().local() || !initFut.isDone())
            return null;

        return assignTxSnapshot(0L, ctx.localNodeId(), false);
    }

    /** {@inheritDoc} */
    @Override public MvccSnapshot requestReadSnapshotLocal() {
        if (!currentCoordinator().local() || !initFut.isDone())
            return null;
<<<<<<< HEAD
        else if (tx != null)
            return assignTxSnapshot(0L, ctx.localNodeId(), false);
        else
            return activeQueries.assignQueryCounter(ctx.localNodeId(), 0L);
    }

    /** {@inheritDoc} */
    @Override public IgniteInternalFuture<MvccSnapshot> requestSnapshotAsync(IgniteInternalTx tx) {
=======

        return activeQueries.assignQueryCounter(ctx.localNodeId(), 0L);
    }

    /** {@inheritDoc} */
    @Override public IgniteInternalFuture<MvccSnapshot> requestReadSnapshotAsync() {
        MvccSnapshotFuture fut = new MvccSnapshotFuture();

        requestReadSnapshotAsync(currentCoordinator(), fut);

        return fut;
    }

    /** {@inheritDoc} */
    @Override public IgniteInternalFuture<MvccSnapshot> requestWriteSnapshotAsync() {
>>>>>>> 8246bd84
        MvccSnapshotFuture fut = new MvccSnapshotFuture();

        requestWriteSnapshotAsync(currentCoordinator(), fut);

        return fut;
    }

    /** {@inheritDoc} */
    @Override public void requestReadSnapshotAsync(MvccCoordinator crd, MvccSnapshotResponseListener lsnr) {
        requestSnapshotAsync(crd, lsnr, true);
    }

    /** {@inheritDoc} */
    @Override public void requestWriteSnapshotAsync(MvccCoordinator crd, MvccSnapshotResponseListener lsnr) {
        requestSnapshotAsync(crd, lsnr, false);
    }

    /** */
    private void requestSnapshotAsync(MvccCoordinator crd, MvccSnapshotResponseListener lsnr, boolean forRead) {
        if (crd.disconnected()) {
            lsnr.onError(noCoordinatorError());

            return;
        }

        if (!busyLock.enterBusy()) {
            lsnr.onError(new NodeStoppingException("Failed to request snapshot (Node is stopping)."));

            return;
        }

<<<<<<< HEAD
        if (ctx.localNodeId().equals(crd.nodeId())) {
            if (!initFut.isDone()) {
                // Wait for the local coordinator init.
                initFut.listen(new IgniteInClosure<IgniteInternalFuture>() {
                    @Override public void apply(IgniteInternalFuture fut) {
                        requestSnapshotAsync(tx, lsnr);
                    }
                });
            }
            else if (tx != null)
                lsnr.onResponse(assignTxSnapshot(0L, ctx.localNodeId(), false));
            else
                lsnr.onResponse(activeQueries.assignQueryCounter(ctx.localNodeId(), 0L));
=======
        try {
            if (ctx.localNodeId().equals(crd.nodeId())) {
                if (!initFut.isDone()) {
                    // Wait for the local coordinator init.
                    initFut.listen(new IgniteInClosure<IgniteInternalFuture>() {
                        @Override public void apply(IgniteInternalFuture fut) {
                            if (forRead)
                                lsnr.onResponse(activeQueries.assignQueryCounter(ctx.localNodeId(), 0L));
                            else
                                lsnr.onResponse(assignTxSnapshot(0L, ctx.localNodeId(), false));
                        }
                    });
                }
                else if (forRead)
                    lsnr.onResponse(activeQueries.assignQueryCounter(ctx.localNodeId(), 0L));
                else
                    lsnr.onResponse(assignTxSnapshot(0L, ctx.localNodeId(), false));
>>>>>>> 8246bd84

                return;
            }

            // Send request to the remote coordinator.
            UUID nodeId = crd.nodeId();

            long id = futIdCntr.incrementAndGet();

            Map<Long, MvccSnapshotResponseListener> map = snapLsnrs.get(nodeId), map0;

            if (map == null && (map0 = snapLsnrs.putIfAbsent(nodeId, map = new ConcurrentHashMap<>())) != null)
                map = map0;

            map.put(id, lsnr);

            try {
                sendMessage(nodeId, forRead ? new MvccQuerySnapshotRequest(id) : new MvccTxSnapshotRequest(id));
            }
            catch (IgniteCheckedException e) {
                if (map.remove(id) != null)
                    lsnr.onError(e);
            }
        }
        finally {
            busyLock.leaveBusy();
        }
    }

    /** {@inheritDoc} */
    @Override public IgniteInternalFuture<Void> ackTxCommit(MvccSnapshot updateVer) {
        assert updateVer != null;

        MvccCoordinator crd = curCrd;

        if (crd.disconnected() || crd.version() != updateVer.coordinatorVersion())
            return new GridFinishedFuture<>();

        return sendTxCommit(crd, new MvccAckRequestTx(futIdCntr.incrementAndGet(), updateVer.counter()));
    }

    /** {@inheritDoc} */
    @Override public void ackTxRollback(MvccVersion updateVer) {
        assert updateVer != null;

        MvccCoordinator crd = curCrd;

        if (crd.disconnected() || crd.version() != updateVer.coordinatorVersion())
            return;

        MvccAckRequestTx msg = new MvccAckRequestTx((long)-1, updateVer.counter());

        msg.skipResponse(true);

        try {
            sendMessage(crd.nodeId(), msg);
        }
        catch (ClusterTopologyCheckedException e) {
            if (log.isDebugEnabled())
                log.debug("Failed to send tx rollback ack, node left [msg=" + msg + ", node=" + crd.nodeId() + ']');
        }
        catch (IgniteCheckedException e) {
            U.error(log, "Failed to send tx rollback ack [msg=" + msg + ", node=" + crd.nodeId() + ']', e);
        }
    }

    /** {@inheritDoc} */
    @Override public void ackQueryDone(MvccSnapshot snapshot, long qryId) {
        MvccCoordinator crd = currentCoordinator();

        if (crd.disconnected() || snapshot == null)
            return;

        if (crd.version() != snapshot.coordinatorVersion()
            || !sendQueryDone(crd, new MvccAckRequestQueryCntr(queryTrackCounter(snapshot)))) {
            Message msg = new MvccAckRequestQueryId(qryId);

            do {
                crd = currentCoordinator();
            }
            while (!sendQueryDone(crd, msg));
        }
    }

    /** {@inheritDoc} */
    // TODO: Proper use of diagnostic context.
    @Override public void dumpDebugInfo(IgniteLogger log, @Nullable IgniteDiagnosticPrepareContext diagCtx) {
        boolean first = true;

        for (Map<Long, MvccSnapshotResponseListener> map : snapLsnrs.values()) {
            if (first) {
                U.warn(log, "Pending mvcc listener: ");

                first = false;
            }

            for (MvccSnapshotResponseListener lsnr : map.values())
                U.warn(log, ">>> " + lsnr.toString());
        }

        first = true;

        for (WaitAckFuture waitAckFut : ackFuts.values()) {
            if (first) {
                U.warn(log, "Pending mvcc wait ack futures: ");

                first = false;
            }

            U.warn(log, ">>> " + waitAckFut.toString());
        }
    }

    /**
     * Removes all less or equals to the given one records from Tx log.
     *
     * @param ver Version.
     * @throws IgniteCheckedException If fails.
     */
    void removeUntil(MvccVersion ver) throws IgniteCheckedException {
        txLog.removeUntil(ver.coordinatorVersion(), ver.counter());
    }

    /**
     * TODO IGNITE-7966
     *
     * @return Data region configuration.
     */
    private DataRegionConfiguration createTxLogRegion(DataStorageConfiguration dscfg) {
        DataRegionConfiguration cfg = new DataRegionConfiguration();

        cfg.setName(TX_LOG_CACHE_NAME);
        cfg.setInitialSize(dscfg.getSystemRegionInitialSize());
        cfg.setMaxSize(dscfg.getSystemRegionMaxSize());
        cfg.setPersistenceEnabled(CU.isPersistenceEnabled(dscfg));
        cfg.setLazyMemoryAllocation(false);

        return cfg;
    }

    /**
     * @return Data storage configuration.
     */
    private DataStorageConfiguration dataStorageConfiguration() {
        return ctx.config().getDataStorageConfiguration();
    }

    /**
     * Picks mvcc coordinator from the given list of nodes.
     *
     * @return Chosen mvcc coordinator.
     */
    private @NotNull MvccCoordinator pickMvccCoordinator(Collection<ClusterNode> nodes, AffinityTopologyVersion topVer) {
        ClusterNode crdNode = null;

        if (crdC != null) {
            crdNode = crdC.apply(nodes);

            if (crdNode != null && log.isInfoEnabled())
                log.info("Assigned coordinator using test closure: " + crdNode.id());
        }
        else {
            // Expect nodes are sorted by order.
            for (ClusterNode node : nodes) {
                if (!node.isClient() && supportsMvcc(node)) {
                    crdNode = node;

                    break;
                }
            }
        }

        MvccCoordinator crd = crdNode != null ? new MvccCoordinator(topVer, crdNode.id(), coordinatorVersion(crdNode),
            crdNode.isLocal()) : MvccCoordinator.DISCONNECTED_COORDINATOR;

        if (crd.disconnected())
            U.warn(log, "New mvcc coordinator was not assigned [topVer=" + topVer + ']');
        else if (log.isInfoEnabled())
            log.info("Assigned mvcc coordinator [crd=" + crd + ']');

        return crd;
    }

    /**
     * @param crdNode Assigned coordinator node.
     * @return Coordinator version.
     */
    private long coordinatorVersion(ClusterNode crdNode) {
        return crdNode.order() + ctx.discovery().gridStartTime();
    }

    /** */
    private void checkMvccSupported(Collection<ClusterNode> nodes) {
        if (mvccEnabled) {
            assert mvccSupported;

            return;
        }

        boolean res = true, was = mvccSupported;

        for (ClusterNode node : nodes) {
            if (!supportsMvcc(node)) {
                res = false;

                break;
            }
        }

        if (was != res)
            mvccSupported = res;
    }

    /** */
    private boolean supportsMvcc(ClusterNode node) {
        return node.version().compareToIgnoreTimestamp(MVCC_SUPPORTED_SINCE) >= 0;
    }

    /** */
    private void checkMvccCacheStarted(DynamicCacheChangeBatch cacheMsg) {
        if (!mvccEnabled) {
            for (DynamicCacheChangeRequest req : cacheMsg.requests()) {
                CacheConfiguration ccfg = req.startCacheConfiguration();

                if (ccfg == null)
                    continue;

                if (ccfg.getAtomicityMode() == TRANSACTIONAL_SNAPSHOT) {
                    assert mvccSupported;

                    mvccEnabled = true;
                }
            }
        }
    }

    /** */
    private MvccSnapshotResponse assignTxSnapshot(long futId, UUID nearId, boolean client) {
<<<<<<< HEAD
        assert initFut.isDone();
        assert crdVer != 0;
        assert ctx.localNodeId().equals(currentCoordinatorId());
=======
        assert initFut.isDone() && curCrd.local();
>>>>>>> 8246bd84

        MvccSnapshotResponse res = new MvccSnapshotResponse();

        long ver, cleanup, tracking;

        synchronized (this) {
            ver = mvccCntr.incrementAndGet();
            tracking = ver;
            cleanup = committedCntr.get() + 1;

            for (Map.Entry<Long, ActiveTx> entry : activeTxs.entrySet()) {
                cleanup = Math.min(entry.getValue().tracking, cleanup);
                tracking = Math.min(entry.getKey(), tracking);

                res.addTx(entry.getKey());
            }

            ActiveTx activeTx = client ? new ActiveTx(tracking, nearId) : new ActiveServerTx(tracking, nearId);

            boolean add = activeTxs.put(ver, activeTx) == null;

            assert add : ver;
        }

        long minQry = activeQueries.minimalQueryCounter();

        if (minQry != -1)
            cleanup = Math.min(cleanup, minQry);

        cleanup = prevQueries.done() ? cleanup - 1 : MVCC_COUNTER_NA;

        res.init(futId, curCrd.version(), ver, MVCC_START_OP_CNTR, cleanup, tracking);

        return res;
    }

    /** */
    private void onTxDone(Long txCntr, boolean increaseCommittedCntr) {
        assert initFut.isDone();

        synchronized (this) {
            activeTxs.remove(txCntr);

            if (increaseCommittedCntr)
                committedCntr.setIfGreater(txCntr);
        }
    }

    /**
     * @param mvccCntr Query counter.
     */
    private void onQueryDone(UUID nodeId, Long mvccCntr) {
        activeQueries.onQueryDone(nodeId, mvccCntr);
    }

    /**
     * @param mvccVer Read version.
     * @return Tracker counter.
     */
    private long queryTrackCounter(MvccSnapshot mvccVer) {
        long trackCntr = mvccVer.counter();

        MvccLongList txs = mvccVer.activeTransactions();

        int size = txs.size();

        for (int i = 0; i < size; i++) {
            long txVer = txs.get(i);

            if (txVer < trackCntr)
                trackCntr = txVer;
        }

        return trackCntr;
    }

    /**
     * Launches vacuum workers and scheduler.
     */
    void startVacuumWorkers() {
        assert !ctx.clientNode();

        synchronized (mux) {
            if (vacuumWorkers == null) {
                assert cleanupQueue == null;

                cleanupQueue = new LinkedBlockingQueue<>();

                vacuumWorkers = new ArrayList<>(ctx.config().getMvccVacuumThreadCount() + 1);

                vacuumWorkers.add(new VacuumScheduler(ctx, log, this));

                for (int i = 0; i < ctx.config().getMvccVacuumThreadCount(); i++)
                    vacuumWorkers.add(new VacuumWorker(ctx, log, cleanupQueue));

                for (GridWorker worker : vacuumWorkers)
                    new IgniteThread(worker).start();

                return;
            }
        }

        U.warn(log, "Attempting to start active vacuum.");
    }

    /**
     * Stops vacuum worker and scheduler.
     */
    void stopVacuumWorkers() {
        if (!ctx.clientNode()) {
            List<GridWorker> workers;
            BlockingQueue<VacuumTask> queue;

            synchronized (mux) {
                workers = vacuumWorkers;
                queue = cleanupQueue;

                vacuumWorkers = null;
                cleanupQueue = null;
            }

            if (workers == null) {
                if (log.isDebugEnabled() && mvccEnabled())
                    log.debug("Attempting to stop inactive vacuum.");

                return;
            }

            assert queue != null;

            // Stop vacuum workers outside mutex to prevent deadlocks.
            U.cancel(workers);
            U.join(workers, log);

            if (!queue.isEmpty()) {
                IgniteCheckedException ex = vacuumCancelledException();

                for (VacuumTask task : queue)
                    task.onDone(ex);
            }
        }
    }

    /**
     * Runs vacuum process.
     *
     * @return {@code Future} with {@link VacuumMetrics}.
     */
    IgniteInternalFuture<VacuumMetrics> runVacuum() {
        assert !ctx.clientNode();

        MvccCoordinator crd0 = currentCoordinator();

        if (!crd0.initialized() || Thread.currentThread().isInterrupted())
            return new GridFinishedFuture<>(new VacuumMetrics());

        final GridFutureAdapter<VacuumMetrics> res = new GridFutureAdapter<>();
<<<<<<< HEAD

        MvccSnapshot snapshot;
=======
>>>>>>> 8246bd84

        // TODO IGNITE-8974 create special method for getting cleanup version only.
        MvccSnapshot snapshot = requestWriteSnapshotLocal();

        if (snapshot != null)
            continueRunVacuum(res, snapshot);
        else
            requestWriteSnapshotAsync(crd0, new MvccSnapshotResponseListener() {
                @Override public void onResponse(MvccSnapshot s) {
                    continueRunVacuum(res, s);
                }

                @Override public void onError(IgniteCheckedException e) {
                    if (!(e instanceof ClusterTopologyCheckedException))
                        completeWithException(res, e);
                    else {
                        if (log.isDebugEnabled())
                            log.debug("Vacuum failed to receive an Mvcc snapshot. " +
                                "Need to retry on the stable topology. " + e.getMessage());

                        res.onDone(new VacuumMetrics());
                    }
                }
            });

        return res;
    }

    /**
     * @param res Result.
     * @param snapshot Snapshot.
     */
    private void continueRunVacuum(GridFutureAdapter<VacuumMetrics> res, MvccSnapshot snapshot) {
        ackTxCommit(snapshot)
            .listen(new IgniteInClosure<IgniteInternalFuture>() {
                @Override public void apply(IgniteInternalFuture fut) {
                    Throwable err;

                    if ((err = fut.error()) != null) {
                        U.error(log, "Vacuum error.", err);

                        res.onDone(err);
                    }
                    else if (snapshot.cleanupVersion() <= MVCC_COUNTER_NA)
                        res.onDone(new VacuumMetrics());
                    else {
                        try {
                            if (log.isDebugEnabled())
                                log.debug("Started vacuum with cleanup version=" + snapshot.cleanupVersion() + '.');

                            synchronized (mux) {
                                if (cleanupQueue == null) {
                                    res.onDone(vacuumCancelledException());

                                    return;
                                }

                                GridCompoundIdentityFuture<VacuumMetrics> res0 =
                                    new GridCompoundIdentityFuture<VacuumMetrics>(new VacuumMetricsReducer()) {
                                        /** {@inheritDoc} */
                                        @Override protected void logError(IgniteLogger log, String msg, Throwable e) {
                                            // no-op
                                        }

                                        /** {@inheritDoc} */
                                        @Override protected void logDebug(IgniteLogger log, String msg) {
                                            // no-op
                                        }
                                    };

                                for (CacheGroupContext grp : ctx.cache().cacheGroups()) {
                                    if (grp.mvccEnabled()) {
                                        grp.topology().readLock();
<<<<<<< HEAD

                                        try {
                                            for (GridDhtLocalPartition part : grp.topology().localPartitions()) {
                                                VacuumTask task = new VacuumTask(snapshot, part);

                                                cleanupQueue.offer(task);

=======

                                        try {
                                            for (GridDhtLocalPartition part : grp.topology().localPartitions()) {
                                                VacuumTask task = new VacuumTask(snapshot, part);

                                                cleanupQueue.offer(task);

>>>>>>> 8246bd84
                                                res0.add(task);
                                            }
                                        }
                                        finally {
                                            grp.topology().readUnlock();
                                        }
                                    }
                                }

                                res0.markInitialized();
<<<<<<< HEAD

                                res0.listen(future -> {
                                    VacuumMetrics metrics = null; Throwable ex = null;

                                    try {
                                        metrics = future.get();

                                        if (U.assertionsEnabled()) {
                                            MvccCoordinator crd = currentCoordinator();
=======
>>>>>>> 8246bd84

                                res0.listen(future -> {
                                    VacuumMetrics metrics = null; Throwable ex = null;

<<<<<<< HEAD
                                            for (TxKey key : waitMap.keySet()) {
                                                if (!( key.major() == snapshot.coordinatorVersion()
                                                    && key.minor() > snapshot.cleanupVersion()
                                                    || key.major() > snapshot.coordinatorVersion())) {
                                                    byte state = state(key.major(), key.minor());

                                                    assert state == TxState.ABORTED : "tx state=" + state;
                                                }
                                            }
                                        }
=======
                                    try {
                                        metrics = future.get();
>>>>>>> 8246bd84

                                        txLog.removeUntil(snapshot.coordinatorVersion(), snapshot.cleanupVersion());

                                        if (log.isDebugEnabled())
                                            log.debug("Vacuum completed. " + metrics);
                                    } catch (Throwable e) {
                                        if (X.hasCause(e, NodeStoppingException.class)) {
                                            if (log.isDebugEnabled())
                                                log.debug("Cannot complete vacuum (node is stopping).");

                                            metrics = new VacuumMetrics();
                                        } else
                                            ex = new GridClosureException(e);
                                    }

                                    res.onDone(metrics, ex);
                                });
                            }

                        }
                        catch (Throwable e) {
                            completeWithException(res, e);
                        }
                    }
                }
            });
    }

    /** */
    private void completeWithException(GridFutureAdapter fut, Throwable e) {
        fut.onDone(e);

        if (e instanceof Error)
            throw (Error)e;
    }

    /** */
    @NotNull private IgniteCheckedException vacuumCancelledException() {
        return new NodeStoppingException("Operation has been cancelled (node is stopping).");
    }

    /** */
    @NotNull private IgniteInternalFuture<Void> sendTxCommit(MvccCoordinator crd, MvccAckRequestTx msg) {
        if (!busyLock.enterBusy())
            return new GridFinishedFuture<>();

        WaitAckFuture fut = null;

        try {
            fut = new WaitAckFuture(msg.futureId(), crd.nodeId(), true);

            ackFuts.put(fut.id, fut);

            sendMessage(crd.nodeId(), msg);
        }
        catch (IgniteCheckedException e) {
            if (fut != null && ackFuts.remove(fut.id) != null) {
                if (e instanceof ClusterTopologyCheckedException) {
                    if (log.isDebugEnabled())
                        log.debug("Failed to send tx ack, node left [crd=" + crd + ", msg=" + msg + ']');

                    fut.onDone(); // No need to ack, finish without error.
                }
                else
                    fut.onDone(e);
            }
        }
        finally {
            busyLock.leaveBusy();
        }

        return fut != null ? fut : new GridFinishedFuture<>();
    }

    /**
     * @param crd Mvcc coordinator.
     * @param msg Message.
     * @return {@code True} if no need to resend the message to a new coordinator.
     */
    @SuppressWarnings("BooleanMethodIsAlwaysInverted")
    private boolean sendQueryDone(MvccCoordinator crd, Message msg) {
        if (crd.disconnected())
            return true; // no need to send ack;

        try {
            sendMessage(crd.nodeId(), msg);

            return true;
        }
        catch (ClusterTopologyCheckedException e) {
            if (log.isDebugEnabled())
                log.debug("Failed to send query ack, node left [crd=" + crd + ", msg=" + msg + ']');

            MvccCoordinator crd0 = currentCoordinator();

            // Coordinator is unassigned or still the same.
            return crd0.disconnected() || crd.version() == crd0.version();
        }
        catch (IgniteCheckedException e) {
            U.error(log, "Failed to send query ack [crd=" + crd + ", msg=" + msg + ']', e);

            return true;
        }
    }

    /**
     * Send IO message.
     *
     * @param nodeId Node ID.
     * @param msg Message.
     */
    private void sendMessage(UUID nodeId, Message msg) throws IgniteCheckedException {
        ctx.io().sendToGridTopic(nodeId, TOPIC_CACHE_COORDINATOR, msg, SYSTEM_POOL);
    }

    /**
     * @param nodeId Sender node ID.
     * @param msg Message.
     */
    private void processCoordinatorTxSnapshotRequest(UUID nodeId, MvccTxSnapshotRequest msg) {
        ClusterNode node = ctx.discovery().node(nodeId);

        if (node == null) {
            if (log.isDebugEnabled())
                log.debug("Ignore tx snapshot request processing, node left [msg=" + msg + ", node=" + nodeId + ']');

            return;
        }

        MvccSnapshotResponse res = assignTxSnapshot(msg.futureId(), nodeId, node.isClient());

        boolean finishFailed = true;

        try {
            sendMessage(node.id(), res);

            finishFailed = false;
        }
        catch (ClusterTopologyCheckedException e) {
            if (log.isDebugEnabled())
                log.debug("Failed to send tx snapshot response, node left [msg=" + msg + ", node=" + nodeId + ']');
        }
        catch (IgniteCheckedException e) {
            U.error(log, "Failed to send tx snapshot response [msg=" + msg + ", node=" + nodeId + ']', e);
        }

        if (finishFailed)
            onTxDone(res.counter(), false);
    }

    /**
     * @param nodeId Sender node ID.
     * @param msg Message.
     */
    private void processCoordinatorQuerySnapshotRequest(UUID nodeId, MvccQuerySnapshotRequest msg) {
        ClusterNode node = ctx.discovery().node(nodeId);

        if (node == null) {
            if (log.isDebugEnabled())
                log.debug("Ignore query counter request processing, node left [msg=" + msg + ", node=" + nodeId + ']');

            return;
        }

        MvccSnapshotResponse res = activeQueries.assignQueryCounter(nodeId, msg.futureId());

        try {
            sendMessage(node.id(), res);
        }
        catch (ClusterTopologyCheckedException e) {
            if (log.isDebugEnabled())
                log.debug("Failed to send query counter response, node left [msg=" + msg + ", node=" + nodeId + ']');
        }
        catch (IgniteCheckedException e) {
            onQueryDone(nodeId, res.tracking());

            U.error(log, "Failed to send query counter response [msg=" + msg + ", node=" + nodeId + ']', e);
        }
    }

    /**
     * @param nodeId Sender node ID.
     * @param msg Message.
     */
    private void processCoordinatorSnapshotResponse(UUID nodeId, MvccSnapshotResponse msg) {
        Map<Long, MvccSnapshotResponseListener> map = snapLsnrs.get(nodeId);

        MvccSnapshotResponseListener lsnr;

        if (map != null && (lsnr = map.remove(msg.futureId())) != null)
            lsnr.onResponse(msg);
        else {
            if (ctx.discovery().alive(nodeId))
                U.warn(log, "Failed to find query version future [node=" + nodeId + ", msg=" + msg + ']');
            else if (log.isDebugEnabled())
                log.debug("Failed to find query version future [node=" + nodeId + ", msg=" + msg + ']');
        }
    }

    /**
     * @param nodeId Node ID.
     * @param msg Message.
     */
    private void processCoordinatorQueryAckRequest(UUID nodeId, MvccAckRequestQueryCntr msg) {
        onQueryDone(nodeId, msg.counter());
    }

    /**
     * @param nodeId Node ID.
     * @param msg Message.
     */
    private void processNewCoordinatorQueryAckRequest(UUID nodeId, MvccAckRequestQueryId msg) {
        prevQueries.onQueryDone(nodeId, msg.queryTrackerId());
    }

    /**
     * @param nodeId Sender node ID.
     * @param msg Message.
     */
    private void processCoordinatorTxAckRequest(UUID nodeId, MvccAckRequestTx msg) {
        onTxDone(msg.txCounter(), msg.futureId() >= 0);

        if (msg.queryCounter() != MVCC_COUNTER_NA)
            onQueryDone(nodeId, msg.queryCounter());
        else if (msg.queryTrackerId() != MVCC_TRACKER_ID_NA)
            prevQueries.onQueryDone(nodeId, msg.queryTrackerId());

        if (!msg.skipResponse()) {
            try {
                sendMessage(nodeId, new MvccFutureResponse(msg.futureId()));
            }
            catch (ClusterTopologyCheckedException e) {
                if (log.isDebugEnabled())
                    log.debug("Failed to send tx ack response, node left [msg=" + msg + ", node=" + nodeId + ']');
            }
            catch (IgniteCheckedException e) {
                U.error(log, "Failed to send tx ack response [msg=" + msg + ", node=" + nodeId + ']', e);
            }
        }
    }

    /**
     * @param nodeId Sender node ID.
     * @param msg Message.
     */
    private void processCoordinatorAckResponse(UUID nodeId, MvccFutureResponse msg) {
        WaitAckFuture fut = ackFuts.remove(msg.futureId());

        if (fut != null)
            fut.onResponse();
        else {
            if (ctx.discovery().alive(nodeId))
                U.warn(log, "Failed to find tx ack future [node=" + nodeId + ", msg=" + msg + ']');
            else if (log.isDebugEnabled())
                log.debug("Failed to find tx ack future [node=" + nodeId + ", msg=" + msg + ']');
        }
    }

    /**
     * @param nodeId Node ID.
     * @param msg Message.
     */
    private void processActiveQueriesMessage(UUID nodeId, MvccActiveQueriesMessage msg) {
        GridLongList queryIds = msg.activeQueries();

        assert queryIds != null;

        prevQueries.addActiveQueries(nodeId, queryIds);
    }

    /**
     *
     */
    private class ActiveQueries {
        /** */
        private final Map<UUID, TreeMap<Long, AtomicInteger>> activeQueries = new HashMap<>();

        /** */
        private Long minQry;

        /** */
        private synchronized long minimalQueryCounter() {
            return minQry == null ? -1 : minQry;
        }

        /** */
        private synchronized MvccSnapshotResponse assignQueryCounter(UUID nodeId, long futId) {
            MvccSnapshotResponse res = new MvccSnapshotResponse();

            long ver, tracking;

            synchronized (MvccProcessorImpl.this) {
                ver = committedCntr.get();
                tracking = ver;

                for (Long txVer : activeTxs.keySet()) {
                    if (txVer < ver) {
                        tracking = Math.min(txVer, tracking);
                        res.addTx(txVer);
                    }
                }
            }

            TreeMap<Long, AtomicInteger> nodeMap = activeQueries.get(nodeId);

            if (nodeMap == null) {
                activeQueries.put(nodeId, nodeMap = new TreeMap<>());

                nodeMap.put(tracking, new AtomicInteger(1));
            }
            else {
                AtomicInteger cntr = nodeMap.get(tracking);

                if (cntr == null)
                    nodeMap.put(tracking, new AtomicInteger(1));
                else
                    cntr.incrementAndGet();
            }

            if (minQry == null)
                minQry = tracking;

            res.init(futId, curCrd.version(), ver, MVCC_READ_OP_CNTR, MVCC_COUNTER_NA, tracking);

            return res;
        }

        /** */
        private synchronized void onQueryDone(UUID nodeId, Long ver) {
            TreeMap<Long, AtomicInteger> nodeMap = activeQueries.get(nodeId);

            if (nodeMap == null)
                return;

            assert minQry != null;

            AtomicInteger cntr = nodeMap.get(ver);

            assert cntr != null && cntr.get() > 0 : "onQueryDone ver=" + ver;

            if (cntr.decrementAndGet() == 0) {
                nodeMap.remove(ver);

                if (nodeMap.isEmpty())
                    activeQueries.remove(nodeId);

                if (ver.equals(minQry))
                    minQry = activeMinimal();
            }
        }

        /** */
        private synchronized void onNodeFailed(UUID nodeId) {
            activeQueries.remove(nodeId);

            minQry = activeMinimal();
        }

        /** */
        private Long activeMinimal() {
            Long min = null;

            for (TreeMap<Long, AtomicInteger> s : activeQueries.values()) {
                Long first = s.firstKey();

                if (min == null || first < min)
                    min = first;
            }

            return min;
        }
    }

    /**
     *
     */
    private class WaitAckFuture extends MvccFuture<Void> {
        /** */
        private final long id;

        /** */
        final boolean ackTx;

        /**
         * @param id Future ID.
         * @param nodeId Coordinator node ID.
         * @param ackTx {@code True} if ack tx commit, {@code false} if waits for previous txs.
         */
        WaitAckFuture(long id, UUID nodeId, boolean ackTx) {
            super(nodeId);

            this.id = id;
            this.ackTx = ackTx;
        }

        /**
         *
         */
        void onResponse() {
            onDone();
        }

        /**
         * @param nodeId Failed node ID.
         */
        void onNodeLeft(UUID nodeId) {
            if (crdId.equals(nodeId) && ackFuts.remove(id) != null)
                onDone();
        }

        /** {@inheritDoc} */
        @Override public String toString() {
            return S.toString(WaitAckFuture.class, this, super.toString());
        }
    }

<<<<<<< HEAD
    /**
     *
     */
    private class CacheCoordinatorNodeFailListener implements GridLocalEventListener {
        /** {@inheritDoc} */
        @Override public void onEvent(Event evt) {
            assert evt instanceof DiscoveryEvent : evt;

            DiscoveryEvent discoEvt = (DiscoveryEvent)evt;

            UUID nodeId = discoEvt.eventNode().id();

            Map<Long, MvccSnapshotResponseListener> map = snapLsnrs.remove(nodeId);

            if (map != null) {
                ClusterTopologyCheckedException ex = new ClusterTopologyCheckedException("Failed to request mvcc " +
                    "version, coordinator failed: " + nodeId);

                MvccSnapshotResponseListener lsnr;

                for (Long id : map.keySet()) {
                    if ((lsnr = map.remove(id)) != null)
                        lsnr.onError(ex);
                }
            }

            for (WaitAckFuture fut : ackFuts.values())
                fut.onNodeLeft(nodeId);

            activeQueries.onNodeFailed(nodeId);

            prevCrdQueries.onNodeFailed(nodeId);

            recoveryBallotBoxes.forEach((nearNodeId, ballotBox) -> {
                // Put synthetic vote from another failed node
                ballotBox.vote(nodeId);

                tryFinishRecoveryVoting(nearNodeId, ballotBox);
            });

            if (discoEvt.eventNode().isClient()) {
                RecoveryBallotBox ballotBox = recoveryBallotBoxes
                    .computeIfAbsent(nodeId, uuid -> new RecoveryBallotBox());

                ballotBox
                    .voters(discoEvt.topologyNodes().stream().map(ClusterNode::id).collect(Collectors.toList()));

                tryFinishRecoveryVoting(nodeId, ballotBox);
            }
        }
=======
    /** {@inheritDoc} */
    @Override public Optional<? extends MvccVersion> checkWaiting(MvccVersion mvccVer) {
        return waitMap.entrySet().stream()
            .filter(e -> e.getValue().lockFuture(mvccVer) != null)
            .map(Map.Entry::getKey)
            .map(key -> new MvccVersionImpl(key.major(), key.minor(), 0))
            .findAny();
    }
>>>>>>> 8246bd84

    /** {@inheritDoc} */
    @Override public void failWaiter(MvccVersion mvccVer, Exception e) {
        waitMap.values().stream()
            .map(w -> w.lockFuture(mvccVer))
            .filter(Objects::nonNull)
            .findAny()
            .ifPresent(w -> w.onDone(e));
    }

    /**
     *
     */
    private class MvccMessageListener implements GridMessageListener {
        /** {@inheritDoc} */
        @Override public void onMessage(UUID nodeId, Object msg, byte plc) {
            MvccMessage msg0 = (MvccMessage)msg;

            if (msg0.waitForCoordinatorInit() && !initFut.isDone()) {
                initFut.listen(new IgniteInClosure<IgniteInternalFuture<Void>>() {
                    @Override public void apply(IgniteInternalFuture<Void> fut) {
                        assert curCrd.local();

                        processMessage(nodeId, msg);
                    }
                });
            }
            else
                processMessage(nodeId, msg);
        }

        /**
         * Processes mvcc message.
         *
         * @param nodeId Node id.
         * @param msg Message.
         */
        private void processMessage(UUID nodeId, Object msg) {
            if (msg instanceof MvccTxSnapshotRequest)
                processCoordinatorTxSnapshotRequest(nodeId, (MvccTxSnapshotRequest)msg);
            else if (msg instanceof MvccAckRequestTx)
                processCoordinatorTxAckRequest(nodeId, (MvccAckRequestTx)msg);
            else if (msg instanceof MvccFutureResponse)
                processCoordinatorAckResponse(nodeId, (MvccFutureResponse)msg);
            else if (msg instanceof MvccAckRequestQueryCntr)
                processCoordinatorQueryAckRequest(nodeId, (MvccAckRequestQueryCntr)msg);
            else if (msg instanceof MvccQuerySnapshotRequest)
                processCoordinatorQuerySnapshotRequest(nodeId, (MvccQuerySnapshotRequest)msg);
            else if (msg instanceof MvccSnapshotResponse)
                processCoordinatorSnapshotResponse(nodeId, (MvccSnapshotResponse)msg);
            else if (msg instanceof MvccAckRequestQueryId)
                processNewCoordinatorQueryAckRequest(nodeId, (MvccAckRequestQueryId)msg);
            else if (msg instanceof MvccActiveQueriesMessage)
<<<<<<< HEAD
                processCoordinatorActiveQueriesMessage(nodeId, (MvccActiveQueriesMessage)msg);
=======
                processActiveQueriesMessage(nodeId, (MvccActiveQueriesMessage)msg);
>>>>>>> 8246bd84
            else if (msg instanceof MvccRecoveryFinishedMessage)
                processRecoveryFinishedMessage(nodeId, ((MvccRecoveryFinishedMessage)msg));
            else
                U.warn(log, "Unexpected message received [node=" + nodeId + ", msg=" + msg + ']');
        }

        /** {@inheritDoc} */
        @Override public String toString() {
            return "MvccMessageListener[]";
        }
    }

    /**
     * Accumulates transaction recovery votes for a node left the cluster.
     * Transactions started by the left node are considered not active
     * when each cluster server node aknowledges that is has finished transactions for the left node.
     */
    private static class RecoveryBallotBox {
        /** */
        private List<UUID> voters;

        /** */
        private final Set<UUID> ballots = new HashSet<>();

        /**
         * @param voters Nodes which can have transaction started by the left node.
         */
        private synchronized void voters(List<UUID> voters) {
            this.voters = voters;
        }

        /**
         * @param nodeId Voting node id.
         *
         */
        private synchronized void vote(UUID nodeId) {
            ballots.add(nodeId);
        }

        /**
         * @return {@code True} if all nodes expected to vote done it.
         */
        private synchronized boolean isVotingDone() {
            if (voters == null)
                return false;

            return ballots.containsAll(voters);
        }
    }

    /**
     * Process message that one node has finished with transactions for the left node.
     * @param nodeId Node sent the message.
     * @param msg Message.
     */
    private void processRecoveryFinishedMessage(UUID nodeId, MvccRecoveryFinishedMessage msg) {
        UUID nearNodeId = msg.nearNodeId();

        RecoveryBallotBox ballotBox = recoveryBallotBoxes.computeIfAbsent(nearNodeId, uuid -> new RecoveryBallotBox());

        ballotBox.vote(nodeId);

        tryFinishRecoveryVoting(nearNodeId, ballotBox);
    }

    /**
     * Finishes recovery on coordinator by removing transactions started by the left node
     * @param nearNodeId Left node.
     * @param ballotBox Votes accumulator for the left node.
     */
    private void tryFinishRecoveryVoting(UUID nearNodeId, RecoveryBallotBox ballotBox) {
        if (ballotBox.isVotingDone()) {
            List<Long> recoveredTxs;

            synchronized (this) {
                recoveredTxs = activeTxs.entrySet().stream()
                    .filter(e -> e.getValue().nearNodeId.equals(nearNodeId))
                    .map(Map.Entry::getKey)
                    .collect(Collectors.toList());
            }

            // Committed counter is increased because it is not known if transaction was committed or not and we must
            // bump committed counter for committed transaction as it is used in (read-only) query snapshot.
            recoveredTxs.forEach(txCntr -> onTxDone(txCntr, true));

            recoveryBallotBoxes.remove(nearNodeId);
        }
    }

    /**
     * Accumulates transaction recovery votes for a node left the cluster.
     * Transactions started by the left node are considered not active
     * when each cluster server node aknowledges that is has finished transactions for the left node.
     */
    private static class RecoveryBallotBox {
        /** */
        private List<UUID> voters;
        /** */
        private final Set<UUID> ballots = new HashSet<>();

        /**
         * @param voters Nodes which can have transaction started by the left node.
         */
        private synchronized void voters(List<UUID> voters) {
            this.voters = voters;
        }

        /**
         * @param nodeId Voting node id.
         *
         */
        private synchronized void vote(UUID nodeId) {
            ballots.add(nodeId);
        }

        /**
         * @return {@code True} if all nodes expected to vote done it.
         */
        private synchronized boolean isVotingDone() {
            if (voters == null)
                return false;

            return ballots.containsAll(voters);
        }
    }

    /**
     * Process message that one node has finished with transactions for the left node.
     * @param nodeId Node sent the message.
     * @param msg Message.
     */
    private void processRecoveryFinishedMessage(UUID nodeId, MvccRecoveryFinishedMessage msg) {
        UUID nearNodeId = msg.nearNodeId();

        RecoveryBallotBox ballotBox = recoveryBallotBoxes.computeIfAbsent(nearNodeId, uuid -> new RecoveryBallotBox());

        ballotBox.vote(nodeId);

        tryFinishRecoveryVoting(nearNodeId, ballotBox);
    }

    /**
     * Finishes recovery on coordinator by removing transactions started by the left node
     * @param nearNodeId Left node.
     * @param ballotBox Votes accumulator for the left node.
     */
    private void tryFinishRecoveryVoting(UUID nearNodeId, RecoveryBallotBox ballotBox) {
        if (ballotBox.isVotingDone()) {
            List<Long> recoveredTxs;

            synchronized (this) {
                recoveredTxs = activeTxs.entrySet().stream()
                    .filter(e -> e.getValue().nearNodeId.equals(nearNodeId))
                    .map(Map.Entry::getKey)
                    .collect(Collectors.toList());
            }

            // Committed counter is increased because it is not known if transaction was committed or not and we must
            // bump committed counter for committed transaction as it is used in (read-only) query snapshot.
            recoveredTxs.forEach(txCntr -> onTxDone(txCntr, true));

            recoveryBallotBoxes.remove(nearNodeId);
        }
    }

    /** */
    private interface Waiter {
        /**
         * @param ctx Grid kernal context.
         */
        void run(GridKernalContext ctx);

        /**
         * @param other Another waiter.
         * @return New compound waiter.
         */
        Waiter concat(Waiter other);

        /**
         * @return {@code True} if there is an active local transaction
         */
        boolean hasLocalTransaction();

        /**
         * @return {@code True} if it is a compound waiter.
         */
        boolean compound();

        /**
         * @param checkedVer Version of transaction checking for wait.
         * @return Lock future corresponding to checked transaction or {@code null} if it is not waiting.
         */
        @Nullable GridFutureAdapter<?> lockFuture(MvccVersion checkedVer);
    }

    /** */
    private static class LockFuture extends GridFutureAdapter<Void> implements Waiter, Runnable {
        /** */
        private final byte plc;

        /** */
        private final MvccVersion waitingTxVer;

        /**
         * @param plc Pool policy.
         * @param waitingTxVer Waiting tx version.
         */
        LockFuture(byte plc, MvccVersion waitingTxVer) {
            this.plc = plc;
            this.waitingTxVer = waitingTxVer;
        }

        /** {@inheritDoc} */
        @Override public void run() {
            onDone();
        }

        /** {@inheritDoc} */
        @Override public void run(GridKernalContext ctx) {
            try {
                if (!isDone())
                    ctx.pools().poolForPolicy(plc).execute(this);
            }
            catch (IgniteCheckedException e) {
                U.error(ctx.log(LockFuture.class), e);
            }
        }

        /** {@inheritDoc} */
        @Override public Waiter concat(Waiter other) {
            return new CompoundWaiterNoLocal(this, other);
        }

        /** {@inheritDoc} */
        @Override public boolean hasLocalTransaction() {
            return false;
        }

        /** {@inheritDoc} */
        @Override public boolean compound() {
            return false;
        }

        /** {@inheritDoc} */
        @Override public GridFutureAdapter<?> lockFuture(MvccVersion checkedVer) {
            return belongToSameTx(waitingTxVer, checkedVer) ? this : null;
        }
    }

    /** */
    private static class LocalTransactionMarker implements Waiter {
        /** {@inheritDoc} */
        @Override public void run(GridKernalContext ctx) {
            // No-op
        }

        /** {@inheritDoc} */
        @Override public Waiter concat(Waiter other) {
            return new CompoundWaiter(other);
        }

        /** {@inheritDoc} */
        @Override public boolean hasLocalTransaction() {
            return true;
        }

        /** {@inheritDoc} */
        @Override public boolean compound() {
            return false;
        }

        /** {@inheritDoc} */
        @Override public GridFutureAdapter<?> lockFuture(MvccVersion checkedVer) {
            return null;
        }
    }

    /** */
    private static class CompoundWaiter implements Waiter {
        /** */
        private final Object inner;

        /**
         * @param waiter Waiter to wrap.
         */
        private CompoundWaiter(Waiter waiter) {
            inner = waiter.compound() ? ((CompoundWaiter)waiter).inner : waiter;
        }

        /**
         * @param first First waiter.
         * @param second Second waiter.
         */
        private CompoundWaiter(Waiter first, Waiter second) {
            ArrayList<Waiter> list = new ArrayList<>();

            add(list, first);
            add(list, second);

            inner = list;
        }

        /** */
        private void add(List<Waiter> to, Waiter waiter) {
            if (!waiter.compound())
                to.add(waiter);
            else if (((CompoundWaiter)waiter).inner.getClass() == ArrayList.class)
                to.addAll((List<Waiter>)((CompoundWaiter)waiter).inner);
            else
                to.add((Waiter)((CompoundWaiter)waiter).inner);
        }

        /** {@inheritDoc} */
        @Override public void run(GridKernalContext ctx) {
            if (inner.getClass() == ArrayList.class) {
                for (Waiter waiter : (List<Waiter>)inner)
                    waiter.run(ctx);
            }
            else
                ((Waiter)inner).run(ctx);
        }

        /** {@inheritDoc} */
        @Override public Waiter concat(Waiter other) {
            return new CompoundWaiter(this, other);
        }

        /** {@inheritDoc} */
        @Override public boolean hasLocalTransaction() {
            return true;
        }

        /** {@inheritDoc} */
        @Override public boolean compound() {
            return true;
        }

        /** {@inheritDoc} */
        @Override public GridFutureAdapter<?> lockFuture(MvccVersion checkedVer) {
            if (inner.getClass() == ArrayList.class) {
                for (Waiter waiter : (List<Waiter>)inner) {
                    GridFutureAdapter<?> waitFut;

                    if ((waitFut = waiter.lockFuture(checkedVer)) != null)
                        return waitFut;
                }

                return null;
            }
            else
                return ((Waiter)inner).lockFuture(checkedVer);
        }
    }

    /** */
    private static class CompoundWaiterNoLocal extends CompoundWaiter {
        /**
         * @param first First waiter.
         * @param second Second waiter.
         */
        private CompoundWaiterNoLocal(Waiter first, Waiter second) {
            super(first, second);
        }

        /** {@inheritDoc} */
        @Override public Waiter concat(Waiter other) {
            return new CompoundWaiterNoLocal(this, other);
        }

        /** {@inheritDoc} */
        @Override public boolean hasLocalTransaction() {
            return false;
        }
    }

    /**
     * Mvcc garbage collection scheduler.
     */
    private static class VacuumScheduler extends GridWorker {
        /** */
        private static final long VACUUM_TIMEOUT = 60_000;

        /** */
        private final long interval;

        /** */
        private final MvccProcessorImpl prc;

        /**
         * @param ctx Kernal context.
         * @param log Logger.
         * @param prc Mvcc processor.
         */
        VacuumScheduler(GridKernalContext ctx, IgniteLogger log, MvccProcessorImpl prc) {
            super(ctx.igniteInstanceName(), "vacuum-scheduler", log);

            this.interval = ctx.config().getMvccVacuumFrequency();
            this.prc = prc;
        }

        /** {@inheritDoc} */
        @Override protected void body() throws InterruptedException, IgniteInterruptedCheckedException {
            U.sleep(interval); // initial delay

            while (!isCancelled()) {
                long nextScheduledTime = U.currentTimeMillis() + interval;

                try {
                    IgniteInternalFuture<VacuumMetrics> fut = prc.runVacuum();

                    if (log.isDebugEnabled())
                        log.debug("Vacuum started by scheduler.");

                    while (true) {
                        try {
                            fut.get(VACUUM_TIMEOUT);

                            break;
                        }
                        catch (IgniteFutureTimeoutCheckedException e) {
                            U.warn(log, "Failed to wait for vacuum complete. Consider increasing vacuum workers count.");
                        }
                    }
                }
                catch (IgniteInterruptedCheckedException e) {
                    throw e; // Cancelled.
                }
                catch (Throwable e) {
                    if (e instanceof Error)
                        throw (Error) e;

<<<<<<< HEAD
                    U.error(log, "Vacuum error.", e);
=======
                    if (log.isDebugEnabled())
                        U.warn(log, "Failed to perform vacuum.", e);
>>>>>>> 8246bd84
                }

                long delay = nextScheduledTime - U.currentTimeMillis();

                if (delay > 0)
                    U.sleep(delay);
            }
        }
    }

    /**
     * Vacuum worker.
     */
    private static class VacuumWorker extends GridWorker {
        /** */
        private final BlockingQueue<VacuumTask> cleanupQueue;

        /**
         * @param ctx Kernal context.
         * @param log Logger.
         * @param cleanupQueue Cleanup tasks queue.
         */
        VacuumWorker(GridKernalContext ctx, IgniteLogger log, BlockingQueue<VacuumTask> cleanupQueue) {
            super(ctx.igniteInstanceName(), "vacuum-cleaner", log);

            this.cleanupQueue = cleanupQueue;
        }

        /** {@inheritDoc} */
        @Override protected void body() throws InterruptedException, IgniteInterruptedCheckedException {
            while (!isCancelled()) {
                VacuumTask task = cleanupQueue.take();

                try {
                    switch (task.part().state()) {
                        case EVICTED:
                        case RENTING:
                            task.onDone(new VacuumMetrics());

                            break;
                        case MOVING:
                            task.part().group().preloader().rebalanceFuture().listen(f -> cleanupQueue.add(task));
<<<<<<< HEAD

                            break;
                        case OWNING:
                            task.onDone(processPartition(task));

                            break;
                        case LOST:
                            task.onDone(new IgniteCheckedException("Partition is lost."));

                            break;
=======

                            break;
                        case OWNING:
                            task.onDone(processPartition(task));

                            break;
                        case LOST:
                            task.onDone(new IgniteCheckedException("Partition is lost."));

                            break;
>>>>>>> 8246bd84
                    }
                }
                catch (IgniteInterruptedCheckedException e) {
                    task.onDone(e);

                    throw e; // Cancelled.
                }
                catch (Throwable e) {
                    task.onDone(e);

                    if (X.hasCause(e, NodeStoppingException.class)) {
                        // Thereis no need for further processing of vacuum tasks.
                        return;
                    }

                    if (e instanceof Error)
                        throw (Error) e;
                }
            }
        }

        /**
         * Process partition.
         *
         * @param task VacuumTask.
         * @throws IgniteCheckedException If failed.
         */
        private VacuumMetrics processPartition(VacuumTask task) throws IgniteCheckedException {
            long startNanoTime = System.nanoTime();

            GridDhtLocalPartition part = task.part();

            VacuumMetrics metrics = new VacuumMetrics();

            if (!part.reserve())
                return metrics;

            int curCacheId = CU.UNDEFINED_CACHE_ID;
<<<<<<< HEAD

            try {
                GridCursor<? extends CacheDataRow> cursor = part.dataStore().cursor(KEY_ONLY);
=======
>>>>>>> 8246bd84

            try {
                KeyCacheObject prevKey = null;

                Object rest = null;

                List<MvccLinkAwareSearchRow> cleanupRows = null;

                MvccSnapshot snapshot = task.snapshot();

                GridCacheContext cctx = null;

                boolean shared = part.group().sharedGroup();

                if (!shared && (cctx = F.first(part.group().caches())) == null)
                    return metrics;

                GridCursor<? extends CacheDataRow> cursor = part.dataStore().cursor(KEY_ONLY);

                while (cursor.next()) {
                    if (isCancelled())
                        throw new IgniteInterruptedCheckedException("Operation has been cancelled.");

                    MvccDataRow row = (MvccDataRow)cursor.get();

                    if (prevKey == null)
                        prevKey = row.key();

<<<<<<< HEAD
                    if (cctx == null) {
=======
                    if (cctx == null) { // Shared group.
>>>>>>> 8246bd84
                        cctx = part.group().shared().cacheContext(curCacheId = row.cacheId());

                        if (cctx == null)
                            continue;
                    }

                    if ((shared && curCacheId != row.cacheId()) || !prevKey.equals(row.key())) {
                        if (rest != null || !F.isEmpty(cleanupRows))
                            cleanup(part, prevKey, cleanupRows, rest, cctx, metrics);

                        cleanupRows = null;

                        rest = null;

                        if (shared && curCacheId != row.cacheId()) {
                            cctx = part.group().shared().cacheContext(curCacheId = row.cacheId());

                            if (cctx == null)
                                continue;
                        }

                        prevKey = row.key();
                    }

                    if (canClean(row, snapshot, cctx))
                        cleanupRows = addRow(cleanupRows, row);
                    else if (actualize(cctx, row, snapshot))
                        rest = addRest(rest, row);

                    metrics.addScannedRowsCount(1);
                }

                if (rest != null || !F.isEmpty(cleanupRows))
                    cleanup(part, prevKey, cleanupRows, rest, cctx, metrics);

                metrics.addSearchNanoTime(System.nanoTime() - startNanoTime - metrics.cleanupNanoTime());

                return metrics;
            }
            finally {
                part.release();
            }
        }

        /** */
        @SuppressWarnings("unchecked")
        @NotNull private Object addRest(@Nullable Object rest, MvccDataRow row) {
            if (rest == null)
                rest = row;
            else if (rest.getClass() == ArrayList.class)
                ((List)rest).add(row);
            else {
                ArrayList list = new ArrayList();

                list.add(rest);
                list.add(row);

                rest = list;
            }

            return rest;
        }

        /**
         * @param rows Collection of rows.
         * @param row Row to add.
         * @return Collection of rows.
         */
        @NotNull private List<MvccLinkAwareSearchRow> addRow(@Nullable List<MvccLinkAwareSearchRow> rows, MvccDataRow row) {
            if (rows == null)
                rows = new ArrayList<>();

            rows.add(new MvccLinkAwareSearchRow(row.cacheId(), row.key(), row.mvccCoordinatorVersion(),
                row.mvccCounter(), row.mvccOperationCounter(), row.link()));

            return rows;
        }

        /**
         * @param row Mvcc row to check.
         * @param snapshot Cleanup version to compare with.
         * @param cctx Cache context.
         */
        private boolean canClean(MvccDataRow row, MvccSnapshot snapshot, GridCacheContext cctx) {
            // Row can be safely cleaned if it has ABORTED min version or COMMITTED and less than cleanup one max version.
            return compare(row, snapshot.coordinatorVersion(), snapshot.cleanupVersion()) <= 0
                && hasNewVersion(row) && MvccUtils.compareNewVersion(row, snapshot.coordinatorVersion(), snapshot.cleanupVersion()) <= 0
                && MvccUtils.state(cctx, row.newMvccCoordinatorVersion(), row.newMvccCounter(),
                row.newMvccOperationCounter() | (row.newMvccTxState() << MVCC_HINTS_BIT_OFF)) == TxState.COMMITTED
                || MvccUtils.state(cctx, row.mvccCoordinatorVersion(), row.mvccCounter(),
                row.mvccOperationCounter() | (row.mvccTxState() << MVCC_HINTS_BIT_OFF)) == TxState.ABORTED;
        }

        /** */
        private boolean actualize(GridCacheContext cctx, MvccDataRow row,
            MvccSnapshot snapshot) throws IgniteCheckedException {
            return isVisible(cctx, snapshot, row.mvccCoordinatorVersion(), row.mvccCounter(), row.mvccOperationCounter(), false)
                && (row.mvccTxState() == TxState.NA || (row.newMvccCoordinatorVersion() != MVCC_CRD_COUNTER_NA && row.newMvccTxState() == TxState.NA));
        }

        /**
         * @param part Local partition.
         * @param key Key.
         * @param cleanupRows Cleanup rows.
         * @param cctx Cache context.
         * @param metrics Vacuum metrics.
         * @throws IgniteCheckedException If failed.
         */
        private void cleanup(GridDhtLocalPartition part, KeyCacheObject key, List<MvccLinkAwareSearchRow> cleanupRows,
            Object rest, GridCacheContext cctx, VacuumMetrics metrics) throws IgniteCheckedException {
            assert key != null && cctx != null && (!F.isEmpty(cleanupRows) || rest != null);

            cctx.gate().enter();

            try {
                long cleanupStartNanoTime = System.nanoTime();

                GridCacheEntryEx entry = cctx.cache().entryEx(key);

                while (true) {
                    entry.lockEntry();

                    if (!entry.obsolete())
                        break;

                    entry.unlockEntry();
<<<<<<< HEAD

                    entry = cctx.cache().entryEx(key);
                }

                int cleaned = 0;

                try {
                    cctx.shared().database().checkpointReadLock();

                    try {
                        if (cleanupRows != null)
                            cleaned = part.dataStore().cleanup(cctx, cleanupRows);

                        if (rest != null) {
                            if (rest.getClass() == ArrayList.class) {
                                for (MvccDataRow row : ((List<MvccDataRow>) rest)) {
                                    part.dataStore().updateTxState(cctx, row);
                                }
                            } else
                                part.dataStore().updateTxState(cctx, (MvccDataRow) rest);
=======

                    entry = cctx.cache().entryEx(key);
                }

                int cleaned = 0;

                try {
                    cctx.shared().database().checkpointReadLock();

                    try {
                        if (cleanupRows != null)
                            cleaned = part.dataStore().cleanup(cctx, cleanupRows);

                        if (rest != null) {
                            if (rest.getClass() == ArrayList.class) {
                                for (MvccDataRow row : ((List<MvccDataRow>) rest))
                                    part.dataStore().updateTxState(cctx, row);
                            }
                            else
                                part.dataStore().updateTxState(cctx, (MvccDataRow)rest);
>>>>>>> 8246bd84
                        }
                    } finally {
                        cctx.shared().database().checkpointReadUnlock();
                    }
<<<<<<< HEAD
                } finally {
                    entry.unlockEntry();
                    cctx.evicts().touch(entry, AffinityTopologyVersion.NONE);
=======
                    finally {
                        cctx.shared().database().checkpointReadUnlock();
                    }
                }
                finally {
                    entry.unlockEntry();

                    cctx.evicts().touch(entry);
>>>>>>> 8246bd84

                    metrics.addCleanupNanoTime(System.nanoTime() - cleanupStartNanoTime);
                    metrics.addCleanupRowsCnt(cleaned);
                }
            }
            finally {
                cctx.gate().leave();
            }
        }
    }

    /** */
    private static class ActiveTx {
        /** */
        private final long tracking;
<<<<<<< HEAD
        /** */
        private final UUID nearNodeId;

        /** */
=======

        /** */
        private final UUID nearNodeId;

        /** */
>>>>>>> 8246bd84
        private ActiveTx(long tracking, UUID nearNodeId) {
            this.tracking = tracking;
            this.nearNodeId = nearNodeId;
        }
    }

    /** */
    private static class ActiveServerTx extends ActiveTx {
        /** */
        private ActiveServerTx(long tracking, UUID nearNodeId) {
            super(tracking, nearNodeId);
        }
    }
}<|MERGE_RESOLUTION|>--- conflicted
+++ resolved
@@ -23,11 +23,8 @@
 import java.util.HashSet;
 import java.util.List;
 import java.util.Map;
-<<<<<<< HEAD
-=======
 import java.util.Objects;
 import java.util.Optional;
->>>>>>> 8246bd84
 import java.util.Set;
 import java.util.TreeMap;
 import java.util.UUID;
@@ -36,17 +33,11 @@
 import java.util.concurrent.LinkedBlockingQueue;
 import java.util.concurrent.atomic.AtomicInteger;
 import java.util.stream.Collectors;
-<<<<<<< HEAD
-import org.apache.ignite.IgniteCheckedException;
-import org.apache.ignite.IgniteException;
-import org.apache.ignite.IgniteLogger;
-=======
 import java.util.stream.Stream;
 import org.apache.ignite.IgniteCheckedException;
 import org.apache.ignite.IgniteException;
 import org.apache.ignite.IgniteLogger;
 import org.apache.ignite.IgniteSystemProperties;
->>>>>>> 8246bd84
 import org.apache.ignite.cluster.ClusterNode;
 import org.apache.ignite.configuration.CacheConfiguration;
 import org.apache.ignite.configuration.DataRegionConfiguration;
@@ -91,10 +82,6 @@
 import org.apache.ignite.internal.processors.cache.persistence.DatabaseLifecycleListener;
 import org.apache.ignite.internal.processors.cache.persistence.GridCacheDatabaseSharedManager;
 import org.apache.ignite.internal.processors.cache.persistence.IgniteCacheDatabaseSharedManager;
-<<<<<<< HEAD
-import org.apache.ignite.internal.processors.cache.transactions.IgniteInternalTx;
-=======
->>>>>>> 8246bd84
 import org.apache.ignite.internal.processors.cache.tree.mvcc.data.MvccDataRow;
 import org.apache.ignite.internal.processors.cache.tree.mvcc.search.MvccLinkAwareSearchRow;
 import org.apache.ignite.internal.util.GridAtomicLong;
@@ -128,10 +115,7 @@
 import static org.apache.ignite.events.EventType.EVT_NODE_LEFT;
 import static org.apache.ignite.internal.GridTopic.TOPIC_CACHE_COORDINATOR;
 import static org.apache.ignite.internal.managers.communication.GridIoPolicy.SYSTEM_POOL;
-<<<<<<< HEAD
-=======
 import static org.apache.ignite.internal.processors.cache.mvcc.MvccCoordinatorChangeAware.ID_FILTER;
->>>>>>> 8246bd84
 import static org.apache.ignite.internal.processors.cache.mvcc.MvccQueryTracker.MVCC_TRACKER_ID_NA;
 import static org.apache.ignite.internal.processors.cache.mvcc.MvccUtils.MVCC_COUNTER_NA;
 import static org.apache.ignite.internal.processors.cache.mvcc.MvccUtils.MVCC_CRD_COUNTER_NA;
@@ -259,11 +243,6 @@
     private final Object stateMux = new Object();
 
     /**
-     * Maps failed node id to votes accumulator for that node.
-     */
-    private final ConcurrentHashMap<UUID, RecoveryBallotBox> recoveryBallotBoxes = new ConcurrentHashMap<>();
-
-    /**
      * @param ctx Context.
      */
     public MvccProcessorImpl(GridKernalContext ctx) {
@@ -340,22 +319,15 @@
         if (!ctx.clientNode()) {
             assert mvccEnabled && mvccSupported;
 
-<<<<<<< HEAD
-            if (txLog == null)
-                txLog = new TxLog(ctx, ctx.cache().context().database());
-=======
             synchronized (mux) {
                 if (txLog == null)
                     txLog = new TxLog(ctx, ctx.cache().context().database());
             }
->>>>>>> 8246bd84
 
             startVacuumWorkers();
 
             if (log.isInfoEnabled())
                 log.info("Mvcc processor started.");
-<<<<<<< HEAD
-=======
         }
     }
 
@@ -369,7 +341,6 @@
 
             if (!hasMvccCaches)
                 stopTxLog();
->>>>>>> 8246bd84
         }
     }
 
@@ -400,10 +371,6 @@
     }
 
     /** {@inheritDoc} */
-<<<<<<< HEAD
-    @Override public void afterInitialise(IgniteCacheDatabaseSharedManager mgr) {
-        // No-op.
-=======
     @Override public void beforeResumeWalLogging(IgniteCacheDatabaseSharedManager mgr) throws IgniteCheckedException {
         // In case of blt changed we should re-init TX_LOG cache.
         txLogPageStoreInit(mgr);
@@ -412,7 +379,6 @@
     /** {@inheritDoc} */
     @Override public void beforeBinaryMemoryRestore(IgniteCacheDatabaseSharedManager mgr) throws IgniteCheckedException {
         txLogPageStoreInit(mgr);
->>>>>>> 8246bd84
     }
 
     /** {@inheritDoc} */
@@ -436,24 +402,6 @@
     private void txLogPageStoreInit(IgniteCacheDatabaseSharedManager mgr) throws IgniteCheckedException {
         assert CU.isPersistenceEnabled(ctx.config());
 
-<<<<<<< HEAD
-        ctx.cache().context().pageStore().initialize(TX_LOG_CACHE_ID, 1,
-            TX_LOG_CACHE_NAME, mgr.dataRegion(TX_LOG_CACHE_NAME).memoryMetrics());
-
-        boolean hasMvccCaches = ctx.cache().cacheGroups().stream().filter(CacheGroupContext::persistenceEnabled)
-            .anyMatch(g -> g.config().getAtomicityMode() == TRANSACTIONAL_SNAPSHOT);
-
-        if (hasMvccCaches) {
-            txLog = new TxLog(ctx, mgr);
-
-            mvccEnabled = true;
-        }
-    }
-
-    /** {@inheritDoc} */
-    @Override public void afterMemoryRestore(IgniteCacheDatabaseSharedManager mgr) {
-        // No-op.
-=======
         //noinspection ConstantConditions
         ctx.cache().context().pageStore().initialize(TX_LOG_CACHE_ID, 0,
             TX_LOG_CACHE_NAME, mgr.dataRegion(TX_LOG_CACHE_NAME).memoryMetrics().totalAllocatedPages());
@@ -475,7 +423,6 @@
 
         if (!curCrd0.initialized() && coordinatorChanged(curCrd0, readyVer, discoCache.version()))
             initialize(curCrd0);
->>>>>>> 8246bd84
     }
 
     /** {@inheritDoc} */
@@ -504,18 +451,8 @@
     }
 
     /** {@inheritDoc} */
-<<<<<<< HEAD
-    @Override public void onExchangeDone(boolean newCrd, DiscoCache discoCache, Map<UUID, GridLongList> activeQueries) {
-        if (!newCrd) {
-            if (curCrd != null && ctx.localNodeId().equals(curCrd.nodeId()) && discoCache != null)
-                cleanupOrphanedServerTransactions(discoCache.serverNodes());
-
-            return;
-        }
-=======
     @Override public void onKernalStop(boolean cancel) {
         busyLock.block();
->>>>>>> 8246bd84
 
         try {
             ctx.io().removeMessageListener(TOPIC_CACHE_COORDINATOR, msgLsnr);
@@ -548,13 +485,7 @@
 
         checkMvccSupported(nodes);
 
-<<<<<<< HEAD
-            if (log.isInfoEnabled())
-                log.info("Initialize local node as mvcc coordinator [node=" + ctx.localNodeId() +
-                    ", crdVer=" + crdVer + ']');
-=======
         MvccCoordinator curCrd0 = curCrd;
->>>>>>> 8246bd84
 
         if (evt.type() == EVT_NODE_JOINED) {
             if (curCrd0.disconnected()) // Handle join event only if coordinator has not been elected yet.
@@ -598,38 +529,6 @@
         }
     }
 
-<<<<<<< HEAD
-    /**
-     * Cleans up active transacitons lost near node which is server. Executed on coordinator.
-     * @param liveSrvs Live server nodes at the moment of cleanup.
-     */
-    private void cleanupOrphanedServerTransactions(Collection<ClusterNode> liveSrvs) {
-        Set<UUID> ids = liveSrvs.stream()
-            .map(ClusterNode::id)
-            .collect(Collectors.toSet());
-
-        List<Long> forRmv = new ArrayList<>();
-
-        synchronized (this) {
-            for (Map.Entry<Long, ActiveTx> entry : activeTxs.entrySet()) {
-                // If node started tx is not known as live then remove such tx from active list
-                ActiveTx activeTx = entry.getValue();
-
-                if (activeTx.getClass() == ActiveServerTx.class && !ids.contains(activeTx.nearNodeId))
-                    forRmv.add(entry.getKey());
-            }
-        }
-
-        for (Long txCntr : forRmv)
-            // Committed counter is increased because it is not known if transaction was committed or not and we must
-            // bump committed counter for committed transaction as it is used in (read-only) query snapshot.
-            onTxDone(txCntr, true);
-    }
-
-    /** {@inheritDoc} */
-    @Override public void processClientActiveQueries(UUID nodeId, @Nullable GridLongList activeQueries) {
-        prevCrdQueries.addNodeActiveQueries(nodeId, activeQueries);
-=======
     /** */
     private void onCoordinatorFailed(UUID nodeId) {
         // 1. Notify all listeners waiting for a snapshot.
@@ -650,7 +549,6 @@
         // 2. Notify acknowledge futures.
         for (WaitAckFuture fut : ackFuts.values())
             fut.onNodeLeft(nodeId);
->>>>>>> 8246bd84
     }
 
     /**
@@ -761,21 +659,11 @@
     }
 
     /** {@inheritDoc} */
-<<<<<<< HEAD
-    @Override public byte state(MvccVersion ver) throws IgniteCheckedException {
-=======
     @Override public byte state(MvccVersion ver) {
->>>>>>> 8246bd84
         return state(ver.coordinatorVersion(), ver.counter());
     }
 
     /** {@inheritDoc} */
-<<<<<<< HEAD
-    @Override public byte state(long crdVer, long cntr) throws IgniteCheckedException {
-        assert txLog != null && mvccEnabled;
-
-        return txLog.get(crdVer, cntr);
-=======
     @Override public byte state(long crdVer, long cntr) {
         assert txLog != null && mvccEnabled : mvccEnabled;
 
@@ -787,7 +675,6 @@
         }
 
         return TxState.NA;
->>>>>>> 8246bd84
     }
 
     /** {@inheritDoc} */
@@ -880,16 +767,6 @@
     @Override public MvccSnapshot requestReadSnapshotLocal() {
         if (!currentCoordinator().local() || !initFut.isDone())
             return null;
-<<<<<<< HEAD
-        else if (tx != null)
-            return assignTxSnapshot(0L, ctx.localNodeId(), false);
-        else
-            return activeQueries.assignQueryCounter(ctx.localNodeId(), 0L);
-    }
-
-    /** {@inheritDoc} */
-    @Override public IgniteInternalFuture<MvccSnapshot> requestSnapshotAsync(IgniteInternalTx tx) {
-=======
 
         return activeQueries.assignQueryCounter(ctx.localNodeId(), 0L);
     }
@@ -905,7 +782,6 @@
 
     /** {@inheritDoc} */
     @Override public IgniteInternalFuture<MvccSnapshot> requestWriteSnapshotAsync() {
->>>>>>> 8246bd84
         MvccSnapshotFuture fut = new MvccSnapshotFuture();
 
         requestWriteSnapshotAsync(currentCoordinator(), fut);
@@ -937,21 +813,6 @@
             return;
         }
 
-<<<<<<< HEAD
-        if (ctx.localNodeId().equals(crd.nodeId())) {
-            if (!initFut.isDone()) {
-                // Wait for the local coordinator init.
-                initFut.listen(new IgniteInClosure<IgniteInternalFuture>() {
-                    @Override public void apply(IgniteInternalFuture fut) {
-                        requestSnapshotAsync(tx, lsnr);
-                    }
-                });
-            }
-            else if (tx != null)
-                lsnr.onResponse(assignTxSnapshot(0L, ctx.localNodeId(), false));
-            else
-                lsnr.onResponse(activeQueries.assignQueryCounter(ctx.localNodeId(), 0L));
-=======
         try {
             if (ctx.localNodeId().equals(crd.nodeId())) {
                 if (!initFut.isDone()) {
@@ -969,7 +830,6 @@
                     lsnr.onResponse(activeQueries.assignQueryCounter(ctx.localNodeId(), 0L));
                 else
                     lsnr.onResponse(assignTxSnapshot(0L, ctx.localNodeId(), false));
->>>>>>> 8246bd84
 
                 return;
             }
@@ -1208,13 +1068,7 @@
 
     /** */
     private MvccSnapshotResponse assignTxSnapshot(long futId, UUID nearId, boolean client) {
-<<<<<<< HEAD
-        assert initFut.isDone();
-        assert crdVer != 0;
-        assert ctx.localNodeId().equals(currentCoordinatorId());
-=======
         assert initFut.isDone() && curCrd.local();
->>>>>>> 8246bd84
 
         MvccSnapshotResponse res = new MvccSnapshotResponse();
 
@@ -1372,11 +1226,6 @@
             return new GridFinishedFuture<>(new VacuumMetrics());
 
         final GridFutureAdapter<VacuumMetrics> res = new GridFutureAdapter<>();
-<<<<<<< HEAD
-
-        MvccSnapshot snapshot;
-=======
->>>>>>> 8246bd84
 
         // TODO IGNITE-8974 create special method for getting cleanup version only.
         MvccSnapshot snapshot = requestWriteSnapshotLocal();
@@ -1450,7 +1299,6 @@
                                 for (CacheGroupContext grp : ctx.cache().cacheGroups()) {
                                     if (grp.mvccEnabled()) {
                                         grp.topology().readLock();
-<<<<<<< HEAD
 
                                         try {
                                             for (GridDhtLocalPartition part : grp.topology().localPartitions()) {
@@ -1458,15 +1306,6 @@
 
                                                 cleanupQueue.offer(task);
 
-=======
-
-                                        try {
-                                            for (GridDhtLocalPartition part : grp.topology().localPartitions()) {
-                                                VacuumTask task = new VacuumTask(snapshot, part);
-
-                                                cleanupQueue.offer(task);
-
->>>>>>> 8246bd84
                                                 res0.add(task);
                                             }
                                         }
@@ -1477,37 +1316,12 @@
                                 }
 
                                 res0.markInitialized();
-<<<<<<< HEAD
 
                                 res0.listen(future -> {
                                     VacuumMetrics metrics = null; Throwable ex = null;
 
                                     try {
                                         metrics = future.get();
-
-                                        if (U.assertionsEnabled()) {
-                                            MvccCoordinator crd = currentCoordinator();
-=======
->>>>>>> 8246bd84
-
-                                res0.listen(future -> {
-                                    VacuumMetrics metrics = null; Throwable ex = null;
-
-<<<<<<< HEAD
-                                            for (TxKey key : waitMap.keySet()) {
-                                                if (!( key.major() == snapshot.coordinatorVersion()
-                                                    && key.minor() > snapshot.cleanupVersion()
-                                                    || key.major() > snapshot.coordinatorVersion())) {
-                                                    byte state = state(key.major(), key.minor());
-
-                                                    assert state == TxState.ABORTED : "tx state=" + state;
-                                                }
-                                            }
-                                        }
-=======
-                                    try {
-                                        metrics = future.get();
->>>>>>> 8246bd84
 
                                         txLog.removeUntil(snapshot.coordinatorVersion(), snapshot.cleanupVersion());
 
@@ -1924,58 +1738,6 @@
         }
     }
 
-<<<<<<< HEAD
-    /**
-     *
-     */
-    private class CacheCoordinatorNodeFailListener implements GridLocalEventListener {
-        /** {@inheritDoc} */
-        @Override public void onEvent(Event evt) {
-            assert evt instanceof DiscoveryEvent : evt;
-
-            DiscoveryEvent discoEvt = (DiscoveryEvent)evt;
-
-            UUID nodeId = discoEvt.eventNode().id();
-
-            Map<Long, MvccSnapshotResponseListener> map = snapLsnrs.remove(nodeId);
-
-            if (map != null) {
-                ClusterTopologyCheckedException ex = new ClusterTopologyCheckedException("Failed to request mvcc " +
-                    "version, coordinator failed: " + nodeId);
-
-                MvccSnapshotResponseListener lsnr;
-
-                for (Long id : map.keySet()) {
-                    if ((lsnr = map.remove(id)) != null)
-                        lsnr.onError(ex);
-                }
-            }
-
-            for (WaitAckFuture fut : ackFuts.values())
-                fut.onNodeLeft(nodeId);
-
-            activeQueries.onNodeFailed(nodeId);
-
-            prevCrdQueries.onNodeFailed(nodeId);
-
-            recoveryBallotBoxes.forEach((nearNodeId, ballotBox) -> {
-                // Put synthetic vote from another failed node
-                ballotBox.vote(nodeId);
-
-                tryFinishRecoveryVoting(nearNodeId, ballotBox);
-            });
-
-            if (discoEvt.eventNode().isClient()) {
-                RecoveryBallotBox ballotBox = recoveryBallotBoxes
-                    .computeIfAbsent(nodeId, uuid -> new RecoveryBallotBox());
-
-                ballotBox
-                    .voters(discoEvt.topologyNodes().stream().map(ClusterNode::id).collect(Collectors.toList()));
-
-                tryFinishRecoveryVoting(nodeId, ballotBox);
-            }
-        }
-=======
     /** {@inheritDoc} */
     @Override public Optional<? extends MvccVersion> checkWaiting(MvccVersion mvccVer) {
         return waitMap.entrySet().stream()
@@ -1984,7 +1746,6 @@
             .map(key -> new MvccVersionImpl(key.major(), key.minor(), 0))
             .findAny();
     }
->>>>>>> 8246bd84
 
     /** {@inheritDoc} */
     @Override public void failWaiter(MvccVersion mvccVer, Exception e) {
@@ -2038,11 +1799,7 @@
             else if (msg instanceof MvccAckRequestQueryId)
                 processNewCoordinatorQueryAckRequest(nodeId, (MvccAckRequestQueryId)msg);
             else if (msg instanceof MvccActiveQueriesMessage)
-<<<<<<< HEAD
-                processCoordinatorActiveQueriesMessage(nodeId, (MvccActiveQueriesMessage)msg);
-=======
                 processActiveQueriesMessage(nodeId, (MvccActiveQueriesMessage)msg);
->>>>>>> 8246bd84
             else if (msg instanceof MvccRecoveryFinishedMessage)
                 processRecoveryFinishedMessage(nodeId, ((MvccRecoveryFinishedMessage)msg));
             else
@@ -2064,82 +1821,6 @@
         /** */
         private List<UUID> voters;
 
-        /** */
-        private final Set<UUID> ballots = new HashSet<>();
-
-        /**
-         * @param voters Nodes which can have transaction started by the left node.
-         */
-        private synchronized void voters(List<UUID> voters) {
-            this.voters = voters;
-        }
-
-        /**
-         * @param nodeId Voting node id.
-         *
-         */
-        private synchronized void vote(UUID nodeId) {
-            ballots.add(nodeId);
-        }
-
-        /**
-         * @return {@code True} if all nodes expected to vote done it.
-         */
-        private synchronized boolean isVotingDone() {
-            if (voters == null)
-                return false;
-
-            return ballots.containsAll(voters);
-        }
-    }
-
-    /**
-     * Process message that one node has finished with transactions for the left node.
-     * @param nodeId Node sent the message.
-     * @param msg Message.
-     */
-    private void processRecoveryFinishedMessage(UUID nodeId, MvccRecoveryFinishedMessage msg) {
-        UUID nearNodeId = msg.nearNodeId();
-
-        RecoveryBallotBox ballotBox = recoveryBallotBoxes.computeIfAbsent(nearNodeId, uuid -> new RecoveryBallotBox());
-
-        ballotBox.vote(nodeId);
-
-        tryFinishRecoveryVoting(nearNodeId, ballotBox);
-    }
-
-    /**
-     * Finishes recovery on coordinator by removing transactions started by the left node
-     * @param nearNodeId Left node.
-     * @param ballotBox Votes accumulator for the left node.
-     */
-    private void tryFinishRecoveryVoting(UUID nearNodeId, RecoveryBallotBox ballotBox) {
-        if (ballotBox.isVotingDone()) {
-            List<Long> recoveredTxs;
-
-            synchronized (this) {
-                recoveredTxs = activeTxs.entrySet().stream()
-                    .filter(e -> e.getValue().nearNodeId.equals(nearNodeId))
-                    .map(Map.Entry::getKey)
-                    .collect(Collectors.toList());
-            }
-
-            // Committed counter is increased because it is not known if transaction was committed or not and we must
-            // bump committed counter for committed transaction as it is used in (read-only) query snapshot.
-            recoveredTxs.forEach(txCntr -> onTxDone(txCntr, true));
-
-            recoveryBallotBoxes.remove(nearNodeId);
-        }
-    }
-
-    /**
-     * Accumulates transaction recovery votes for a node left the cluster.
-     * Transactions started by the left node are considered not active
-     * when each cluster server node aknowledges that is has finished transactions for the left node.
-     */
-    private static class RecoveryBallotBox {
-        /** */
-        private List<UUID> voters;
         /** */
         private final Set<UUID> ballots = new HashSet<>();
 
@@ -2474,12 +2155,8 @@
                     if (e instanceof Error)
                         throw (Error) e;
 
-<<<<<<< HEAD
-                    U.error(log, "Vacuum error.", e);
-=======
                     if (log.isDebugEnabled())
                         U.warn(log, "Failed to perform vacuum.", e);
->>>>>>> 8246bd84
                 }
 
                 long delay = nextScheduledTime - U.currentTimeMillis();
@@ -2522,7 +2199,6 @@
                             break;
                         case MOVING:
                             task.part().group().preloader().rebalanceFuture().listen(f -> cleanupQueue.add(task));
-<<<<<<< HEAD
 
                             break;
                         case OWNING:
@@ -2533,18 +2209,6 @@
                             task.onDone(new IgniteCheckedException("Partition is lost."));
 
                             break;
-=======
-
-                            break;
-                        case OWNING:
-                            task.onDone(processPartition(task));
-
-                            break;
-                        case LOST:
-                            task.onDone(new IgniteCheckedException("Partition is lost."));
-
-                            break;
->>>>>>> 8246bd84
                     }
                 }
                 catch (IgniteInterruptedCheckedException e) {
@@ -2583,12 +2247,6 @@
                 return metrics;
 
             int curCacheId = CU.UNDEFINED_CACHE_ID;
-<<<<<<< HEAD
-
-            try {
-                GridCursor<? extends CacheDataRow> cursor = part.dataStore().cursor(KEY_ONLY);
-=======
->>>>>>> 8246bd84
 
             try {
                 KeyCacheObject prevKey = null;
@@ -2617,11 +2275,7 @@
                     if (prevKey == null)
                         prevKey = row.key();
 
-<<<<<<< HEAD
-                    if (cctx == null) {
-=======
                     if (cctx == null) { // Shared group.
->>>>>>> 8246bd84
                         cctx = part.group().shared().cacheContext(curCacheId = row.cacheId());
 
                         if (cctx == null)
@@ -2748,28 +2402,6 @@
                         break;
 
                     entry.unlockEntry();
-<<<<<<< HEAD
-
-                    entry = cctx.cache().entryEx(key);
-                }
-
-                int cleaned = 0;
-
-                try {
-                    cctx.shared().database().checkpointReadLock();
-
-                    try {
-                        if (cleanupRows != null)
-                            cleaned = part.dataStore().cleanup(cctx, cleanupRows);
-
-                        if (rest != null) {
-                            if (rest.getClass() == ArrayList.class) {
-                                for (MvccDataRow row : ((List<MvccDataRow>) rest)) {
-                                    part.dataStore().updateTxState(cctx, row);
-                                }
-                            } else
-                                part.dataStore().updateTxState(cctx, (MvccDataRow) rest);
-=======
 
                     entry = cctx.cache().entryEx(key);
                 }
@@ -2790,16 +2422,8 @@
                             }
                             else
                                 part.dataStore().updateTxState(cctx, (MvccDataRow)rest);
->>>>>>> 8246bd84
                         }
-                    } finally {
-                        cctx.shared().database().checkpointReadUnlock();
                     }
-<<<<<<< HEAD
-                } finally {
-                    entry.unlockEntry();
-                    cctx.evicts().touch(entry, AffinityTopologyVersion.NONE);
-=======
                     finally {
                         cctx.shared().database().checkpointReadUnlock();
                     }
@@ -2808,7 +2432,6 @@
                     entry.unlockEntry();
 
                     cctx.evicts().touch(entry);
->>>>>>> 8246bd84
 
                     metrics.addCleanupNanoTime(System.nanoTime() - cleanupStartNanoTime);
                     metrics.addCleanupRowsCnt(cleaned);
@@ -2824,18 +2447,11 @@
     private static class ActiveTx {
         /** */
         private final long tracking;
-<<<<<<< HEAD
+
         /** */
         private final UUID nearNodeId;
 
         /** */
-=======
-
-        /** */
-        private final UUID nearNodeId;
-
-        /** */
->>>>>>> 8246bd84
         private ActiveTx(long tracking, UUID nearNodeId) {
             this.tracking = tracking;
             this.nearNodeId = nearNodeId;
