/*
 * Licensed to the Apache Software Foundation (ASF) under one or more
 * contributor license agreements.  See the NOTICE file distributed with
 * this work for additional information regarding copyright ownership.
 * The ASF licenses this file to You under the Apache License, Version 2.0
 * (the "License"); you may not use this file except in compliance with
 * the License.  You may obtain a copy of the License at
 *
 *      http://www.apache.org/licenses/LICENSE-2.0
 *
 * Unless required by applicable law or agreed to in writing, software
 * distributed under the License is distributed on an "AS IS" BASIS,
 * WITHOUT WARRANTIES OR CONDITIONS OF ANY KIND, either express or implied.
 * See the License for the specific language governing permissions and
 * limitations under the License.
 */

package org.apache.ignite.internal.processors.datastructures;

import static java.util.concurrent.TimeUnit.MILLISECONDS;

import java.io.Externalizable;
import java.io.IOException;
import java.io.ObjectInput;
import java.io.ObjectOutput;
import java.util.AbstractCollection;
import java.util.Collection;
import java.util.HashSet;
import java.util.Iterator;
import java.util.NoSuchElementException;
import java.util.Set;
import java.util.UUID;
import java.util.concurrent.Semaphore;
import java.util.concurrent.TimeUnit;

import javax.cache.processor.EntryProcessor;
import javax.cache.processor.MutableEntry;

import org.apache.ignite.IgniteCheckedException;
import org.apache.ignite.IgniteCompute;
import org.apache.ignite.IgniteException;
import org.apache.ignite.IgniteInterruptedException;
import org.apache.ignite.IgniteLogger;
import org.apache.ignite.IgniteQueue;
<<<<<<< HEAD
import org.apache.ignite.configuration.CollectionConfiguration;
=======
import org.apache.ignite.binary.BinaryObject;
import org.apache.ignite.internal.processors.cache.CacheOperationContext;
>>>>>>> 8246bd84
import org.apache.ignite.internal.processors.cache.GridCacheAdapter;
import org.apache.ignite.internal.processors.cache.GridCacheContext;
import org.apache.ignite.internal.util.tostring.GridToStringExclude;
import org.apache.ignite.internal.util.typedef.F;
import org.apache.ignite.internal.util.typedef.internal.A;
import org.apache.ignite.internal.util.typedef.internal.S;
import org.apache.ignite.internal.util.typedef.internal.U;
import org.apache.ignite.lang.IgniteBiTuple;
import org.apache.ignite.lang.IgniteCallable;
import org.apache.ignite.lang.IgniteRunnable;
import org.apache.ignite.lang.IgniteUuid;
import org.jetbrains.annotations.Nullable;

<<<<<<< HEAD
=======
import static java.util.concurrent.TimeUnit.MILLISECONDS;
import static org.apache.ignite.internal.processors.cache.CacheOperationContext.DFLT_ALLOW_ATOMIC_OPS_IN_TX;

>>>>>>> 8246bd84
/**
 * Common code for {@link IgniteQueue} implementation.
 */
public abstract class GridCacheQueueAdapter<T> extends AbstractCollection<T> implements IgniteQueue<T> {
    /** Value returned by closure updating queue header indicating that queue was removed. */
    protected static final long QUEUE_REMOVED_IDX = Long.MIN_VALUE;

    /** */
    private static final int DFLT_CLEAR_BATCH_SIZE = 100;

    /** Logger. */
    protected final IgniteLogger log;

    /** Cache context. */
    protected final GridCacheContext<?, ?> cctx;

    /** Cache. */
    protected final GridCacheAdapter queueCache;

    /** Queue name. */
    protected final String queueName;
    protected final int queueNameHash;
    protected final UUID queueNameUuid;

    /** Queue header key. */
    protected final GridCacheQueueHeaderKey queueKey;

    /** Queue unique ID. */
    protected final IgniteUuid id;

    /** Queue capacity. */
    private final int cap;

    /** Collocation flag. */
    private final boolean collocated;

    /** Removed flag. */
    private volatile boolean rmvd;

    /** Read blocking operations semaphore. */
    @GridToStringExclude
    private final Semaphore readSem;

    /** Write blocking operations semaphore. */
    @GridToStringExclude
    private final Semaphore writeSem;

    /** Access to affinityRun() and affinityCall() functions. */
    private final IgniteCompute compute;

    /** Avoid overhead on size() method due to continuous cache.get() calls */
    /** updatedHdr will be updated by onHeaderChanged called by cache monitor on update hdr */
    private GridCacheQueueHeader currentHdr;

    protected final boolean bounded;

    /**
     * @param queueName Queue name.
     * @param hdr Queue hdr.
     * @param cctx Cache context.
     */
<<<<<<< HEAD
    @SuppressWarnings("unchecked")
    protected GridCacheQueueAdapter(String queueName, GridCacheQueueHeader hdr, GridCacheContext<?, ?> cctx, CollectionConfiguration colConfig) {
=======
    protected GridCacheQueueAdapter(String queueName, GridCacheQueueHeader hdr, GridCacheContext<?, ?> cctx) {
>>>>>>> 8246bd84
        this.cctx = cctx;
        this.queueName = queueName;
        this.queueNameHash=queueName.hashCode();

        this.id = hdr.id();
        this.cap = hdr.capacity();
        this.collocated = hdr.collocated();

        this.queueKey = new GridCacheQueueHeaderKey(queueName);

        this.queueNameUuid= this.queueKey.getQueueNameUuid();

        this.bounded = bounded();

        this.log = cctx.logger(getClass());

        this.queueCache = cctx.kernalContext().cache().internalCache(cctx.name());

        this.currentHdr=hdr;
        this.compute = queueCache.cache().context().kernalContext().grid().compute();

        this.readSem = new Semaphore(hdr.size(), true);
        this.writeSem = (this.bounded) ? new Semaphore(hdr.capacity() - hdr.size(), true) : null;

        if (colConfig!=null) {
            U.log(log, "******** CONFIGURATION FOR QUEUE " + queueName + "********************");
            U.log(log, colConfig.toString());
        }
        if (queueCache!=null) {
            U.log(log, "******** UNDERLINE HDR CACHE " + queueCache.name() + " FOR QUEUE " + queueName
                + "********************");
            if (queueCache.configuration()!=null) {
                U.log(log, queueCache.configuration().toString());
            }
        }

    }
    
    /** {@inheritDoc} */
    @Override public String name() {
        return queueName;
    }

    /** {@inheritDoc} */
    @Override public boolean add(T item) {
        A.notNull(item, "item");

        return offer(item);
    }

    /** {@inheritDoc} */
    @Override public boolean collocated() {
        return collocated;
    }

    /** {@inheritDoc} */
    @Override public int capacity() {
        return cap;
    }

    /** {@inheritDoc} */
    @Override public boolean bounded() {
        return cap > 0 && cap < Integer.MAX_VALUE;
    }

    protected GridCacheQueueHeader getCurrentHdr(boolean update) throws IgniteException{
        if (currentHdr == null || update){
            try {
                currentHdr = (GridCacheQueueHeader)queueCache.get(queueKey);
            }    catch (IgniteCheckedException e) {
                throw U.convertException(e);
            }
        }
        return currentHdr;

    }


    /** {@inheritDoc} */
    @SuppressWarnings("unchecked")
    @Override public int size() {

        GridCacheQueueHeader hdr = getCurrentHdr(false);

        checkRemoved(hdr);

        return hdr.size();

    }



    /** {@inheritDoc} */
    @SuppressWarnings("unchecked")
    @Nullable @Override public T peek() throws IgniteException {
        try {
            while (true) {

                GridCacheQueueHeader hdr = getCurrentHdr(false);

                checkRemoved(hdr);

                if (hdr.empty())
                    return null;

                T val = (T)queueCache.get(itemKey(hdr.head()));

                if (val == null)
                    // Header might have been polled. Retry.
                    continue;

                return val;
            }
        }
        catch (IgniteCheckedException e) {
            throw U.convertException(e);
        }
    }

    /** {@inheritDoc} */
    @Override public T remove() {
        T res = poll();

        if (res == null)
            throw new NoSuchElementException();

        return res;
    }

    /** {@inheritDoc} */
    @Override public T element() {
        T el = peek();

        if (el == null)
            throw new NoSuchElementException();

        return el;
    }

    /** {@inheritDoc} */
    @SuppressWarnings("unchecked")
    @Override public Iterator<T> iterator() {
        try {
            GridCacheQueueHeader hdr = getCurrentHdr(true);

            checkRemoved(hdr);

            return new QueueIterator(hdr);
        }
        catch (IgniteCheckedException e) {
            throw U.convertException(e);
        }
    }

    /** {@inheritDoc} */
    @Override public void put(T item) throws IgniteException {
        A.notNull(item, "item");

        if (!bounded) {
            boolean offer = offer(item);

            assert offer;

            return;
        }

        while (true) {
            try {
                writeSem.acquire();
            }
            catch (InterruptedException e) {
                Thread.currentThread().interrupt();

                throw new IgniteInterruptedException("Queue put interrupted.", e);
            }
            checkStopping();

            if (offer(item))
                return;
        }
    }

    /** {@inheritDoc} */
    @Override public boolean offer(T item, long timeout, TimeUnit unit) throws IgniteException {
        A.notNull(item, "item");
        A.ensure(timeout >= 0, "Timeout cannot be negative: " + timeout);

        if (!bounded) {

            boolean offer = offer(item);

            assert offer;

            return true;

        }

        long end = U.currentTimeMillis() + MILLISECONDS.convert(timeout, unit);

        while (U.currentTimeMillis() < end) {
            boolean retVal = false;

            try {
                if (writeSem.tryAcquire(end - U.currentTimeMillis(), MILLISECONDS)) {
                    checkStopping();
                    
                    retVal = offer(item);
                }
            }
            catch (InterruptedException e) {
                Thread.currentThread().interrupt();

                throw new IgniteInterruptedException("Queue put interrupted.", e);
            }

            if (retVal)
                return true;
        }

        return false;
    }

    /** {@inheritDoc} */
    @Nullable @Override public T take() throws IgniteException {
        while (true) {
            try {
                readSem.acquire();
            }
            catch (InterruptedException e) {
                Thread.currentThread().interrupt();

                throw new IgniteInterruptedException("Queue take interrupted.", e);
            }

            checkStopping();

            T e = poll();

            if (e != null)
                return e;
        }
    }

    /** {@inheritDoc} */
    @Nullable @Override public T poll(long timeout, TimeUnit unit) throws IgniteException {
        A.ensure(timeout >= 0, "Timeout cannot be negative: " + timeout);

        long end = U.currentTimeMillis() + MILLISECONDS.convert(timeout, unit);

        while (U.currentTimeMillis() < end) {
            T retVal = null;

            try {
                if (readSem.tryAcquire(end - U.currentTimeMillis(), MILLISECONDS)) {
                    checkStopping();

                    retVal = poll();
                }
            }
            catch (InterruptedException e) {
                Thread.currentThread().interrupt();

                throw new IgniteInterruptedException("Queue poll interrupted.", e);
            }

            if (retVal != null)
                return retVal;
        }

        return null;
    }

    /** {@inheritDoc} */
    @Override public int remainingCapacity() {
        if (!bounded)
            return Integer.MAX_VALUE;

        int remaining = cap - size();

        return remaining > 0 ? remaining : 0;
    }

    /** {@inheritDoc} */
    @Override public void clear() {
        clear(DFLT_CLEAR_BATCH_SIZE);
    }

    /** {@inheritDoc} */
    @SuppressWarnings("unchecked")
    @Override public void clear(int batchSize) throws IgniteException {
        A.ensure(batchSize >= 0, "Batch size cannot be negative: " + batchSize);

        try {
<<<<<<< HEAD
            IgniteBiTuple<Long, Long> t =
                    (IgniteBiTuple<Long, Long>)queueCache.invoke(queueKey, new ClearProcessor(id)).get();
=======
            Object obj = cache.invoke(queueKey, new ClearProcessor(id)).get();
>>>>>>> 8246bd84

            if (obj == null)
                return;

            IgniteBiTuple<Long, Long> t = obj instanceof BinaryObject ? ((BinaryObject)obj).deserialize()
                : (IgniteBiTuple<Long, Long>)obj;

            checkRemoved(t.get1());

            removeKeys(queueCache, id, queueName, collocated, t.get1(), t.get2(), batchSize);
        }
        catch (IgniteCheckedException e) {
            throw U.convertException(e);
        }
    }

    /** {@inheritDoc} */
    @Override public int drainTo(Collection<? super T> c) {
        return drainTo(c, Integer.MAX_VALUE);
    }

    /** {@inheritDoc} */
    @Override public int drainTo(Collection<? super T> c, int maxElements) {
        int max = Math.min(maxElements, size());

        for (int i = 0; i < max; i++) {
            T el = poll();

            if (el == null)
                return i;

            c.add(el);
        }

        return max;
    }

    /** {@inheritDoc} */
    @Override public boolean removed() {
        return rmvd;
    }

    /** {@inheritDoc} */
    @Override public void affinityRun(IgniteRunnable job) {
        if (!collocated)
            throw new IgniteException("Failed to execute affinityRun() for non-collocated queue: " + name() +
                ". This operation is supported only for collocated queues.");

        compute.affinityRun(queueCache.name(), queueKey, job);
    }

    /** {@inheritDoc} */
    @Override public <R> R affinityCall(IgniteCallable<R> job) {
        if (!collocated)
            throw new IgniteException("Failed to execute affinityCall() for non-collocated queue: " + name() +
                ". This operation is supported only for collocated queues.");

        return compute.affinityCall(queueCache.name(), queueKey, job);
    }

    /** {@inheritDoc} */
    @Override public <V1> IgniteQueue<V1> withKeepBinary() {
        CacheOperationContext opCtx = cctx.operationContextPerCall();

        if (opCtx != null && opCtx.isKeepBinary())
            return (GridCacheQueueAdapter<V1>)this;

        opCtx = opCtx == null ? new CacheOperationContext(
            false,
            null,
            true,
            null,
            false,
            null,
            false,
            false,
            DFLT_ALLOW_ATOMIC_OPS_IN_TX)
            : opCtx.keepBinary();

        cctx.operationContextPerCall(opCtx);

        return (GridCacheQueueAdapter<V1>)this;
    }

    /**
     * @param cache Queue cache.
     * @param id Queue unique ID.
     * @param name Queue name.
     * @param collocated Collocation flag.
     * @param startIdx Start item index.
     * @param endIdx End item index.
     * @param batchSize Batch size.
     * @throws IgniteCheckedException If failed.
     */
    @SuppressWarnings("unchecked")
    static void removeKeys(
    	GridCacheAdapter cache,
        IgniteUuid id,
        String name,
        boolean collocated,
        long startIdx,
        long endIdx,
        int batchSize)
        throws IgniteCheckedException {
        Set<QueueItemKey> keys = new HashSet<>(batchSize > 0 ? batchSize : 10);

        for (long idx = startIdx; idx < endIdx; idx++) {
            keys.add(itemKey(id, name.hashCode(), collocated, idx));

            if (batchSize > 0 && keys.size() == batchSize) {
                cache.removeAll(keys);

                keys.clear();
            }
        }

        if (!keys.isEmpty())
            cache.removeAll(keys);
    }

    /**
     * Checks result of closure modifying queue header, throws {@link IllegalStateException} if queue was removed.
     *
     * @param idx Result of closure execution.
     */
    protected final void checkRemoved(Long idx) {
        if (idx == QUEUE_REMOVED_IDX)
            onRemoved(true);
    }

    /**
     * Checks queue state, throws {@link IllegalStateException} if queue was removed.
     *
     * @param hdr Queue hdr.
     */
    protected final void checkRemoved(@Nullable GridCacheQueueHeader hdr) {
        if (queueRemoved(hdr, id))
            onRemoved(true);
    }

    /** Release all semaphores used in blocking operations in case of client disconnect. */
    public void onClientDisconnected() {
        releaseSemaphores();
    }

    /**
     * Marks queue as removed.
     *
     * @param throw0 If {@code true} then throws {@link IllegalStateException}.
     */
    public void onRemoved(boolean throw0) {
        rmvd = true;

        releaseSemaphores();

        if (throw0)
            throw new IllegalStateException("Queue has been removed from cache: " + this);
    }

    /**
     * Release all semaphores used in blocking operations (used in case queue was removed or grid is stopping).
     */
    private void releaseSemaphores() {
        if (bounded) {
            writeSem.drainPermits();
            writeSem.release(1_000_000); // Let all blocked threads to proceed (operation will fail with exception).
        }

        readSem.drainPermits();
        readSem.release(1_000_000); // Let all blocked threads to proceed (operation will fail with exception).
    }

    /**
     * @param hdr Queue header.
     */
    public void onHeaderChanged(GridCacheQueueHeader hdr) {

        currentHdr = hdr;

        int qSize = hdr.size();

        if (qSize>0) { //queue has elements
            readSem.drainPermits();
            readSem.release(qSize);
        }

        if (bounded){ //check capacity
            int availableCapacity = cap - qSize;
            writeSem.drainPermits();
            if (availableCapacity>0){
                writeSem.release(availableCapacity);
            }
        }
    }

    /**
     * Grid stop callback.
     */
    public void onKernalStop() {
        releaseSemaphores();
    }

    /**
     * Throws {@link IgniteException} in case if grid is stopping.
     */
    private void checkStopping() {
        if (cctx.kernalContext().isStopping())
            throw new IgniteException("Ignite is stopping");
    }

    /**
     * @return Queue unique ID. be carefull this UUID is different form VM instance
     */
    public IgniteUuid id() {
        return id;
    }

    /**
	 * @return the queueNameUuid
	 */
	public UUID getQueueNameUuid() {
		return queueNameUuid;
	}
    
    /**
     * Removes item with given index from queue.
     *
     * @param rmvIdx Index of item to be removed.
     * @throws IgniteCheckedException If failed.
     */
    protected abstract void removeItem(long rmvIdx) throws IgniteCheckedException;

    /**
     * @param idx Item index.
     * @return Item key.
     */
    protected QueueItemKey itemKey(Long idx) {
        return itemKey(id, queueNameHash, collocated(), idx);
    }

    /** {@inheritDoc} */
    @Override public void close() {
        if (rmvd)
            return;

        try {
            cctx.kernalContext().dataStructures().removeQueue(queueName, cctx);
        }
        catch (IgniteCheckedException e) {
            throw U.convertException(e);
        }
    }

    /**
     * @param id Queue unique ID.
     * @param queueName Queue name.
     * @param collocated Collocation flag.
     * @param idx Item index.
     * @return Item key.
     */
    private static QueueItemKey itemKey(IgniteUuid id,
        int queueNameHash,
        boolean collocated,
        long idx) {
        return collocated ?
            new CollocatedQueueItemKey(id, queueNameHash, idx) : new GridCacheQueueItemKey(id, queueNameHash, idx);
    }

    /**
     * @param hdr Queue header.
     * @param id Expected queue unique ID.
     * @return {@code True} if queue was removed.
     */
    protected static boolean queueRemoved(@Nullable GridCacheQueueHeader hdr, IgniteUuid id) {
        return hdr == null || !id.equals(hdr.id());
    }

    /**
     *
     */
    private class QueueIterator implements Iterator<T> {
        /** */
        private T next;

        /** */
        private T cur;

        /** */
        private long curIdx;

        /** */
        private long idx;

        /** */
        private long endIdx;

        /** */
        private Set<Long> rmvIdxs;

        /**
         * @param hdr Queue header.
         * @throws IgniteCheckedException If failed.
         */
        @SuppressWarnings("unchecked")
        private QueueIterator(GridCacheQueueHeader hdr) throws IgniteCheckedException {
            idx = hdr.head();
            endIdx = hdr.tail();
            rmvIdxs = hdr.removedIndexes();

            assert !F.contains(rmvIdxs, idx) : idx;

            if (idx < endIdx)
                next = (T)queueCache.get(itemKey(idx));
        }

        /** {@inheritDoc} */
        @Override public boolean hasNext() {
            return next != null;
        }

        /** {@inheritDoc} */
        @SuppressWarnings("unchecked")
        @Override public T next() {
            if (next == null)
                throw new NoSuchElementException();

            try {
                cur = next;
                curIdx = idx;

                idx++;

                if (rmvIdxs != null) {
                    while (F.contains(rmvIdxs, idx) && idx < endIdx)
                        idx++;
                }

                next = idx < endIdx ? (T)queueCache.get(itemKey(idx)) : null;

                return cur;
            }
            catch (IgniteCheckedException e) {
                throw U.convertException(e);
            }
        }

        /** {@inheritDoc} */
        @Override public void remove() {
            if (cur == null)
                throw new IllegalStateException();

            try {
                removeItem(curIdx);

                cur = null;
            }
            catch (IgniteCheckedException e) {
                throw U.convertException(e);
            }
        }
    }

    /**
     */
    protected static class ClearProcessor implements
        EntryProcessor<GridCacheQueueHeaderKey, GridCacheQueueHeader, IgniteBiTuple<Long, Long>>, Externalizable {
        /** */
        private static final long serialVersionUID = 0L;

        /** */
        private IgniteUuid id;

        /**
         * Required by {@link Externalizable}.
         */
        public ClearProcessor() {
            // No-op.
        }

        /**
         * @param id Queue unique ID.
         */
        public ClearProcessor(IgniteUuid id) {
            this.id = id;
        }

        /** {@inheritDoc} */
        @Override public IgniteBiTuple<Long, Long> process(
            MutableEntry<GridCacheQueueHeaderKey, GridCacheQueueHeader> e, Object... args) {
            GridCacheQueueHeader hdr = e.getValue();

            boolean rmvd = queueRemoved(hdr, id);

            if (rmvd)
                return new IgniteBiTuple<>(QUEUE_REMOVED_IDX, QUEUE_REMOVED_IDX);
            else if (hdr.empty())
                return null;

            GridCacheQueueHeader newHdr = new GridCacheQueueHeader(hdr.id(),
                hdr.capacity(),
                hdr.collocated(),
                hdr.tail(),
                hdr.tail(),
                null);

            e.setValue(newHdr);

            return new IgniteBiTuple<>(hdr.head(), hdr.tail());
        }

        /** {@inheritDoc} */
        @Override public void writeExternal(ObjectOutput out) throws IOException {
            U.writeGridUuid(out, id);
        }

        /** {@inheritDoc} */
        @Override public void readExternal(ObjectInput in) throws IOException, ClassNotFoundException {
            id = U.readGridUuid(in);
        }
    }

    /**
     */
    protected static class PollProcessor implements
        EntryProcessor<GridCacheQueueHeaderKey, GridCacheQueueHeader, Long>, Externalizable {
        /** */
        private static final long serialVersionUID = 0L;

        /** */
        private IgniteUuid id;

        /**
         * Required by {@link Externalizable}.
         */
        public PollProcessor() {
            // No-op.
        }

        /**
         * @param id Queue unique ID.
         */
        public PollProcessor(IgniteUuid id) {
            this.id = id;
        }

        /** {@inheritDoc} */
        @Override public Long process(
            MutableEntry<GridCacheQueueHeaderKey, GridCacheQueueHeader> e, Object... args) {
            GridCacheQueueHeader hdr = e.getValue();

            boolean rmvd = queueRemoved(hdr, id);

            if (rmvd || hdr.empty())
                return rmvd ? QUEUE_REMOVED_IDX : null;

            Set<Long> rmvdIdxs = hdr.removedIndexes();

            if (rmvdIdxs == null) {
                GridCacheQueueHeader newHdr = new GridCacheQueueHeader(hdr.id(),
                    hdr.capacity(),
                    hdr.collocated(),
                    hdr.head() + 1,
                    hdr.tail(),
                    null);

                e.setValue(newHdr);

                return hdr.head();
            }

            long next = hdr.head();

            rmvdIdxs = new HashSet<>(rmvdIdxs);

            do {
                if (!rmvdIdxs.remove(next)) {
                    GridCacheQueueHeader newHdr = new GridCacheQueueHeader(hdr.id(),
                        hdr.capacity(),
                        hdr.collocated(),
                        next + 1,
                        hdr.tail(),
                        rmvdIdxs.isEmpty() ? null : rmvdIdxs);

                    e.setValue(newHdr);

                    return next;
                }

                next++;
            } while (next != hdr.tail());

            GridCacheQueueHeader newHdr = new GridCacheQueueHeader(hdr.id(),
                hdr.capacity(),
                hdr.collocated(),
                next,
                hdr.tail(),
                rmvdIdxs.isEmpty() ? null : rmvdIdxs);

            e.setValue(newHdr);

            return null;
        }

        /** {@inheritDoc} */
        @Override public void writeExternal(ObjectOutput out) throws IOException {
            U.writeGridUuid(out, id);
        }

        /** {@inheritDoc} */
        @Override public void readExternal(ObjectInput in) throws IOException, ClassNotFoundException {
            id = U.readGridUuid(in);
        }
    }

    /**
     */
    protected static class AddProcessor implements
        EntryProcessor<GridCacheQueueHeaderKey, GridCacheQueueHeader, Long>, Externalizable {
        /** */
        private static final long serialVersionUID = 0L;

        /** */
        private IgniteUuid id;

        /** */
        private int size;

        /**
         * Required by {@link Externalizable}.
         */
        public AddProcessor() {
            // No-op.
        }

        /**
         * @param id Queue unique ID.
         * @param size Number of elements to add.
         */
        public AddProcessor(IgniteUuid id, int size) {
            this.id = id;
            this.size = size;
        }

        /** {@inheritDoc} */
        @Override public Long process(MutableEntry<GridCacheQueueHeaderKey, GridCacheQueueHeader> e, Object... args) {
            GridCacheQueueHeader hdr = e.getValue();

            boolean rmvd = queueRemoved(hdr, id);

            if (rmvd || !spaceAvailable(hdr, size))
                return rmvd ? QUEUE_REMOVED_IDX : null;

            GridCacheQueueHeader newHdr = new GridCacheQueueHeader(hdr.id(),
                hdr.capacity(),
                hdr.collocated(),
                hdr.head(),
                hdr.tail() + size,
                hdr.removedIndexes());

            e.setValue(newHdr);

            return hdr.tail();
        }

        /**
         * @param hdr Queue header.
         * @param size Number of elements to add.
         * @return {@code True} if new elements can be added.
         */
        private boolean spaceAvailable(GridCacheQueueHeader hdr, int size) {
            return !hdr.bounded() || (hdr.size() + size) <= hdr.capacity();
        }

        /** {@inheritDoc} */
        @Override public void writeExternal(ObjectOutput out) throws IOException {
            U.writeGridUuid(out, id);
            out.writeInt(size);
        }

        /** {@inheritDoc} */
        @Override public void readExternal(ObjectInput in) throws IOException, ClassNotFoundException {
            id = U.readGridUuid(in);
            size = in.readInt();
        }
    }

    /**
     */
    protected static class RemoveProcessor implements
        EntryProcessor<GridCacheQueueHeaderKey, GridCacheQueueHeader, Long>, Externalizable {
        /** */
        private static final long serialVersionUID = 0L;

        /** */
        private IgniteUuid id;

        /** */
        private Long idx;

        /**
         * Required by {@link Externalizable}.
         */
        public RemoveProcessor() {
            // No-op.
        }

        /**
         * @param id Queue UUID.
         * @param idx Index of item to be removed.
         */
        public RemoveProcessor(IgniteUuid id, Long idx) {
            this.id = id;
            this.idx = idx;
        }

        /** {@inheritDoc} */
        @Override public Long process(MutableEntry<GridCacheQueueHeaderKey, GridCacheQueueHeader> e, Object... args) {
            GridCacheQueueHeader hdr = e.getValue();

            boolean rmvd = queueRemoved(hdr, id);

            if (rmvd || hdr.empty() || idx < hdr.head())
                return rmvd ? QUEUE_REMOVED_IDX : null;

            if (idx == hdr.head()) {
                Set<Long> rmvIdxs = hdr.removedIndexes();

                long head = hdr.head() + 1;

                if (!F.contains(rmvIdxs, head)) {
                    GridCacheQueueHeader newHdr = new GridCacheQueueHeader(hdr.id(),
                        hdr.capacity(),
                        hdr.collocated(),
                        head,
                        hdr.tail(),
                        hdr.removedIndexes());

                    e.setValue(newHdr);

                    return idx;
                }

                rmvIdxs = new HashSet<>(rmvIdxs);

                while (rmvIdxs.remove(head))
                    head++;

                GridCacheQueueHeader newHdr = new GridCacheQueueHeader(hdr.id(),
                    hdr.capacity(),
                    hdr.collocated(),
                    head,
                    hdr.tail(),
                    rmvIdxs.isEmpty() ? null : rmvIdxs);

                e.setValue(newHdr);

                return null;
            }

            Set<Long> rmvIdxs = hdr.removedIndexes();

            if (rmvIdxs == null) {
                rmvIdxs = new HashSet<>();

                rmvIdxs.add(idx);
            }
            else {
                if (!rmvIdxs.contains(idx)) {
                    rmvIdxs = new HashSet<>(rmvIdxs);

                    rmvIdxs.add(idx);
                }
                else
                    idx = null;
            }

            GridCacheQueueHeader newHdr = new GridCacheQueueHeader(hdr.id(),
                hdr.capacity(),
                hdr.collocated(),
                hdr.head(),
                hdr.tail(),
                rmvIdxs);

            e.setValue(newHdr);

            return idx;
        }

        /** {@inheritDoc} */
        @Override public void writeExternal(ObjectOutput out) throws IOException {
            U.writeGridUuid(out, id);
            out.writeLong(idx);
        }

        /** {@inheritDoc} */
        @Override public void readExternal(ObjectInput in) throws IOException, ClassNotFoundException {
            id = U.readGridUuid(in);
            idx = in.readLong();
        }
    }

    /** {@inheritDoc} */
    @Override public boolean equals(Object o) {
        if (this == o)
            return true;

        if (o == null || getClass() != o.getClass())
            return false;

        GridCacheQueueAdapter that = (GridCacheQueueAdapter)o;

        return id.equals(that.id);

    }

    /** {@inheritDoc} */
    @Override public int hashCode() {
        return id.hashCode();
    }

    /** {@inheritDoc} */
    @Override public String toString() {
        return S.toString(GridCacheQueueAdapter.class, this);
    }
}<|MERGE_RESOLUTION|>--- conflicted
+++ resolved
@@ -17,8 +17,6 @@
 
 package org.apache.ignite.internal.processors.datastructures;
 
-import static java.util.concurrent.TimeUnit.MILLISECONDS;
-
 import java.io.Externalizable;
 import java.io.IOException;
 import java.io.ObjectInput;
@@ -42,12 +40,9 @@
 import org.apache.ignite.IgniteInterruptedException;
 import org.apache.ignite.IgniteLogger;
 import org.apache.ignite.IgniteQueue;
-<<<<<<< HEAD
 import org.apache.ignite.configuration.CollectionConfiguration;
-=======
 import org.apache.ignite.binary.BinaryObject;
 import org.apache.ignite.internal.processors.cache.CacheOperationContext;
->>>>>>> 8246bd84
 import org.apache.ignite.internal.processors.cache.GridCacheAdapter;
 import org.apache.ignite.internal.processors.cache.GridCacheContext;
 import org.apache.ignite.internal.util.tostring.GridToStringExclude;
@@ -61,12 +56,9 @@
 import org.apache.ignite.lang.IgniteUuid;
 import org.jetbrains.annotations.Nullable;
 
-<<<<<<< HEAD
-=======
 import static java.util.concurrent.TimeUnit.MILLISECONDS;
 import static org.apache.ignite.internal.processors.cache.CacheOperationContext.DFLT_ALLOW_ATOMIC_OPS_IN_TX;
 
->>>>>>> 8246bd84
 /**
  * Common code for {@link IgniteQueue} implementation.
  */
@@ -128,12 +120,8 @@
      * @param hdr Queue hdr.
      * @param cctx Cache context.
      */
-<<<<<<< HEAD
     @SuppressWarnings("unchecked")
     protected GridCacheQueueAdapter(String queueName, GridCacheQueueHeader hdr, GridCacheContext<?, ?> cctx, CollectionConfiguration colConfig) {
-=======
-    protected GridCacheQueueAdapter(String queueName, GridCacheQueueHeader hdr, GridCacheContext<?, ?> cctx) {
->>>>>>> 8246bd84
         this.cctx = cctx;
         this.queueName = queueName;
         this.queueNameHash=queueName.hashCode();
@@ -159,19 +147,19 @@
         this.writeSem = (this.bounded) ? new Semaphore(hdr.capacity() - hdr.size(), true) : null;
 
         if (colConfig!=null) {
-            U.log(log, "******** CONFIGURATION FOR QUEUE " + queueName + "********************");
-            U.log(log, colConfig.toString());
+            U.debug(log, "******** CONFIGURATION FOR QUEUE " + queueName + "********************");
+            U.debug(log, colConfig.toString());
         }
         if (queueCache!=null) {
-            U.log(log, "******** UNDERLINE HDR CACHE " + queueCache.name() + " FOR QUEUE " + queueName
+            U.debug(log, "******** UNDERLINE HDR CACHE " + queueCache.name() + " FOR QUEUE " + queueName
                 + "********************");
             if (queueCache.configuration()!=null) {
-                U.log(log, queueCache.configuration().toString());
-            }
-        }
-
-    }
-    
+                U.debug(log, queueCache.configuration().toString());
+            }
+        }
+
+    }
+
     /** {@inheritDoc} */
     @Override public String name() {
         return queueName;
@@ -339,7 +327,7 @@
             try {
                 if (writeSem.tryAcquire(end - U.currentTimeMillis(), MILLISECONDS)) {
                     checkStopping();
-                    
+
                     retVal = offer(item);
                 }
             }
@@ -427,12 +415,7 @@
         A.ensure(batchSize >= 0, "Batch size cannot be negative: " + batchSize);
 
         try {
-<<<<<<< HEAD
-            IgniteBiTuple<Long, Long> t =
-                    (IgniteBiTuple<Long, Long>)queueCache.invoke(queueKey, new ClearProcessor(id)).get();
-=======
-            Object obj = cache.invoke(queueKey, new ClearProcessor(id)).get();
->>>>>>> 8246bd84
+            Object obj = queueCache.invoke(queueKey, new ClearProcessor(id)).get();
 
             if (obj == null)
                 return;
@@ -656,7 +639,7 @@
 	public UUID getQueueNameUuid() {
 		return queueNameUuid;
 	}
-    
+
     /**
      * Removes item with given index from queue.
      *
