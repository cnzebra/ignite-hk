--- conflicted
+++ resolved
@@ -291,11 +291,6 @@
     private volatile boolean started;
 
     /**
-     * Marker that stop was invoked and memory is not supposed for any usage.
-     */
-    private volatile boolean stopped;
-
-    /**
      * @param directMemoryProvider Memory allocator to use.
      * @param sizes segments sizes, last is checkpoint pool size.
      * @param ctx Cache shared context.
@@ -341,11 +336,7 @@
         storeMgr = ctx.pageStore();
         walMgr = ctx.wal();
         encMgr = ctx.kernalContext().encryption();
-<<<<<<< HEAD
-        encryptionDisabled = ctx.gridConfig().getEncryptionSpi() instanceof  NoopEncryptionSpi;
-=======
         encryptionDisabled = ctx.gridConfig().getEncryptionSpi() instanceof NoopEncryptionSpi;
->>>>>>> 8246bd84
 
         assert storeMgr != null;
         assert walMgr != null;
@@ -362,15 +353,9 @@
 
     /** {@inheritDoc} */
     @Override public void start() throws IgniteException {
-<<<<<<< HEAD
-        stopped = false;
-
-        directMemoryProvider.initialize(sizes);
-=======
         synchronized (segmentsLock) {
             if (started)
                 return;
->>>>>>> 8246bd84
 
             started = true;
 
@@ -441,28 +426,16 @@
     }
 
     /** {@inheritDoc} */
-<<<<<<< HEAD
-    @SuppressWarnings("OverlyStrongTypeCast")
-    @Override public void stop(boolean deallocate) throws IgniteException {
-        if (log.isDebugEnabled())
-            log.debug("Stopping page memory.");
-=======
     @Override public void stop(boolean deallocate) throws IgniteException {
         synchronized (segmentsLock) {
             if (!started)
                 return;
->>>>>>> 8246bd84
 
             if (log.isDebugEnabled())
                 log.debug("Stopping page memory.");
 
             U.shutdownNow(getClass(), asyncRunner, log);
 
-<<<<<<< HEAD
-        stopped = true;
-
-        directMemoryProvider.shutdown(deallocate);
-=======
             if (segments != null) {
                 for (Segment seg : segments)
                     seg.close();
@@ -472,16 +445,11 @@
 
             directMemoryProvider.shutdown(deallocate);
         }
->>>>>>> 8246bd84
     }
 
     /** {@inheritDoc} */
     @Override public void releasePage(int grpId, long pageId, long page) {
-<<<<<<< HEAD
-        assert !stopped;
-=======
         assert started;
->>>>>>> 8246bd84
 
         Segment seg = segment(grpId, pageId);
 
@@ -497,57 +465,35 @@
 
     /** {@inheritDoc} */
     @Override public long readLock(int grpId, long pageId, long page) {
-<<<<<<< HEAD
-        assert !stopped;
-
-        return readLockPage(page, new FullPageId(pageId, grpId), false);
-=======
         assert started;
 
         return readLock(page, pageId, false);
->>>>>>> 8246bd84
     }
 
     /** {@inheritDoc} */
     @Override public void readUnlock(int grpId, long pageId, long page) {
-<<<<<<< HEAD
-        assert !stopped;
-=======
         assert started;
->>>>>>> 8246bd84
 
         readUnlockPage(page);
     }
 
     /** {@inheritDoc} */
     @Override public long writeLock(int grpId, long pageId, long page) {
-<<<<<<< HEAD
-        assert !stopped;
-=======
         assert started;
->>>>>>> 8246bd84
 
         return writeLock(grpId, pageId, page, false);
     }
 
     /** {@inheritDoc} */
     @Override public long writeLock(int grpId, long pageId, long page, boolean restore) {
-<<<<<<< HEAD
-        assert !stopped;
-=======
         assert started;
->>>>>>> 8246bd84
 
         return writeLockPage(page, new FullPageId(pageId, grpId), !restore);
     }
 
     /** {@inheritDoc} */
     @Override public long tryWriteLock(int grpId, long pageId, long page) {
-<<<<<<< HEAD
-        assert !stopped;
-=======
         assert started;
->>>>>>> 8246bd84
 
         return tryWriteLockPage(page, new FullPageId(pageId, grpId), true);
     }
@@ -555,11 +501,7 @@
     /** {@inheritDoc} */
     @Override public void writeUnlock(int grpId, long pageId, long page, Boolean walPlc,
         boolean dirtyFlag) {
-<<<<<<< HEAD
-        assert !stopped;
-=======
         assert started;
->>>>>>> 8246bd84
 
         writeUnlock(grpId, pageId, page, walPlc, dirtyFlag, false);
     }
@@ -567,22 +509,14 @@
     /** {@inheritDoc} */
     @Override public void writeUnlock(int grpId, long pageId, long page, Boolean walPlc,
         boolean dirtyFlag, boolean restore) {
-<<<<<<< HEAD
-        assert !stopped;
-=======
         assert started;
->>>>>>> 8246bd84
 
         writeUnlockPage(page, new FullPageId(pageId, grpId), walPlc, dirtyFlag, restore);
     }
 
     /** {@inheritDoc} */
     @Override public boolean isDirty(int grpId, long pageId, long page) {
-<<<<<<< HEAD
-        assert !stopped;
-=======
         assert started;
->>>>>>> 8246bd84
 
         return isDirty(page);
     }
@@ -593,11 +527,7 @@
             flags == PageIdAllocator.FLAG_IDX && partId == PageIdAllocator.INDEX_PARTITION :
             "flags = " + flags + ", partId = " + partId;
 
-<<<<<<< HEAD
-        assert !stopped;
-=======
         assert started;
->>>>>>> 8246bd84
         assert stateChecker.checkpointLockIsHeldByThread();
 
         if (isThrottlingEnabled())
@@ -754,38 +684,20 @@
 
     /** {@inheritDoc} */
     @Override public long metaPageId(int grpId) throws IgniteCheckedException {
-<<<<<<< HEAD
-        assert !stopped;
-=======
         assert started;
->>>>>>> 8246bd84
 
         return storeMgr.metaPageId(grpId);
     }
 
     /** {@inheritDoc} */
     @Override public long partitionMetaPageId(int grpId, int partId) throws IgniteCheckedException {
-<<<<<<< HEAD
-        assert !stopped;
-=======
         assert started;
->>>>>>> 8246bd84
 
         return PageIdUtils.pageId(partId, PageIdAllocator.FLAG_DATA, 0);
     }
 
     /** {@inheritDoc} */
     @Override public long acquirePage(int grpId, long pageId) throws IgniteCheckedException {
-<<<<<<< HEAD
-        assert !stopped;
-
-        return acquirePage(grpId, pageId, false);
-    }
-
-    /** {@inheritDoc} */
-    @Override public long acquirePage(int grpId, long pageId, boolean restore) throws IgniteCheckedException {
-        assert !stopped;
-=======
         return acquirePage(grpId, pageId, IoStatisticsHolderNoOp.INSTANCE, false);
     }
 
@@ -801,7 +713,6 @@
     @Override public long acquirePage(int grpId, long pageId, IoStatisticsHolder statHolder,
         boolean restore) throws IgniteCheckedException {
         assert started;
->>>>>>> 8246bd84
 
         FullPageId fullId = new FullPageId(pageId, grpId);
 
@@ -1028,11 +939,8 @@
 
         if (cpPages != null)
             cpPages.markAsSaved(new FullPageId(pageId, grpId));
-<<<<<<< HEAD
-=======
 
         Collection<FullPageId> dirtyPages = seg.dirtyPages;
->>>>>>> 8246bd84
 
         if (dirtyPages != null)
             dirtyPages.remove(new FullPageId(pageId, grpId));
@@ -1423,11 +1331,7 @@
         finally {
             rwLock.writeUnlock(absPtr + PAGE_LOCK_OFFSET, OffheapReadWriteLock.TAG_LOCK_ALWAYS);
 
-<<<<<<< HEAD
-            if (canWrite) {
-=======
             if (canWrite){
->>>>>>> 8246bd84
                 buf.rewind();
 
                 pageStoreWriter.writePage(fullId, buf, tag);
@@ -1491,11 +1395,7 @@
     private long resolveRelativePointer(Segment seg, FullPageId fullId, int reqVer) {
         return seg.loadedPages.get(
             fullId.groupId(),
-<<<<<<< HEAD
-            PageIdUtils.effectivePageId(fullId.pageId()),
-=======
             fullId.effectivePageId(),
->>>>>>> 8246bd84
             reqVer,
             INVALID_REL_PTR,
             OUTDATED_REL_PTR
@@ -1622,35 +1522,6 @@
     /**
      * @param fullPageId Full page ID to check.
      * @return {@code true} if the page is contained in the loaded pages table, {@code false} otherwise.
-<<<<<<< HEAD
-     */
-    public boolean hasLoadedPage(FullPageId fullPageId) {
-        int grpId = fullPageId.groupId();
-        long pageId = PageIdUtils.effectivePageId(fullPageId.pageId());
-        int partId = PageIdUtils.partId(pageId);
-
-        Segment seg = segment(grpId, pageId);
-
-        seg.readLock().lock();
-
-        try {
-            long res =
-                seg.loadedPages.get(grpId, pageId, seg.partGeneration(grpId, partId), INVALID_REL_PTR, INVALID_REL_PTR);
-
-            return res != INVALID_REL_PTR;
-        }
-        finally {
-            seg.readLock().unlock();
-        }
-    }
-
-    /**
-     * @param absPtr Absolute pointer to read lock.
-     * @param fullId Full page ID.
-     * @param force Force flag.
-     * @return Pointer to the page read buffer.
-=======
->>>>>>> 8246bd84
      */
     public boolean hasLoadedPage(FullPageId fullPageId) {
         int grpId = fullPageId.groupId();
@@ -1678,12 +1549,6 @@
      * @param force Force flag.
      * @return Pointer to the page read buffer.
      */
-<<<<<<< HEAD
-    private long readLockPage(long absPtr, FullPageId fullId, boolean force, boolean touch) {
-        assert !stopped;
-
-        int tag = force ? -1 : PageIdUtils.tag(fullId.pageId());
-=======
     private long readLock(long absPtr, long pageId, boolean force) {
         return readLock(absPtr, pageId, force, true);
     }
@@ -1693,7 +1558,6 @@
         assert started;
 
         int tag = force ? -1 : PageIdUtils.tag(pageId);
->>>>>>> 8246bd84
 
         boolean locked = rwLock.readLock(absPtr + PAGE_LOCK_OFFSET, tag);
 
@@ -1710,15 +1574,9 @@
 
     /** {@inheritDoc} */
     @Override public long readLockForce(int grpId, long pageId, long page) {
-<<<<<<< HEAD
-        assert !stopped;
-
-        return readLockPage(page, new FullPageId(pageId, grpId), true);
-=======
         assert started;
 
         return readLock(page, pageId, true);
->>>>>>> 8246bd84
     }
 
     /**
@@ -1849,13 +1707,7 @@
             try {
                 assert pageId != 0 : U.hexLong(PageHeader.readPageId(page));
 
-<<<<<<< HEAD
-        assert pageId != 0 : U.hexLong(PageHeader.readPageId(page));
-        assert PageIO.getVersion(page + PAGE_OVERHEAD) != 0 : dumpPage(pageId, fullId.groupId());
-        assert PageIO.getType(page + PAGE_OVERHEAD) != 0 : U.hexLong(pageId);
-=======
                 rwLock.writeUnlock(page + PAGE_LOCK_OFFSET, PageIdUtils.tag(pageId));
->>>>>>> 8246bd84
 
                 assert PageIO.getVersion(page + PAGE_OVERHEAD) != 0 : dumpPage(pageId, fullId.groupId());
                 assert PageIO.getType(page + PAGE_OVERHEAD) != 0 : U.hexLong(pageId);
@@ -1998,25 +1850,12 @@
     /**
      *
      */
-<<<<<<< HEAD
-    void beforeReleaseWrite(FullPageId pageId, long ptr, boolean pageWalRec) {
-        if (walMgr != null && (pageWalRec || walMgr.isAlwaysWriteFullPages()) && !walMgr.disabled(pageId.groupId())) {
-            try {
-                walMgr.log(new PageSnapshot(pageId, ptr, pageSize(), realPageSize(pageId.groupId())));
-            }
-            catch (IgniteCheckedException e) {
-                // TODO ignite-db.
-                throw new IgniteException(e);
-            }
-        }
-=======
     void beforeReleaseWrite(FullPageId pageId, long ptr, boolean pageWalRec) throws IgniteCheckedException {
         boolean walIsNotDisabled = walMgr != null && !walMgr.disabled(pageId.groupId());
         boolean pageRecOrAlwaysWriteFullPage = walMgr != null && (pageWalRec || walMgr.isAlwaysWriteFullPages());
 
         if (pageRecOrAlwaysWriteFullPage && walIsNotDisabled)
             walMgr.log(new PageSnapshot(pageId, ptr, pageSize(), realPageSize(pageId.groupId())));
->>>>>>> 8246bd84
     }
 
     /**
