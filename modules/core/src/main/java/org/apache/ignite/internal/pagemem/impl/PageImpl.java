--- conflicted
+++ resolved
@@ -251,19 +251,11 @@
     /**
      * Mark dirty.
      */
-<<<<<<< HEAD
-    private void markDirty() {
-        if (cp != null)
-            cp.dirty = true;
-        else
-            pageMem.setDirty(fullId, ptr, true, false);
-=======
     private void markDirty(boolean forceAdd) {
         if (cp != null)
             cp.dirty = true;
         else
             pageMem.setDirty(fullId, ptr, true, forceAdd);
->>>>>>> 60c6e720
     }
 
     /** {@inheritDoc} */
@@ -272,11 +264,7 @@
         assert getExclusiveOwnerThread() == Thread.currentThread() : "illegal monitor state";
 
         if (markDirty) {
-<<<<<<< HEAD
-            markDirty();
-=======
             markDirty(false);
->>>>>>> 60c6e720
 
             if (cp != null)
                 pageMem.beforeReleaseWrite(fullId, reset(cp.sysBuf));
