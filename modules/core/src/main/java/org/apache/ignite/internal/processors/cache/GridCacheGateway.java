/*
 * Licensed to the Apache Software Foundation (ASF) under one or more
 * contributor license agreements.  See the NOTICE file distributed with
 * this work for additional information regarding copyright ownership.
 * The ASF licenses this file to You under the Apache License, Version 2.0
 * (the "License"); you may not use this file except in compliance with
 * the License.  You may obtain a copy of the License at
 *
 *      http://www.apache.org/licenses/LICENSE-2.0
 *
 * Unless required by applicable law or agreed to in writing, software
 * distributed under the License is distributed on an "AS IS" BASIS,
 * WITHOUT WARRANTIES OR CONDITIONS OF ANY KIND, either express or implied.
 * See the License for the specific language governing permissions and
 * limitations under the License.
 */

package org.apache.ignite.internal.processors.cache;

import org.apache.ignite.*;
import org.apache.ignite.internal.*;
import org.apache.ignite.internal.util.*;
import org.apache.ignite.internal.util.tostring.*;
import org.apache.ignite.internal.util.typedef.internal.*;
import org.jetbrains.annotations.*;

/**
 * Cache gateway.
 */
@GridToStringExclude
public class GridCacheGateway<K, V> {
    /** Context. */
    private final GridCacheContext<K, V> ctx;

    /** Stopped flag for dynamic caches. */
    private volatile boolean stopped;

    /** */
    private GridSpinReadWriteLock rwLock = new GridSpinReadWriteLock();

    /**
     * @param ctx Cache context.
     */
    public GridCacheGateway(GridCacheContext<K, V> ctx) {
        assert ctx != null;

        this.ctx = ctx;
    }

    /**
     * Enter a cache call.
     */
    public void enter() {
        if (ctx.deploymentEnabled())
            ctx.deploy().onEnter();

        rwLock.readLock();

        if (stopped) {
            rwLock.readUnlock();

            throw new IllegalStateException("Dynamic cache has been stopped: " + ctx.name());
        }
    }

    /**
     * Enter a cache call.
     *
     * @return {@code True} if enter successful, {@code false} if the cache or the node was stopped.
     */
    public boolean enterIfNotClosed() {
        onEnter();

        // Must unlock in case of unexpected errors to avoid
        // deadlocks during kernal stop.
        rwLock.readLock();

        if (stopped) {
            rwLock.readUnlock();

            return false;
        }

        return true;
    }

    /**
     * Enter a cache call without lock.
     *
     * @return {@code True} if enter successful, {@code false} if the cache or the node was stopped.
     */
    public boolean enterIfNotClosedNoLock() {
        onEnter();

        return !stopped;
    }

    /**
     * Leave a cache call entered by {@link #enterNoLock} method.
     */
    public void leaveNoLock() {
        ctx.tm().resetContext();
        ctx.mvcc().contextReset();

        // Unwind eviction notifications.
        if (!ctx.shared().closed(ctx))
            CU.unwindEvicts(ctx);
    }

    /**
     * Leave a cache call entered by {@link #enter()} method.
     */
    public void leave() {
        try {
           leaveNoLock();
        }
        finally {
            rwLock.readUnlock();
        }
    }

    /**
     * @param prj Projection to guard.
     * @return Previous projection set on this thread.
     */
    @Nullable public CacheOperationContext enter(@Nullable CacheOperationContext prj) {
        try {
            GridCacheAdapter<K, V> cache = ctx.cache();

            GridCachePreloader<K, V> preldr = cache != null ? cache.preloader() : null;

            if (preldr == null)
                throw new IllegalStateException("Grid is in invalid state to perform this operation. " +
                    "It either not started yet or has already being or have stopped [gridName=" + ctx.gridName() + ']');

            preldr.startFuture().get();
        }
        catch (IgniteCheckedException e) {
            throw new IgniteException("Failed to wait for cache preloader start [cacheName=" +
                ctx.name() + "]", e);
        }

        onEnter();

        rwLock.readLock();

        if (stopped) {
            rwLock.readUnlock();

            throw new IllegalStateException("Cache has been stopped: " + ctx.name());
        }

        // Must unlock in case of unexpected errors to avoid
        // deadlocks during kernal stop.
        try {
<<<<<<< HEAD
            // Set thread local projection per call.
            CacheOperationContext prev = ctx.operationContextPerCall();

            if (prev != null || prj != null)
                ctx.operationContextPerCall(prj);

            return prev;
=======
            return setProjectionPerCall(prj);
>>>>>>> 357a7156
        }
        catch (RuntimeException e) {
            rwLock.readUnlock();

            throw e;
        }
    }

    /**
     * @param prj Projection to guard.
     * @return Previous projection set on this thread.
     */
    @Nullable public GridCacheProjectionImpl<K, V> enterNoLock(@Nullable GridCacheProjectionImpl<K, V> prj) {
        onEnter();

        if (stopped)
            throw new IllegalStateException("Cache has been stopped: " + ctx.name());

        return setProjectionPerCall(prj);
    }

    /**
     * Set thread local projection per call.
     *
     * @param prj Projection to guard.
     * @return Previous projection set on this thread.
     */
    private GridCacheProjectionImpl<K, V> setProjectionPerCall(@Nullable GridCacheProjectionImpl<K, V> prj) {
        GridCacheProjectionImpl<K, V> prev = ctx.projectionPerCall();

        if (prev != null || prj != null)
            ctx.projectionPerCall(prj);

        return prev;
    }

    /**
     * @param prev Previous.
     */
    public void leave(CacheOperationContext prev) {
        try {
<<<<<<< HEAD
            ctx.tm().resetContext();
            ctx.mvcc().contextReset();

            // Unwind eviction notifications.
            CU.unwindEvicts(ctx);

            // Return back previous thread local operation context per call.
            ctx.operationContextPerCall(prev);
=======
            leaveNoLock(prev);
>>>>>>> 357a7156
        }
        finally {
            rwLock.readUnlock();
        }
    }

    /**
     * @param prev Previous.
     */
    public void leaveNoLock(GridCacheProjectionImpl<K, V> prev) {
        ctx.tm().resetContext();
        ctx.mvcc().contextReset();

        // Unwind eviction notifications.
        CU.unwindEvicts(ctx);

        // Return back previous thread local projection per call.
        ctx.projectionPerCall(prev);
    }

    /**
     *
     */
    private void onEnter() {
        ctx.itHolder().checkWeakQueue();

        if (ctx.deploymentEnabled())
            ctx.deploy().onEnter();
    }

    /**
     *
     */
    public void block() {
        stopped = true;
    }

    /**
     *
     */
    public void onStopped() {
        boolean interrupted = false;

        while (true) {
            if (rwLock.tryWriteLock())
                break;
            else {
                try {
                    U.sleep(200);
                }
                catch (IgniteInterruptedCheckedException ignore) {
                    interrupted = true;
                }
            }
        }

        if (interrupted)
            Thread.currentThread().interrupt();

        try {
            // No-op.
            stopped = true;
        }
        finally {
            rwLock.writeUnlock();
        }
    }
}<|MERGE_RESOLUTION|>--- conflicted
+++ resolved
@@ -153,17 +153,7 @@
         // Must unlock in case of unexpected errors to avoid
         // deadlocks during kernal stop.
         try {
-<<<<<<< HEAD
-            // Set thread local projection per call.
-            CacheOperationContext prev = ctx.operationContextPerCall();
-
-            if (prev != null || prj != null)
-                ctx.operationContextPerCall(prj);
-
-            return prev;
-=======
             return setProjectionPerCall(prj);
->>>>>>> 357a7156
         }
         catch (RuntimeException e) {
             rwLock.readUnlock();
@@ -191,11 +181,11 @@
      * @param prj Projection to guard.
      * @return Previous projection set on this thread.
      */
-    private GridCacheProjectionImpl<K, V> setProjectionPerCall(@Nullable GridCacheProjectionImpl<K, V> prj) {
-        GridCacheProjectionImpl<K, V> prev = ctx.projectionPerCall();
+    private CacheOperationContext setProjectionPerCall(@Nullable CacheOperationContext prj) {
+        CacheOperationContext prev = ctx.operationContextPerCall();
 
         if (prev != null || prj != null)
-            ctx.projectionPerCall(prj);
+            ctx.operationContextPerCall(prj);
 
         return prev;
     }
@@ -205,18 +195,7 @@
      */
     public void leave(CacheOperationContext prev) {
         try {
-<<<<<<< HEAD
-            ctx.tm().resetContext();
-            ctx.mvcc().contextReset();
-
-            // Unwind eviction notifications.
-            CU.unwindEvicts(ctx);
-
-            // Return back previous thread local operation context per call.
-            ctx.operationContextPerCall(prev);
-=======
             leaveNoLock(prev);
->>>>>>> 357a7156
         }
         finally {
             rwLock.readUnlock();
@@ -226,7 +205,7 @@
     /**
      * @param prev Previous.
      */
-    public void leaveNoLock(GridCacheProjectionImpl<K, V> prev) {
+    public void leaveNoLock(CacheOperationContext prev) {
         ctx.tm().resetContext();
         ctx.mvcc().contextReset();
 
@@ -234,7 +213,7 @@
         CU.unwindEvicts(ctx);
 
         // Return back previous thread local projection per call.
-        ctx.projectionPerCall(prev);
+        ctx.operationContextPerCall(prev);
     }
 
     /**
