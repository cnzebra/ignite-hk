/*
 * Licensed to the Apache Software Foundation (ASF) under one or more
 * contributor license agreements.  See the NOTICE file distributed with
 * this work for additional information regarding copyright ownership.
 * The ASF licenses this file to You under the Apache License, Version 2.0
 * (the "License"); you may not use this file except in compliance with
 * the License.  You may obtain a copy of the License at
 *
 *      http://www.apache.org/licenses/LICENSE-2.0
 *
 * Unless required by applicable law or agreed to in writing, software
 * distributed under the License is distributed on an "AS IS" BASIS,
 * WITHOUT WARRANTIES OR CONDITIONS OF ANY KIND, either express or implied.
 * See the License for the specific language governing permissions and
 * limitations under the License.
 */

package org.apache.ignite.internal.util.offheap;

/**
 * Callback for whenever entries get evicted from off-heap store.
 */
public interface GridOffHeapEvictListener {
    /**
     * Eviction callback.
     *
     * @param part Entry partition
     * @param hash Hash.
     * @param keyBytes Key bytes.
     * @param valBytes Value bytes.
     */
    public void onEvict(int part, int hash, byte[] keyBytes, byte[] valBytes);

    /**
     * @return {@code True} if entry selected for eviction should be immediately removed.
     */
<<<<<<< HEAD
    public boolean removedEvicted();
=======
    public boolean removeEvicted();
>>>>>>> 367d805d
}<|MERGE_RESOLUTION|>--- conflicted
+++ resolved
@@ -34,9 +34,5 @@
     /**
      * @return {@code True} if entry selected for eviction should be immediately removed.
      */
-<<<<<<< HEAD
-    public boolean removedEvicted();
-=======
     public boolean removeEvicted();
->>>>>>> 367d805d
 }