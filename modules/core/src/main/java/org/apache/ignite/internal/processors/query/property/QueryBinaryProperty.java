--- conflicted
+++ resolved
@@ -70,7 +70,7 @@
 
     /** */
     private final boolean hidden;
-    
+
     /**
      * Constructor.
      *
@@ -87,13 +87,8 @@
      * @param hidden hidden.
      */
     public QueryBinaryProperty(GridKernalContext ctx, String propName, QueryBinaryProperty parent,
-<<<<<<< HEAD
-        Class<?> type, @Nullable Boolean key, String alias, boolean notNull, Object defaultValue,
+        Class<?> type, boolean key, String alias, boolean notNull, Object defaultValue,
         int precision, int scale, boolean hidden) {
-=======
-        Class<?> type, boolean key, String alias, boolean notNull, Object defaultValue,
-        int precision, int scale) {
->>>>>>> 8246bd84
         this.ctx = ctx;
         this.propName = propName;
         this.alias = F.isEmpty(alias) ? propName : alias;
@@ -274,7 +269,7 @@
     @Override public int scale() {
         return scale;
     }
-    
+
     /** {@inheritDoc} */
     @Override
     public boolean hidden() {
