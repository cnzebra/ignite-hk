--- conflicted
+++ resolved
@@ -552,12 +552,7 @@
         clockSyncSamples = cfg.getClockSyncSamples();
         deployMode = cfg.getDeploymentMode();
         discoStartupDelay = cfg.getDiscoveryStartupDelay();
-<<<<<<< HEAD
         pubPoolSz = cfg.getExecutorService();
-=======
-        execSvc = cfg.getExecutorService();
-        execSvcShutdown = cfg.getExecutorServiceShutdown();
->>>>>>> 22c8fea5
         ggHome = cfg.getIgniteHome();
         ggWork = cfg.getWorkDirectory();
         gridName = cfg.getGridName();
@@ -1152,7 +1147,6 @@
      *
      * @return Thread pool implementation to be used for GGFS outgoing message sending.
      */
-<<<<<<< HEAD
     public int getGgfsExecutorService() {
         return ggfsPoolSz;
     }
@@ -1161,80 +1155,6 @@
      * Sets thread pool size to use within grid.
      *
      * @param poolSz Thread pool size to use within grid.
-=======
-    public ExecutorService getGgfsExecutorService() {
-        return ggfsSvc;
-    }
-
-    /**
-     * Shutdown flag for executor service.
-     * <p>
-     * If not provided, default value {@code true} will be used which will shutdown
-     * executor service when Ignite stops regardless of whether it was started before
-     * Ignite or by Ignition.
-     *
-     * @return Executor service shutdown flag.
-     */
-    public boolean getExecutorServiceShutdown() {
-        return execSvcShutdown;
-    }
-
-    /**
-     * Shutdown flag for system executor service.
-     * <p>
-     * If not provided, default value {@code true} will be used which will shutdown
-     * executor service when Ignite stops regardless of whether it was started before
-     * Ignite or by Ignition.
-     *
-     * @return System executor service shutdown flag.
-     */
-    public boolean getSystemExecutorServiceShutdown() {
-        return sysSvcShutdown;
-    }
-
-    /**
-     * Shutdown flag for management executor service.
-     * <p>
-     * If not provided, default value {@code true} will be used which will shutdown
-     * executor service when Ignite stops regardless of whether it was started before
-     * Ignite or by Ignition.
-     *
-     * @return Management executor service shutdown flag.
-     */
-    public boolean getManagementExecutorServiceShutdown() {
-        return mgmtSvcShutdown;
-    }
-
-    /**
-     * Should return flag of peer class loading executor service shutdown when the grid stops.
-     * <p>
-     * If not provided, default value {@code true} will be used which means
-     * that when grid will be stopped it will shut down peer class loading executor service.
-     *
-     * @return Peer class loading executor service shutdown flag.
-     */
-    public boolean getPeerClassLoadingExecutorServiceShutdown() {
-        return p2pSvcShutdown;
-    }
-
-    /**
-     * Shutdown flag for GGFS executor service.
-     * <p>
-     * If not provided, default value {@code true} will be used which will shutdown
-     * executor service when Ignite stops regardless whether it was started before Ignition
-     * or by Ignition.
-     *
-     * @return GGFS executor service shutdown flag.
-     */
-    public boolean getGgfsExecutorServiceShutdown() {
-        return ggfsSvcShutdown;
-    }
-
-    /**
-     * Sets thread pool to use within grid.
-     *
-     * @param execSvc Thread pool to use within grid.
->>>>>>> 22c8fea5
      * @see IgniteConfiguration#getExecutorService()
      */
     public void setExecutorService(int poolSz) {
@@ -1282,7 +1202,7 @@
     }
 
     /**
-     * Should return Ignite installation home folder. If not provided, the system will check
+     * Should return GridGain installation home folder. If not provided, the system will check
      * {@code IGNITE_HOME} system property and environment variable in that order. If
      * {@code IGNITE_HOME} still could not be obtained, then grid will not start and exception
      * will be thrown.
@@ -1298,11 +1218,7 @@
     /**
      * Sets Ignite installation folder.
      *
-<<<<<<< HEAD
      * @param ggHome {@code GridGain} installation folder.
-=======
-     * @param ggHome {@code Ignition} installation folder.
->>>>>>> 22c8fea5
      * @see IgniteConfiguration#getIgniteHome()
      * @see org.apache.ignite.IgniteSystemProperties#IGNITE_HOME
      */
@@ -1311,21 +1227,13 @@
     }
 
     /**
-<<<<<<< HEAD
      * Gets GridGain work folder. If not provided, the method will use work folder under
-=======
-     * Gets Ignite work folder. If not provided, the method will use work folder under
->>>>>>> 22c8fea5
      * {@code IGNITE_HOME} specified by {@link IgniteConfiguration#setIgniteHome(String)} or
      * {@code IGNITE_HOME} environment variable or system property.
      * <p>
      * If {@code IGNITE_HOME} is not provided, then system temp folder is used.
      *
-<<<<<<< HEAD
      * @return GridGain work folder or {@code null} to make the system attempt to infer it automatically.
-=======
-     * @return Ignite work folder or {@code null} to make the system attempt to infer it automatically.
->>>>>>> 22c8fea5
      * @see IgniteConfiguration#getIgniteHome()
      * @see org.apache.ignite.IgniteSystemProperties#IGNITE_HOME
      */
@@ -2645,73 +2553,8 @@
     }
 
     /**
-<<<<<<< HEAD
-     * Sets system-wide local address or host for all GridGain components to bind to. If provided it will
-     * override all default local bind settings within GridGain or any of its SPIs.
-=======
-     * Should return an instance of fully configured thread pool to be used for
-     * processing of client messages (REST requests).
-     * <p>
-     * If not provided, new executor service will be created using the following
-     * configuration:
-     * <ul>
-     *     <li>Core pool size - {@link #DFLT_REST_CORE_THREAD_CNT}</li>
-     *     <li>Max pool size - {@link #DFLT_REST_MAX_THREAD_CNT}</li>
-     *     <li>Queue capacity - {@link #DFLT_REST_THREADPOOL_QUEUE_CAP}</li>
-     * </ul>
-     *
-     * @return Thread pool implementation to be used for processing of client
-     *      messages.
-     * @deprecated Use {@link ClientConnectionConfiguration#getRestExecutorService()}.
-     */
-    @Deprecated
-    public ExecutorService getRestExecutorService() {
-        return restExecSvc;
-    }
-
-    /**
-     * Sets thread pool to use for processing of client messages (REST requests).
-     *
-     * @param restExecSvc Thread pool to use for processing of client messages.
-     * @see IgniteConfiguration#getRestExecutorService()
-     * @deprecated Use {@link ClientConnectionConfiguration#setRestExecutorService(ExecutorService)}.
-     */
-    @Deprecated
-    public void setRestExecutorService(ExecutorService restExecSvc) {
-        this.restExecSvc = restExecSvc;
-    }
-
-    /**
-     * Sets REST executor service shutdown flag.
-     *
-     * @param restSvcShutdown REST executor service shutdown flag.
-     * @see IgniteConfiguration#getRestExecutorService()
-     * @deprecated Use {@link ClientConnectionConfiguration#setRestExecutorServiceShutdown(boolean)}.
-     */
-    @Deprecated
-    public void setRestExecutorServiceShutdown(boolean restSvcShutdown) {
-        this.restSvcShutdown = restSvcShutdown;
-    }
-
-    /**
-     * Shutdown flag for REST executor service.
-     * <p>
-     * If not provided, default value {@code true} will be used which will shutdown
-     * executor service when Ignite stops regardless whether it was started before Ignite
-     * or by Ignite.
-     *
-     * @return REST executor service shutdown flag.
-     * @deprecated Use {@link ClientConnectionConfiguration#isRestExecutorServiceShutdown()}.
-     */
-    @Deprecated
-    public boolean getRestExecutorServiceShutdown() {
-        return restSvcShutdown;
-    }
-
-    /**
      * Sets system-wide local address or host for all Ignite components to bind to. If provided it will
      * override all default local bind settings within Ignite or any of its SPIs.
->>>>>>> 22c8fea5
      *
      * @param locHost Local IP address or host to bind to.
      */
