/*
 * Licensed to the Apache Software Foundation (ASF) under one or more
 * contributor license agreements.  See the NOTICE file distributed with
 * this work for additional information regarding copyright ownership.
 * The ASF licenses this file to You under the Apache License, Version 2.0
 * (the "License"); you may not use this file except in compliance with
 * the License.  You may obtain a copy of the License at
 *
 *      http://www.apache.org/licenses/LICENSE-2.0
 *
 * Unless required by applicable law or agreed to in writing, software
 * distributed under the License is distributed on an "AS IS" BASIS,
 * WITHOUT WARRANTIES OR CONDITIONS OF ANY KIND, either express or implied.
 * See the License for the specific language governing permissions and
 * limitations under the License.
 */

package org.apache.ignite.internal.processors.cache.transactions;

import java.util.Collection;
import java.util.Map;
import java.util.Set;
import org.apache.ignite.IgniteCheckedException;
import org.apache.ignite.cache.CacheWriteSynchronizationMode;
import org.apache.ignite.internal.processors.cache.GridCacheContext;
import org.apache.ignite.internal.processors.cache.GridCacheSharedContext;
import org.apache.ignite.internal.processors.cache.distributed.dht.GridDhtTopologyFuture;
import org.apache.ignite.internal.processors.cache.mvcc.MvccCachingManager;
import org.apache.ignite.internal.processors.cache.store.CacheStoreManager;
import org.apache.ignite.internal.util.GridIntList;
import org.apache.ignite.internal.util.future.GridFutureAdapter;
import org.jetbrains.annotations.Nullable;

/**
 *
 */
public interface IgniteTxState {
    /**
     *
     * @return Flag indicating whether transaction is implicit with only one key.
     */
    public boolean implicitSingle();

    /**
     * @return First tx cache id.
     */
    @Nullable public Integer firstCacheId();

    /**
     * Gets caches ids affected with current tx.
     *
     * @return tx cache ids.
     */
    @Nullable public GridIntList cacheIds();

    /**
     * Unwind evicts for caches involved in this transaction.
     * @param cctx Grid cache shared context.
     */
    public void unwindEvicts(GridCacheSharedContext cctx);

    /**
     * @param cctx Context.
     * @return cctx Non-null cache context if tx has only one active cache.
     */
    @Nullable public GridCacheContext singleCacheContext(GridCacheSharedContext cctx);

    /**
     * @param cctx Awaits for previous async operations on active caches to be completed.
     */
    public void awaitLastFuture(GridCacheSharedContext cctx);

    /**
     * @param cctx Context.
     * @param read {@code True} if validating for a read operation, {@code false} for write.
     * @param topFut Topology future.
     * @return Error if validation failed.
     */
    public IgniteCheckedException validateTopology(
        GridCacheSharedContext cctx,
        boolean read,
        GridDhtTopologyFuture topFut);

    /**
     * @param cctx Context.
     * @return Write synchronization mode.
     */
    public CacheWriteSynchronizationMode syncMode(GridCacheSharedContext cctx);

    /**
     * @param cacheCtx Context.
     * @param tx Transaction.
     * @throws IgniteCheckedException If cache check failed.
     */
    public void addActiveCache(GridCacheContext cacheCtx, boolean recovery, IgniteTxAdapter tx)
        throws IgniteCheckedException;

    /**
     * @param cctx Context.
     * @param fut Future to finish with error if some cache is stopping.
     * @return Topology future.
     */
    public GridDhtTopologyFuture topologyReadLock(GridCacheSharedContext cctx, GridFutureAdapter<?> fut);

    /**
     * @param cctx Context.
     */
    public void topologyReadUnlock(GridCacheSharedContext cctx);

    /**
     * @param cctx Context.
     * @return {@code True} if transaction is allowed to use store and transactions spans one or more caches with
     *      store enabled.
     */
    public boolean storeWriteThrough(GridCacheSharedContext cctx);

    /**
     * @param cctx Context.
     * @return {@code True} if transaction spans one or more caches with configured interceptor.
     */
    public boolean hasInterceptor(GridCacheSharedContext cctx);

    /**
     * @param cctx Context.
     * @return Configured stores for active caches.
     */
    public Collection<CacheStoreManager> stores(GridCacheSharedContext cctx);

    /**
     * @param cctx Context.
     * @param tx Transaction.
     * @param commit Commit flag.
     */
    public void onTxEnd(GridCacheSharedContext cctx, IgniteInternalTx tx, boolean commit);

    /**
     * @param key Key.
     * @return Entry.
     */
    @Nullable public IgniteTxEntry entry(IgniteTxKey key);

    /**
     * @param key Key.
     * @return {@code True} if tx has write key.
     */
    public boolean hasWriteKey(IgniteTxKey key);

    /**
     * @return Read entries keys.
     */
    public Set<IgniteTxKey> readSet();

    /**
     * @return Write entries keys.
     */
    public Set<IgniteTxKey> writeSet();

    /**
     * @return Write entries.
     */
    public Collection<IgniteTxEntry> writeEntries();

    /**
     * @return Read entries.
     */
    public Collection<IgniteTxEntry> readEntries();

    /**
     * @return Write entries map.
     */
    public Map<IgniteTxKey, IgniteTxEntry> writeMap();

    /**
     * @return Read entries map.
     */
    public Map<IgniteTxKey, IgniteTxEntry> readMap();

    /**
     * @return All entries.
     */
    public Collection<IgniteTxEntry> allEntries();

    /**
     * @return Non-null entry if tx has only one write entry.
     */
    @Nullable public IgniteTxEntry singleWrite();

    /**
     * @return {@code True} if transaction is empty.
     */
    public boolean empty();

    /**
     * @return {@code True} if MVCC mode is enabled for transaction.
     */
    public boolean mvccEnabled();
<<<<<<< HEAD
=======

    /**
     * @param cacheId Cache id.
     * @return {@code True} if it is need to store in the heap updates made by the current TX for the given cache.
     * These updates will be used for CQ and DR. See {@link MvccCachingManager}.
     */
    public boolean useMvccCaching(int cacheId);
>>>>>>> 8246bd84
}<|MERGE_RESOLUTION|>--- conflicted
+++ resolved
@@ -194,8 +194,6 @@
      * @return {@code True} if MVCC mode is enabled for transaction.
      */
     public boolean mvccEnabled();
-<<<<<<< HEAD
-=======
 
     /**
      * @param cacheId Cache id.
@@ -203,5 +201,4 @@
      * These updates will be used for CQ and DR. See {@link MvccCachingManager}.
      */
     public boolean useMvccCaching(int cacheId);
->>>>>>> 8246bd84
 }