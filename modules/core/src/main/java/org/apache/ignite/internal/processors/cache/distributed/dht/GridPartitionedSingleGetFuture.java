--- conflicted
+++ resolved
@@ -386,10 +386,6 @@
             return null;
         }
 
-<<<<<<< HEAD
-        // Local get cannot be used with MVCC as local node can contain some visible version which is not latest.
-        boolean fastLocGet = !cctx.mvccEnabled() && (!forcePrimary || affNodes.get(0).isLocal()) &&
-=======
         return affNode;
     }
 
@@ -409,7 +405,6 @@
         // Local get cannot be used with MVCC as local node can contain some visible version which is not latest.
         boolean fastLocGet = !cctx.mvccEnabled() &&
             (!forcePrimary || affNodes.get(0).isLocal()) &&
->>>>>>> 8246bd84
             cctx.reserveForFastLocalGet(part, topVer);
 
         if (fastLocGet) {
@@ -687,25 +682,7 @@
             addNodeAsInvalid(cctx.node(nodeId));
 
             if (canRemap) {
-<<<<<<< HEAD
-                IgniteInternalFuture<AffinityTopologyVersion> topFut = cctx.shared().exchange().affinityReadyFuture(rmtTopVer);
-
-                topFut.listen(new CIX1<IgniteInternalFuture<AffinityTopologyVersion>>() {
-                    @Override public void applyx(IgniteInternalFuture<AffinityTopologyVersion> fut) {
-                        try {
-                            AffinityTopologyVersion topVer = fut.get();
-
-                            remap(topVer);
-                        }
-                        catch (IgniteCheckedException e) {
-                            onDone(e);
-                        }
-                    }
-                });
-
-=======
                 awaitVersionAndRemap(rmtTopVer);
->>>>>>> 8246bd84
             }
             else
                 map(topVer);
@@ -872,26 +849,9 @@
             return false;
 
         if (canRemap) {
-<<<<<<< HEAD
-            AffinityTopologyVersion updTopVer = new AffinityTopologyVersion(
-                Math.max(topVer.topologyVersion() + 1, cctx.discovery().topologyVersion()));
-
-            cctx.shared().exchange().affinityReadyFuture(updTopVer).listen(
-                new CI1<IgniteInternalFuture<AffinityTopologyVersion>>() {
-                    @Override public void apply(IgniteInternalFuture<AffinityTopologyVersion> fut) {
-                        try {
-                            remap(fut.get());
-                        }
-                        catch (IgniteCheckedException e) {
-                            onDone(e);
-                        }
-                    }
-                });
-=======
             long maxTopVer = Math.max(topVer.topologyVersion() + 1, cctx.discovery().topologyVersion());
 
             awaitVersionAndRemap(new AffinityTopologyVersion(maxTopVer));
->>>>>>> 8246bd84
         }
         else
             remap(topVer);
