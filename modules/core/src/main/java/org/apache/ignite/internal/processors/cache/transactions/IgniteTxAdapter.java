/*
 * Licensed to the Apache Software Foundation (ASF) under one or more
 * contributor license agreements.  See the NOTICE file distributed with
 * this work for additional information regarding copyright ownership.
 * The ASF licenses this file to You under the Apache License, Version 2.0
 * (the "License"); you may not use this file except in compliance with
 * the License.  You may obtain a copy of the License at
 *
 *      http://www.apache.org/licenses/LICENSE-2.0
 *
 * Unless required by applicable law or agreed to in writing, software
 * distributed under the License is distributed on an "AS IS" BASIS,
 * WITHOUT WARRANTIES OR CONDITIONS OF ANY KIND, either express or implied.
 * See the License for the specific language governing permissions and
 * limitations under the License.
 */

package org.apache.ignite.internal.processors.cache.transactions;

import java.io.Externalizable;
import java.io.IOException;
import java.io.ObjectInput;
import java.io.ObjectOutput;
import java.io.ObjectStreamException;
import java.util.ArrayList;
import java.util.Collection;
import java.util.Collections;
import java.util.HashMap;
import java.util.HashSet;
import java.util.IdentityHashMap;
import java.util.Iterator;
import java.util.LinkedHashMap;
import java.util.List;
import java.util.Map;
import java.util.Set;
import java.util.UUID;
import java.util.concurrent.atomic.AtomicLong;
import java.util.concurrent.atomic.AtomicReference;
import java.util.concurrent.atomic.AtomicReferenceFieldUpdater;
import javax.cache.expiry.ExpiryPolicy;
import javax.cache.processor.EntryProcessor;
import org.apache.ignite.IgniteCheckedException;
import org.apache.ignite.IgniteException;
import org.apache.ignite.IgniteLogger;
import org.apache.ignite.cache.store.CacheStore;
import org.apache.ignite.cluster.ClusterNode;
import org.apache.ignite.events.TransactionStateChangedEvent;
import org.apache.ignite.internal.IgniteInternalFuture;
import org.apache.ignite.internal.managers.discovery.ConsistentIdMapper;
import org.apache.ignite.internal.managers.eventstorage.GridEventStorageManager;
import org.apache.ignite.internal.pagemem.wal.WALPointer;
import org.apache.ignite.internal.processors.affinity.AffinityTopologyVersion;
import org.apache.ignite.internal.processors.cache.CacheInvokeEntry;
import org.apache.ignite.internal.processors.cache.CacheLazyEntry;
import org.apache.ignite.internal.processors.cache.CacheObject;
import org.apache.ignite.internal.processors.cache.CacheOperationContext;
import org.apache.ignite.internal.processors.cache.GridCacheContext;
import org.apache.ignite.internal.processors.cache.GridCacheEntryEx;
import org.apache.ignite.internal.processors.cache.GridCacheEntryRemovedException;
import org.apache.ignite.internal.processors.cache.GridCacheMvccCandidate;
import org.apache.ignite.internal.processors.cache.GridCacheOperation;
import org.apache.ignite.internal.processors.cache.GridCacheReturn;
import org.apache.ignite.internal.processors.cache.GridCacheSharedContext;
import org.apache.ignite.internal.processors.cache.KeyCacheObject;
import org.apache.ignite.internal.processors.cache.distributed.dht.topology.GridDhtInvalidPartitionException;
import org.apache.ignite.internal.processors.cache.distributed.dht.topology.GridDhtLocalPartition;
import org.apache.ignite.internal.processors.cache.distributed.dht.topology.GridDhtPartitionState;
import org.apache.ignite.internal.processors.cache.distributed.dht.topology.GridDhtPartitionTopology;
import org.apache.ignite.internal.processors.cache.distributed.near.GridNearCacheEntry;
import org.apache.ignite.internal.processors.cache.distributed.near.GridNearTxLocal;
import org.apache.ignite.internal.processors.cache.mvcc.MvccSnapshot;
import org.apache.ignite.internal.processors.cache.mvcc.txlog.TxState;
import org.apache.ignite.internal.processors.cache.store.CacheStoreManager;
import org.apache.ignite.internal.processors.cache.version.GridCacheLazyPlainVersionedEntry;
import org.apache.ignite.internal.processors.cache.version.GridCacheVersion;
import org.apache.ignite.internal.processors.cache.version.GridCacheVersionConflictContext;
import org.apache.ignite.internal.processors.cache.version.GridCacheVersionedEntryEx;
<<<<<<< HEAD
=======
import org.apache.ignite.internal.transactions.IgniteTxHeuristicCheckedException;
>>>>>>> 8246bd84
import org.apache.ignite.internal.transactions.IgniteTxRollbackCheckedException;
import org.apache.ignite.internal.transactions.IgniteTxTimeoutCheckedException;
import org.apache.ignite.internal.util.GridSetWrapper;
import org.apache.ignite.internal.util.future.GridFutureAdapter;
import org.apache.ignite.internal.util.lang.GridMetadataAwareAdapter;
import org.apache.ignite.internal.util.lang.GridTuple;
import org.apache.ignite.internal.util.tostring.GridToStringBuilder;
import org.apache.ignite.internal.util.tostring.GridToStringExclude;
import org.apache.ignite.internal.util.tostring.GridToStringInclude;
import org.apache.ignite.internal.util.typedef.F;
import org.apache.ignite.internal.util.typedef.T2;
import org.apache.ignite.internal.util.typedef.internal.CU;
import org.apache.ignite.internal.util.typedef.internal.S;
import org.apache.ignite.internal.util.typedef.internal.U;
import org.apache.ignite.lang.IgniteBiTuple;
import org.apache.ignite.lang.IgniteUuid;
import org.apache.ignite.thread.IgniteThread;
import org.apache.ignite.transactions.TransactionConcurrency;
import org.apache.ignite.transactions.TransactionIsolation;
import org.apache.ignite.transactions.TransactionState;
import org.jetbrains.annotations.Nullable;

import static org.apache.ignite.events.EventType.EVT_CACHE_OBJECT_READ;
import static org.apache.ignite.events.EventType.EVT_TX_COMMITTED;
import static org.apache.ignite.events.EventType.EVT_TX_RESUMED;
import static org.apache.ignite.events.EventType.EVT_TX_ROLLED_BACK;
import static org.apache.ignite.events.EventType.EVT_TX_SUSPENDED;
import static org.apache.ignite.internal.processors.cache.GridCacheOperation.CREATE;
import static org.apache.ignite.internal.processors.cache.GridCacheOperation.DELETE;
import static org.apache.ignite.internal.processors.cache.GridCacheOperation.NOOP;
import static org.apache.ignite.internal.processors.cache.GridCacheOperation.RELOAD;
import static org.apache.ignite.internal.processors.cache.GridCacheOperation.TRANSFORM;
import static org.apache.ignite.internal.processors.cache.GridCacheOperation.UPDATE;
import static org.apache.ignite.transactions.TransactionConcurrency.OPTIMISTIC;
import static org.apache.ignite.transactions.TransactionConcurrency.PESSIMISTIC;
import static org.apache.ignite.transactions.TransactionIsolation.READ_COMMITTED;
import static org.apache.ignite.transactions.TransactionIsolation.REPEATABLE_READ;
import static org.apache.ignite.transactions.TransactionIsolation.SERIALIZABLE;
import static org.apache.ignite.transactions.TransactionState.ACTIVE;
import static org.apache.ignite.transactions.TransactionState.COMMITTED;
import static org.apache.ignite.transactions.TransactionState.COMMITTING;
import static org.apache.ignite.transactions.TransactionState.MARKED_ROLLBACK;
import static org.apache.ignite.transactions.TransactionState.PREPARED;
import static org.apache.ignite.transactions.TransactionState.PREPARING;
import static org.apache.ignite.transactions.TransactionState.ROLLED_BACK;
import static org.apache.ignite.transactions.TransactionState.ROLLING_BACK;
import static org.apache.ignite.transactions.TransactionState.SUSPENDED;

/**
 * Managed transaction adapter.
 */
public abstract class IgniteTxAdapter extends GridMetadataAwareAdapter implements IgniteInternalTx, Externalizable {
    /** */
    private static final long serialVersionUID = 0L;

    /** Static logger to avoid re-creation. */
    private static final AtomicReference<IgniteLogger> logRef = new AtomicReference<>();

    /** Finalizing status updater. */
    private static final AtomicReferenceFieldUpdater<IgniteTxAdapter, FinalizationStatus> FINALIZING_UPD =
        AtomicReferenceFieldUpdater.newUpdater(IgniteTxAdapter.class, FinalizationStatus.class, "finalizing");

    /** */
    private static final AtomicReferenceFieldUpdater<IgniteTxAdapter, TxCounters> TX_COUNTERS_UPD =
        AtomicReferenceFieldUpdater.newUpdater(IgniteTxAdapter.class, TxCounters.class, "txCounters");

    /** Logger. */
    protected static IgniteLogger log;

    /** Transaction ID. */
    @GridToStringInclude
    protected GridCacheVersion xidVer;

    /** Entries write version. */
    @GridToStringInclude
    protected GridCacheVersion writeVer;

    /** Implicit flag. */
    @GridToStringInclude
    protected boolean implicit;

    /** Local flag. */
    @GridToStringInclude
    protected boolean loc;

    /** Thread ID. */
    @GridToStringInclude
    protected long threadId;

    /** Transaction start time. */
    @GridToStringInclude
    protected long startTime = U.currentTimeMillis();

    /** Node ID. */
    @GridToStringInclude
    protected UUID nodeId;

    /** Transaction counter value at the start of transaction. */
    @GridToStringInclude
    protected GridCacheVersion startVer;

    /** Cache registry. */
    @GridToStringExclude
    protected GridCacheSharedContext<?, ?> cctx;

    /** Need return value. */
    protected boolean needRetVal;

    /**
     * End version (a.k.a. <tt>'tnc'</tt> or <tt>'transaction number counter'</tt>)
     * assigned to this transaction at the end of write phase.
     */
    @GridToStringInclude
    protected GridCacheVersion endVer;

    /** Isolation. */
    @GridToStringInclude
    protected TransactionIsolation isolation = READ_COMMITTED;

    /** Concurrency. */
    @GridToStringInclude
    protected TransactionConcurrency concurrency = PESSIMISTIC;

    /** Transaction timeout. */
    @GridToStringInclude
    protected long timeout;

    /** Invalidate flag. */
    protected volatile boolean invalidate;

    /** Invalidation flag for system invalidations (not user-based ones). */
    private boolean sysInvalidate;

    /** Internal flag. */
    protected boolean internal;

    /** System transaction flag. */
    private boolean sys;

    /** IO policy. */
    private byte plc;

    /** */
    protected boolean onePhaseCommit;

    /** Commit version. */
    private volatile GridCacheVersion commitVer;

    /** Finalizing status. */
    private volatile FinalizationStatus finalizing = FinalizationStatus.NONE;

    /** Done marker. */
    protected volatile boolean isDone;

    /** */
    @GridToStringInclude
    private Map<Integer, Set<Integer>> invalidParts;

    /**
     * Transaction state. Note that state is not protected, as we want to
     * always use {@link #state()} and {@link #state(TransactionState)}
     * methods.
     */
    @GridToStringInclude
    private volatile TransactionState state = ACTIVE;

    /** Timed out flag. */
    private volatile boolean timedOut;

    /** */
    protected int txSize;

    /** */
    @GridToStringExclude
    private volatile GridFutureAdapter<IgniteInternalTx> finFut;

    /** Topology version. */
    @GridToStringInclude
    protected volatile AffinityTopologyVersion topVer = AffinityTopologyVersion.NONE;

    /** */
    protected Map<UUID, Collection<UUID>> txNodes;

    /** Subject ID initiated this transaction. */
    protected UUID subjId;

    /** Task name hash code. */
    protected int taskNameHash;

    /** Task name. */
    protected String taskName;

    /** Store used flag. */
    protected boolean storeEnabled = true;

    /** UUID to consistent id mapper. */
    protected ConsistentIdMapper consistentIdMapper;

    /** Mvcc tx update snapshot. */
    @GridToStringInclude
    protected volatile MvccSnapshot mvccSnapshot;

    /** {@code True} if tx should skip adding itself to completed version map on finish. */
    private boolean skipCompletedVers;

    /** Rollback finish future. */
    @GridToStringExclude
    private volatile IgniteInternalFuture rollbackFut;

    /** */
<<<<<<< HEAD
    private volatile TxCounters txCounters;
=======
    @SuppressWarnings("unused")
    @GridToStringExclude
    private volatile TxCounters txCounters;

    /** Transaction from which this transaction was copied by(if it was). */
    private GridNearTxLocal parentTx;
>>>>>>> 8246bd84

    /**
     * Empty constructor required for {@link Externalizable}.
     */
    protected IgniteTxAdapter() {
        // No-op.
    }

    /**
     * @param cctx Cache registry.
     * @param xidVer Transaction ID.
     * @param implicit Implicit flag.
     * @param loc Local flag.
     * @param sys System transaction flag.
     * @param plc IO policy.
     * @param concurrency Concurrency.
     * @param isolation Isolation.
     * @param timeout Timeout.
     * @param txSize Transaction size.
     */
    protected IgniteTxAdapter(
        GridCacheSharedContext<?, ?> cctx,
        GridCacheVersion xidVer,
        boolean implicit,
        boolean loc,
        boolean sys,
        byte plc,
        TransactionConcurrency concurrency,
        TransactionIsolation isolation,
        long timeout,
        boolean invalidate,
        boolean storeEnabled,
        boolean onePhaseCommit,
        int txSize,
        @Nullable UUID subjId,
        int taskNameHash
    ) {
        assert xidVer != null;
        assert cctx != null;

        this.cctx = cctx;
        this.xidVer = xidVer;
        this.implicit = implicit;
        this.loc = loc;
        this.sys = sys;
        this.plc = plc;
        this.concurrency = concurrency;
        this.isolation = isolation;
        this.timeout = timeout;
        this.invalidate = invalidate;
        this.storeEnabled = storeEnabled;
        this.onePhaseCommit = onePhaseCommit;
        this.txSize = txSize;
        this.subjId = subjId;
        this.taskNameHash = taskNameHash;

        startVer = cctx.versions().last();

        nodeId = cctx.discovery().localNode().id();

        threadId = Thread.currentThread().getId();

        if (log == null)
            log = U.logger(cctx.kernalContext(), logRef, this);

        consistentIdMapper = new ConsistentIdMapper(cctx.discovery());
    }

    /**
     * @param cctx Cache registry.
     * @param nodeId Node ID.
     * @param xidVer Transaction ID.
     * @param startVer Start version mark.
     * @param threadId Thread ID.
     * @param sys System transaction flag.
     * @param plc IO policy.
     * @param concurrency Concurrency.
     * @param isolation Isolation.
     * @param timeout Timeout.
     * @param txSize Transaction size.
     */
    protected IgniteTxAdapter(
        GridCacheSharedContext<?, ?> cctx,
        UUID nodeId,
        GridCacheVersion xidVer,
        GridCacheVersion startVer,
        long threadId,
        boolean sys,
        byte plc,
        TransactionConcurrency concurrency,
        TransactionIsolation isolation,
        long timeout,
        int txSize,
        @Nullable UUID subjId,
        int taskNameHash
    ) {
        this.cctx = cctx;
        this.nodeId = nodeId;
        this.threadId = threadId;
        this.xidVer = xidVer;
        this.startVer = startVer;
        this.sys = sys;
        this.plc = plc;
        this.concurrency = concurrency;
        this.isolation = isolation;
        this.timeout = timeout;
        this.txSize = txSize;
        this.subjId = subjId;
        this.taskNameHash = taskNameHash;

        implicit = false;
        loc = false;

        if (log == null)
            log = U.logger(cctx.kernalContext(), logRef, this);

        consistentIdMapper = new ConsistentIdMapper(cctx.discovery());
    }

    /**
     * @param parentTx Transaction from which this transaction was copied by.
     */
    public void setParentTx(GridNearTxLocal parentTx) {
        this.parentTx = parentTx;
    }

    /**
     * @return Mvcc info.
     */
    @Override @Nullable public MvccSnapshot mvccSnapshot() {
        return mvccSnapshot;
    }

    /** {@inheritDoc} */
    @Override public void mvccSnapshot(MvccSnapshot mvccSnapshot) {
        this.mvccSnapshot = mvccSnapshot;
    }

    /**
     * @return {@code True} if tx should skip adding itself to completed version map on finish.
     */
    public boolean skipCompletedVersions() {
        return skipCompletedVers;
    }

    /**
     * @param skipCompletedVers {@code True} if tx should skip adding itself to completed version map on finish.
     */
    public void skipCompletedVersions(boolean skipCompletedVers) {
        this.skipCompletedVers = skipCompletedVers;
    }

    /**
     * @return Shared cache context.
     */
    public GridCacheSharedContext<?, ?> context() {
        return cctx;
    }

    /** {@inheritDoc} */
    @Override public boolean localResult() {
        assert originatingNodeId() != null;

        return cctx.localNodeId().equals(originatingNodeId());
    }

    /**
     * Checks whether near cache should be updated.
     *
     * @return Flag indicating whether near cache should be updated.
     */
    protected boolean updateNearCache(
        GridCacheContext<?, ?> cacheCtx,
        KeyCacheObject key,
        AffinityTopologyVersion topVer
    ) {
        return false;
    }

    /** {@inheritDoc} */
    @Override public Collection<IgniteTxEntry> optimisticLockEntries() {
        if (serializable() && optimistic())
            return F.concat(false, writeEntries(), readEntries());

        return writeEntries();
    }

    /** {@inheritDoc} */
    @Override public boolean storeEnabled() {
        return storeEnabled;
    }

    /**
     * @param storeEnabled Store enabled flag.
     */
    public void storeEnabled(boolean storeEnabled) {
        this.storeEnabled = storeEnabled;
    }

    /** {@inheritDoc} */
    @Override public boolean system() {
        return sys;
    }

    /** {@inheritDoc} */
    @Override public byte ioPolicy() {
        return plc;
    }

    /** {@inheritDoc} */
    @Override public boolean storeWriteThrough() {
        return storeEnabled() && txState().storeWriteThrough(cctx);
    }

    /**
     * Uncommits transaction by invalidating all of its entries. Courtesy to minimize inconsistency.
     */
    protected void uncommit() {
        for (IgniteTxEntry e : writeMap().values()) {
            try {
                GridCacheEntryEx entry = e.cached();

                if (e.op() != NOOP)
                    entry.invalidate(xidVer);
            }
            catch (Throwable t) {
                U.error(log, "Failed to invalidate transaction entries while reverting a commit.", t);

                if (t instanceof Error)
                    throw (Error)t;

                break;
            }
        }

        cctx.tm().uncommitTx(this);
    }

    /** {@inheritDoc} */
    @Override public UUID otherNodeId() {
        return null;
    }

    /** {@inheritDoc} */
    @Override public UUID subjectId() {
        if (subjId != null)
            return subjId;

        return originatingNodeId();
    }

    /** {@inheritDoc} */
    @Override public int taskNameHash() {
        return taskNameHash;
    }

    /** {@inheritDoc} */
    @Override public AffinityTopologyVersion topologyVersion() {
        AffinityTopologyVersion res = topVer;

        if (res == null || res.equals(AffinityTopologyVersion.NONE)) {
            if (system()) {
                AffinityTopologyVersion topVer = cctx.tm().lockedTopologyVersion(Thread.currentThread().getId(), this);

                if (topVer != null)
                    return topVer;
            }

            return cctx.exchange().readyAffinityVersion();
        }

        return res;
    }

    /** {@inheritDoc} */
    @Override public final AffinityTopologyVersion topologyVersionSnapshot() {
        AffinityTopologyVersion ret = topVer;

        return AffinityTopologyVersion.NONE.equals(ret) ? null : ret;
    }

    /** {@inheritDoc} */
    @Override public final AffinityTopologyVersion topologyVersion(AffinityTopologyVersion topVer) {
        AffinityTopologyVersion topVer0 = this.topVer;

        if (!AffinityTopologyVersion.NONE.equals(topVer0))
            return topVer0;

        synchronized (this) {
            topVer0 = this.topVer;

            if (AffinityTopologyVersion.NONE.equals(topVer0)) {
                this.topVer = topVer;

                return topVer;
            }

            return topVer0;
        }
    }

    /**
     * @return {@code True} if marked.
     */
    @Override public final boolean markFinalizing(FinalizationStatus status) {
        boolean res;

        switch (status) {
            case USER_FINISH:
                res = FINALIZING_UPD.compareAndSet(this, FinalizationStatus.NONE, FinalizationStatus.USER_FINISH);

                break;

            case RECOVERY_FINISH:
                FinalizationStatus old = finalizing;

                res = old != FinalizationStatus.USER_FINISH && FINALIZING_UPD.compareAndSet(this, old, status);

                break;

            default:
                throw new IllegalArgumentException("Cannot set finalization status: " + status);
        }

        if (res) {
            if (log.isDebugEnabled())
                log.debug("Marked transaction as finalized: " + this);
        }
        else {
            if (log.isDebugEnabled())
                log.debug("Transaction was not marked finalized: " + this);
        }

        return res;
    }

    /**
     * @return Finalization status.
     */
    protected FinalizationStatus finalizationStatus() {
        return finalizing;
    }

    /**
     * @return {@code True} if transaction has at least one key enlisted.
     */
    public abstract boolean isStarted();

    /** {@inheritDoc} */
    @Override public int size() {
        return txSize;
    }

    /**
     * @return Logger.
     */
    protected IgniteLogger log() {
        return log;
    }

    /**
     * @return True if transaction reflects changes in primary -> backup direction.
     */
    public boolean remote() {
        return false;
    }

    /** {@inheritDoc} */
    @Override public boolean near() {
        return false;
    }

    /** {@inheritDoc} */
    @Override public boolean implicit() {
        return implicit;
    }

    /** {@inheritDoc} */
    @Override public boolean implicitSingle() {
        return txState().implicitSingle();
    }

    /** {@inheritDoc} */
    @Override public boolean local() {
        return loc;
    }

    /** {@inheritDoc} */
    @Override public final boolean user() {
        return !implicit() && local() && !dht() && !internal();
    }

    /** {@inheritDoc} */
    @Override public boolean dht() {
        return false;
    }

    /** {@inheritDoc} */
    @Override public boolean colocated() {
        return false;
    }

    /** {@inheritDoc} */
    @Override public IgniteUuid xid() {
        return xidVer.asGridUuid();
    }

    /** {@inheritDoc} */
    @Override public Map<Integer, Set<Integer>> invalidPartitions() {
        return invalidParts == null ? Collections.<Integer, Set<Integer>>emptyMap() : invalidParts;
    }

    /** {@inheritDoc} */
    @Override public void addInvalidPartition(int cacheId, int part) {
        if (invalidParts == null)
            invalidParts = new HashMap<>();

        Set<Integer> parts = invalidParts.get(cacheId);

        if (parts == null) {
            parts = new HashSet<>();

            invalidParts.put(cacheId, parts);
        }

        parts.add(part);

        if (log.isDebugEnabled())
            log.debug("Added invalid partition for transaction [cacheId=" + cacheId + ", part=" + part +
                ", tx=" + this + ']');
    }

    /** {@inheritDoc} */
    @Override public GridCacheVersion ownedVersion(IgniteTxKey key) {
        return null;
    }

    /** {@inheritDoc} */
    @Override public long startTime() {
        return startTime;
    }

    /**
     * @return Flag indicating whether transaction needs return value.
     */
    public boolean needReturnValue() {
        return needRetVal;
    }

    /**
     * @param needRetVal Need return value flag.
     */
    public void needReturnValue(boolean needRetVal) {
        this.needRetVal = needRetVal;
    }

    /**
     * @return Rollback future.
     */
    public IgniteInternalFuture rollbackFuture() {
        return rollbackFut;
    }

    /**
     * @param fut Rollback future.
     */
    public void rollbackFuture(IgniteInternalFuture fut) {
        rollbackFut = fut;
    }

    /**
     * Gets remaining allowed transaction time.
     *
     * @return Remaining transaction time. {@code 0} if timeout isn't specified. {@code -1} if time is out.
     */
    @Override public long remainingTime() {
        if (timeout() <= 0)
            return 0;

        long timeLeft = timeout() - (U.currentTimeMillis() - startTime());

        return timeLeft <= 0 ? -1 : timeLeft;

    }

    /**
     * @return Transaction timeout exception.
     */
    public final IgniteCheckedException timeoutException() {
        return new IgniteTxTimeoutCheckedException("Failed to acquire lock within provided timeout " +
            "for transaction [timeout=" + timeout() + ", tx=" + CU.txString(this) + ']');
    }

    /**
     * @return Rollback exception.
     */
    public final IgniteCheckedException rollbackException() {
        return new IgniteTxRollbackCheckedException("Failed to finish transaction because it has been rolled back " +
            "[timeout=" + timeout() + ", tx=" + CU.txString(this) + ']');
    }

    /**
     * @param ex Root cause.
     */
    public final IgniteCheckedException heuristicException(Throwable ex) {
        return new IgniteTxHeuristicCheckedException("Committing a transaction has produced runtime exception", ex);
    }

    /**
     * @param log Log.
     * @param commit Commit.
     * @param e Exception.
     */
    public void logTxFinishErrorSafe(@Nullable IgniteLogger log, boolean commit, Throwable e) {
        assert e != null : "Exception is expected";

        final String fmt = "Failed completing the transaction: [commit=%s, tx=%s]";

        try {
            // First try printing a full transaction. This is error prone.
            U.error(log, String.format(fmt, commit, this), e);
        }
        catch (Throwable e0) {
            e.addSuppressed(e0);

            U.error(log, String.format(fmt, commit, CU.txString(this)), e);
        }
    }

    /** {@inheritDoc} */
    @Override public GridCacheVersion xidVersion() {
        return xidVer;
    }

    /** {@inheritDoc} */
    @Override public long threadId() {
        return threadId;
    }

    /** {@inheritDoc} */
    @Override public UUID nodeId() {
        return nodeId;
    }

    /** {@inheritDoc} */
    @Override public TransactionIsolation isolation() {
        return isolation;
    }

    /** {@inheritDoc} */
    @Override public TransactionConcurrency concurrency() {
        return concurrency;
    }

    /** {@inheritDoc} */
    @Override public long timeout() {
        return timeout;
    }

    /** {@inheritDoc} */
    @Override public long timeout(long timeout) {
        if (isStarted())
            throw new IllegalStateException("Cannot change timeout after transaction has started: " + this);

        long old = this.timeout;

        this.timeout = timeout;

        return old;
    }

    /** {@inheritDoc} */
    @Override public boolean ownsLock(GridCacheEntryEx entry) throws GridCacheEntryRemovedException {
        GridCacheContext<?, ?> cacheCtx = entry.context();

        IgniteTxEntry txEntry = entry(entry.txKey());

        GridCacheVersion explicit = txEntry == null ? null : txEntry.explicitVersion();

        return local() && !cacheCtx.isDht() ?
            entry.lockedBy(xidVersion()) || (explicit != null && entry.lockedBy(explicit)) :
            // If candidate is not there, then lock was explicit.
            // Otherwise, check if entry is owned by version.
            !entry.hasLockCandidate(xidVersion()) || entry.lockedBy(xidVersion());
    }

    /** {@inheritDoc} */
    @Override public boolean ownsLockUnsafe(GridCacheEntryEx entry) {
        GridCacheContext cacheCtx = entry.context();

        IgniteTxEntry txEntry = entry(entry.txKey());

        GridCacheVersion explicit = txEntry == null ? null : txEntry.explicitVersion();

        return local() && !cacheCtx.isDht() ?
            entry.lockedByUnsafe(xidVersion()) || (explicit != null && entry.lockedByUnsafe(explicit)) :
            // If candidate is not there, then lock was explicit.
            // Otherwise, check if entry is owned by version.
            !entry.hasLockCandidateUnsafe(xidVersion()) || entry.lockedByUnsafe(xidVersion());
    }

    /** {@inheritDoc} */
    @Override public TransactionState state() {
        return state;
    }

    /** {@inheritDoc} */
    @Override public final void errorWhenCommitting() {
        synchronized (this) {
            TransactionState prev = state;

            assert prev == COMMITTING : prev;

            state = MARKED_ROLLBACK;

            if (log.isDebugEnabled())
                log.debug("Changed transaction state [prev=" + prev + ", new=" + this.state + ", tx=" + this + ']');

            notifyAll();
        }
    }

    /** {@inheritDoc} */
    @Override public boolean setRollbackOnly() {
        return state(MARKED_ROLLBACK);
    }

    /**
     * @return {@code True} if rollback only flag is set.
     */
    @Override public boolean isRollbackOnly() {
        return state == MARKED_ROLLBACK || state == ROLLING_BACK || state == ROLLED_BACK;
    }

    /** {@inheritDoc} */
    @Override public boolean done() {
        return isDone;
    }

    /**
     * @return {@code True} if done flag has been set by this call.
     */
    private boolean setDone() {
        boolean isDone0 = isDone;

        if (isDone0)
            return false;

        synchronized (this) {
            isDone0 = isDone;

            if (isDone0)
                return false;

            isDone = true;

            return true;
        }
    }

    /**
     * @return Commit version.
     */
    @Override public GridCacheVersion commitVersion() {
        GridCacheVersion commitVer0 = commitVer;

        if (commitVer0 != null)
            return commitVer0;

        synchronized (this) {
            commitVer0 = commitVer;

            if (commitVer0 != null)
                return commitVer0;

            commitVer = commitVer0 = xidVer;

            return commitVer0;
        }
    }

    /**
     * @param commitVer Commit version.
     */
    @Override public void commitVersion(GridCacheVersion commitVer) {
        if (commitVer == null)
            return;

        GridCacheVersion commitVer0 = this.commitVer;

        if (commitVer0 != null)
            return;

        synchronized (this) {
            commitVer0 = this.commitVer;

            if (commitVer0 != null)
                return;

            this.commitVer = commitVer;
        }
    }

    /** {@inheritDoc} */
    @Override public boolean needsCompletedVersions() {
        return false;
    }

    /** {@inheritDoc} */
    @Override public void completedVersions(GridCacheVersion base, Collection<GridCacheVersion> committed,
        Collection<GridCacheVersion> txs) {
        /* No-op. */
    }

    /** {@inheritDoc} */
    @Override public boolean internal() {
        return internal;
    }

    /**
     * @param key Key.
     * @return {@code True} if key is internal.
     */
    protected boolean checkInternal(IgniteTxKey key) {
        if (key.key().internal()) {
            internal = true;

            return true;
        }

        return false;
    }

    /**
     * @param onePhaseCommit {@code True} if transaction commit should be performed in short-path way.
     */
    public void onePhaseCommit(boolean onePhaseCommit) {
        this.onePhaseCommit = onePhaseCommit;
    }

    /**
     * @return Fast commit flag.
     */
    @Override public boolean onePhaseCommit() {
        return onePhaseCommit;
    }

    /** {@inheritDoc} */
    @Override public boolean optimistic() {
        return concurrency == OPTIMISTIC;
    }

    /** {@inheritDoc} */
    @Override public boolean pessimistic() {
        return concurrency == PESSIMISTIC;
    }

    /** {@inheritDoc} */
    @Override public boolean serializable() {
        return isolation == SERIALIZABLE;
    }

    /** {@inheritDoc} */
    @Override public boolean repeatableRead() {
        return isolation == REPEATABLE_READ;
    }

    /** {@inheritDoc} */
    @Override public boolean readCommitted() {
        return isolation == READ_COMMITTED;
    }

    /** {@inheritDoc} */
    @Override public boolean state(TransactionState state) {
        return state(state, false);
    }

    /**
     * Changing state for this transaction as well as chained(parent) transactions.
     *
     * @param state Transaction state.
     * @return {@code True} if transition was valid, {@code false} otherwise.
     */
    public boolean chainState(TransactionState state) {
        if (parentTx != null)
            parentTx.state(state);

        return state(state);
    }

    /** {@inheritDoc} */
    @Override public IgniteInternalFuture<IgniteInternalTx> finishFuture() {
        GridFutureAdapter<IgniteInternalTx> fut = finFut;

        if (fut == null) {
            synchronized (this) {
                fut = finFut;

                if (fut == null) {
                    fut = new TxFinishFuture(this);

                    finFut = fut;
                }
            }
        }

        assert fut != null;

        if (isDone)
            fut.onDone(this);

        return fut;
    }

    /** {@inheritDoc} */
    @Nullable @Override public IgniteInternalFuture<?> currentPrepareFuture() {
        return null;
    }

    /**
     *
     * @param state State to set.
     * @param timedOut Timeout flag.
     *
     * @return {@code True} if state changed.
     */
    protected final boolean state(TransactionState state, boolean timedOut) {
        boolean valid = false;

        TransactionState prev;

        boolean notify = false;

        WALPointer ptr = null;

        synchronized (this) {
            prev = this.state;

            switch (state) {
                case ACTIVE: {
                    valid = prev == SUSPENDED;

                    break;
                }
                case PREPARING: {
                    valid = prev == ACTIVE;

                    break;
                }
                case PREPARED: {
                    valid = prev == PREPARING;

                    break;
                }
                case COMMITTING: {
                    valid = prev == PREPARED;

                    break;
                }

                case UNKNOWN: {
                    if (setDone())
                        notify = true;

                    valid = prev == ROLLING_BACK || prev == COMMITTING;

                    break;
                }

                case COMMITTED: {
                    if (setDone())
                        notify = true;

                    valid = prev == COMMITTING;

                    break;
                }

                case ROLLED_BACK: {
                    if (setDone())
                        notify = true;

                    valid = prev == ROLLING_BACK;

                    break;
                }

                case MARKED_ROLLBACK: {
                    valid = prev == ACTIVE  || prev == PREPARING || prev == PREPARED || prev == SUSPENDED;

                    break;
                }

                case ROLLING_BACK: {
                    valid = prev == ACTIVE || prev == MARKED_ROLLBACK || prev == PREPARING ||
                        prev == PREPARED || prev == SUSPENDED || (prev == COMMITTING && local() && !dht());

                    break;
                }

                case SUSPENDED: {
                    valid = prev == ACTIVE;

                    break;
                }
            }

            if (valid) {
                if (timedOut)
                    this.timedOut = true;

                this.state = state;

                if (log.isDebugEnabled())
                    log.debug("Changed transaction state [prev=" + prev + ", new=" + this.state + ", tx=" + this + ']');

                recordStateChangedEvent(state);

                notifyAll();
            }
            else {
                if (log.isDebugEnabled())
                    log.debug("Invalid transaction state transition [invalid=" + state + ", cur=" + this.state +
                        ", tx=" + this + ']');
            }

            if (valid) {
                // Seal transactions maps.
                if (state != ACTIVE && state != SUSPENDED)
                    seal();

                if (state == PREPARED || state == COMMITTED || state == ROLLED_BACK) {
<<<<<<< HEAD
                    if (state == PREPARED) {
                        try {
                            cctx.tm().mvccPrepare(this);
                        }
                        catch (IgniteCheckedException e) {
                            String msg = "Failed to update TxState: " + TxState.PREPARED;

                            U.error(log, msg, e);

                            throw new IgniteException(msg, e);
                        }
                    }

                    if (!txState().mvccEnabled())
                        ptr = cctx.tm().logTxRecord(this);
=======
                    cctx.tm().setMvccState(this, toMvccState(state));

                    ptr = cctx.tm().logTxRecord(this);
>>>>>>> 8246bd84
                }
            }
        }

        if (valid) {
            if (ptr != null && (state == COMMITTED || state == ROLLED_BACK))
                try {
                    cctx.wal().flush(ptr, false);
                }
                catch (IgniteCheckedException e) {
                    String msg = "Failed to fsync ptr: " + ptr;

                    U.error(log, msg, e);

                    throw new IgniteException(msg, e);
                }
        }

        if (notify) {
            GridFutureAdapter<IgniteInternalTx> fut = finFut;

            if (fut != null)
                fut.onDone(this);
        }

        return valid;
    }

    /** */
    private byte toMvccState(TransactionState state) {
        switch (state) {
            case PREPARED:
                return TxState.PREPARED;
            case COMMITTED:
                return TxState.COMMITTED;
            case ROLLED_BACK:
                return TxState.ABORTED;
            default:
                throw new IllegalStateException("Unexpected state: " + state);
        }
    }

    /** */
    private void recordStateChangedEvent(TransactionState state){
        if (!near() || !local()) // Covers only GridNearTxLocal's state changes.
            return;

        switch (state) {
            case ACTIVE: {
                recordStateChangedEvent(EVT_TX_RESUMED);

                break;
            }

            case COMMITTED: {
                recordStateChangedEvent(EVT_TX_COMMITTED);

                break;
            }

            case ROLLED_BACK: {
                recordStateChangedEvent(EVT_TX_ROLLED_BACK);

                break;
            }

            case SUSPENDED: {
                recordStateChangedEvent(EVT_TX_SUSPENDED);

                break;
            }
        }
    }

    /**
     * @param type Event type.
     */
    protected void recordStateChangedEvent(int type){
        assert near() && local();

        GridEventStorageManager evtMgr = cctx.gridEvents();

        if (!system() /* ignoring system tx */ && evtMgr.isRecordable(type))
            evtMgr.record(new TransactionStateChangedEvent(
                cctx.discovery().localNode(),
                "Transaction state changed.",
                type,
                new TransactionEventProxyImpl((GridNearTxLocal)this)));
    }

    /** {@inheritDoc} */
    @Override public void endVersion(GridCacheVersion endVer) {
        this.endVer = endVer;
    }

    /** {@inheritDoc} */
    @Override public GridCacheVersion writeVersion() {
        return writeVer == null ? commitVersion() : writeVer;
    }

    /** {@inheritDoc} */
    @Override public void writeVersion(GridCacheVersion writeVer) {
        this.writeVer = writeVer;
    }

    /** {@inheritDoc} */
    @Override public boolean timedOut() {
        return timedOut;
    }

    /** {@inheritDoc} */
    @Override public void invalidate(boolean invalidate) {
        if (isStarted() && !dht())
            throw new IllegalStateException("Cannot change invalidation flag after transaction has started: " + this);

        this.invalidate = invalidate;
    }

    /** {@inheritDoc} */
    @Override public boolean isInvalidate() {
        return invalidate;
    }

    /** {@inheritDoc} */
    @Override public final boolean isSystemInvalidate() {
        return sysInvalidate;
    }

    /** {@inheritDoc} */
    @Override public final void systemInvalidate(boolean sysInvalidate) {
        this.sysInvalidate = sysInvalidate;
    }

    /** {@inheritDoc} */
    @Nullable @Override public Map<UUID, Collection<UUID>> transactionNodes() {
        return txNodes;
    }

    /**
     * @param txNodes Transaction nodes.
     */
    public void transactionNodes(Map<UUID, Collection<UUID>> txNodes) {
        this.txNodes = txNodes;
    }

    /** {@inheritDoc} */
    @Nullable @Override public GridCacheVersion nearXidVersion() {
        return null;
    }

    /**
     * @param stores Store managers.
     * @return If {@code isWriteToStoreFromDht} value same for all stores.
     */
    protected boolean isWriteToStoreFromDhtValid(Collection<CacheStoreManager> stores) {
        if (stores != null && !stores.isEmpty()) {
            boolean exp = F.first(stores).isWriteToStoreFromDht();

            for (CacheStoreManager store : stores) {
                if (store.isWriteToStoreFromDht() != exp)
                    return false;
            }
        }

        return true;
    }

    /**
     * @param stores Store managers.
     * @param commit Commit flag.
     * @throws IgniteCheckedException In case of error.
     */
    protected void sessionEnd(final Collection<CacheStoreManager> stores, boolean commit) throws IgniteCheckedException {
        Iterator<CacheStoreManager> it = stores.iterator();

        Set<CacheStore> visited = new GridSetWrapper<>(new IdentityHashMap<CacheStore, Object>());

        while (it.hasNext()) {
            CacheStoreManager store = it.next();

            store.sessionEnd(this, commit, !it.hasNext(), !visited.add(store.store()));
        }
    }

    /**
     * Performs batch database operations. This commit must be called
     * before cache update. This way if there is a DB failure,
     * cache transaction can still be rolled back.
     *
     * @param writeEntries Transaction write set.
     * @throws IgniteCheckedException If batch update failed.
     */
    protected final void batchStoreCommit(Iterable<IgniteTxEntry> writeEntries) throws IgniteCheckedException {
        if (!storeEnabled() || internal() ||
            (!local() && near())) // No need to work with local store at GridNearTxRemote.
            return;

        Collection<CacheStoreManager> stores = txState().stores(cctx);

        if (stores == null || stores.isEmpty())
            return;

        assert isWriteToStoreFromDhtValid(stores) : "isWriteToStoreFromDht can't be different within one transaction";

        CacheStoreManager first = F.first(stores);

        boolean isWriteToStoreFromDht = first.isWriteToStoreFromDht();

        if ((local() || first.isLocal()) && (near() || isWriteToStoreFromDht)) {
            try {
                if (writeEntries != null) {
                    Map<KeyCacheObject, IgniteBiTuple<? extends CacheObject, GridCacheVersion>> putMap = null;
                    List<KeyCacheObject> rmvCol = null;
                    CacheStoreManager writeStore = null;

                    boolean skipNonPrimary = near() && isWriteToStoreFromDht;

                    for (IgniteTxEntry e : writeEntries) {
                        boolean skip = e.skipStore();

                        if (!skip && skipNonPrimary) {
                            skip = e.cached().isNear() ||
                                e.cached().detached() ||
                                !e.context().affinity().primaryByPartition(e.cached().partition(), topologyVersion()).isLocal();
                        }

                        if (!skip && !local() && // Update local store at backups only if needed.
                            cctx.localStorePrimaryOnly())
                            skip = true;

                        if (skip)
                            continue;

                        boolean intercept = e.context().config().getInterceptor() != null;

                        if (intercept || !F.isEmpty(e.entryProcessors()))
                            e.cached().unswap(false);

                        IgniteBiTuple<GridCacheOperation, CacheObject> res = applyTransformClosures(e, false, null);

                        GridCacheContext cacheCtx = e.context();

                        GridCacheOperation op = res.get1();
                        KeyCacheObject key = e.key();
                        CacheObject val = res.get2();
                        GridCacheVersion ver = writeVersion();

                        if (op == CREATE || op == UPDATE) {
                            // Batch-process all removes if needed.
                            if (rmvCol != null && !rmvCol.isEmpty()) {
                                assert writeStore != null;

                                writeStore.removeAll(this, rmvCol);

                                // Reset.
                                rmvCol.clear();

                                writeStore = null;
                            }

                            // Batch-process puts if cache ID has changed.
                            if (writeStore != null && writeStore != cacheCtx.store()) {
                                if (putMap != null && !putMap.isEmpty()) {
                                    writeStore.putAll(this, putMap);

                                    // Reset.
                                    putMap.clear();
                                }

                                writeStore = null;
                            }

                            if (intercept) {
                                Object interceptorVal = cacheCtx.config().getInterceptor().onBeforePut(
                                    new CacheLazyEntry(
                                        cacheCtx,
                                        key,
                                        e.cached().rawGet(),
                                        e.keepBinary()),
                                    cacheCtx.cacheObjectContext().unwrapBinaryIfNeeded(val, e.keepBinary(), false));

                                if (interceptorVal == null)
                                    continue;

                                val = cacheCtx.toCacheObject(cacheCtx.unwrapTemporary(interceptorVal));
                            }

                            if (writeStore == null)
                                writeStore = cacheCtx.store();

                            if (writeStore.isWriteThrough()) {
                                if (putMap == null)
                                    putMap = new LinkedHashMap<>(writeMap().size(), 1.0f);

                                putMap.put(key, F.t(val, ver));
                            }
                        }
                        else if (op == DELETE) {
                            // Batch-process all puts if needed.
                            if (putMap != null && !putMap.isEmpty()) {
                                assert writeStore != null;

                                writeStore.putAll(this, putMap);

                                // Reset.
                                putMap.clear();

                                writeStore = null;
                            }

                            if (writeStore != null && writeStore != cacheCtx.store()) {
                                if (rmvCol != null && !rmvCol.isEmpty()) {
                                    writeStore.removeAll(this, rmvCol);

                                    // Reset.
                                    rmvCol.clear();
                                }

                                writeStore = null;
                            }

                            if (intercept) {
                                IgniteBiTuple<Boolean, Object> t = cacheCtx.config().getInterceptor().onBeforeRemove(
                                    new CacheLazyEntry(cacheCtx, key, e.cached().rawGet(), e.keepBinary()));

                                if (cacheCtx.cancelRemove(t))
                                    continue;
                            }

                            if (writeStore == null)
                                writeStore = cacheCtx.store();

                            if (writeStore.isWriteThrough()) {
                                if (rmvCol == null)
                                    rmvCol = new ArrayList<>();

                                rmvCol.add(key);
                            }
                        }
                        else if (log.isDebugEnabled())
                            log.debug("Ignoring NOOP entry for batch store commit: " + e);
                    }

                    if (putMap != null && !putMap.isEmpty()) {
                        assert rmvCol == null || rmvCol.isEmpty();
                        assert writeStore != null;

                        // Batch put at the end of transaction.
                        writeStore.putAll(this, putMap);
                    }

                    if (rmvCol != null && !rmvCol.isEmpty()) {
                        assert putMap == null || putMap.isEmpty();
                        assert writeStore != null;

                        // Batch remove at the end of transaction.
                        writeStore.removeAll(this, rmvCol);
                    }
                }

                // Commit while locks are held.
                sessionEnd(stores, true);
            }
            catch (IgniteCheckedException ex) {
                commitError(ex);

                errorWhenCommitting();

                // Safe to remove transaction from committed tx list because nothing was committed yet.
                cctx.tm().removeCommittedTx(this);

                throw ex;
            }
            catch (Throwable ex) {
                commitError(ex);

                errorWhenCommitting();

                // Safe to remove transaction from committed tx list because nothing was committed yet.
                cctx.tm().removeCommittedTx(this);

                if (ex instanceof Error)
                    throw (Error)ex;

                throw new IgniteCheckedException("Failed to commit transaction to database: " + this, ex);
            }
            finally {
                if (isRollbackOnly())
                    sessionEnd(stores, false);
            }
        }
        else
            sessionEnd(stores, true);
    }

    /**
     * @param txEntry Entry to process.
     * @param metrics {@code True} if metrics should be updated.
     * @param ret Optional return value to initialize.
     * @return Tuple containing transformation results.
     * @throws IgniteCheckedException If failed to get previous value for transform.
     * @throws GridCacheEntryRemovedException If entry was concurrently deleted.
     */
    protected IgniteBiTuple<GridCacheOperation, CacheObject> applyTransformClosures(
        IgniteTxEntry txEntry,
        boolean metrics,
        @Nullable GridCacheReturn ret) throws GridCacheEntryRemovedException, IgniteCheckedException {
        assert txEntry.op() != TRANSFORM || !F.isEmpty(txEntry.entryProcessors()) : txEntry;

        GridCacheContext cacheCtx = txEntry.context();

        assert cacheCtx != null;

        if (isSystemInvalidate())
            return F.t(cacheCtx.writeThrough() ? RELOAD : DELETE, null);

        if (F.isEmpty(txEntry.entryProcessors())) {
            if (ret != null)
                ret.value(cacheCtx, txEntry.value(), txEntry.keepBinary());

            return F.t(txEntry.op(), txEntry.value());
        }
        else {
            T2<GridCacheOperation, CacheObject> calcVal = txEntry.entryProcessorCalculatedValue();

            if (calcVal != null)
                return calcVal;

            boolean recordEvt = cctx.gridEvents().isRecordable(EVT_CACHE_OBJECT_READ);

            final boolean keepBinary = txEntry.keepBinary();

            CacheObject cacheVal;

            if (txEntry.hasValue())
                cacheVal = txEntry.value();
            else if (txEntry.hasOldValue())
                cacheVal = txEntry.oldValue();
            else {
                cacheVal = txEntry.cached().innerGet(
                    null,
                    this,
                    /*read through*/false,
                    /*metrics*/metrics,
                    /*event*/recordEvt,
                    /*subjId*/subjId,
                    /*closure name */recordEvt ? F.first(txEntry.entryProcessors()).get1() : null,
                    resolveTaskName(),
                    null,
                    keepBinary);
            }

            boolean modified = false;

            Object val = null;

            Object key = null;

            GridCacheVersion ver;

            try {
                ver = txEntry.cached().version();
            }
            catch (GridCacheEntryRemovedException e) {
                assert optimistic() : txEntry;

                if (log.isDebugEnabled())
                    log.debug("Failed to get entry version: [msg=" + e.getMessage() + ']');

                ver = null;
            }

            for (T2<EntryProcessor<Object, Object, Object>, Object[]> t : txEntry.entryProcessors()) {
                CacheInvokeEntry<Object, Object> invokeEntry = new CacheInvokeEntry<>(
                    txEntry.key(), key, cacheVal, val, ver, keepBinary, txEntry.cached());

                Object procRes = null;
                Exception err = null;

                IgniteThread.onEntryProcessorEntered(true);

                try {
                    EntryProcessor<Object, Object, Object> processor = t.get1();

                    procRes = processor.process(invokeEntry, t.get2());

                    val = invokeEntry.getValue();

                    key = invokeEntry.key();
                }
                catch (Exception e) {
                    err = e;
                }
                finally {
                    IgniteThread.onEntryProcessorLeft();
                }

                if (ret != null) {
                    if (err != null || procRes != null)
                        ret.addEntryProcessResult(txEntry.context(), txEntry.key(), null, procRes, err, keepBinary);
                    else
                        ret.invokeResult(true);
                }

                modified |= invokeEntry.modified();
            }

            if (modified)
                cacheVal = cacheCtx.toCacheObject(cacheCtx.unwrapTemporary(val));

            GridCacheOperation op = modified ? (cacheVal == null ? DELETE : UPDATE) : NOOP;

            txEntry.entryProcessorCalculatedValue(new T2<>(op, op == NOOP ? null : cacheVal));

            if (op == NOOP) {
                ExpiryPolicy expiry = cacheCtx.expiryForTxEntry(txEntry);

                if (expiry != null) {
                    long ttl = CU.toTtl(expiry.getExpiryForAccess());

                    txEntry.ttl(ttl);

                    if (ttl == CU.TTL_ZERO)
                        op = DELETE;
                }
            }

            return F.t(op, cacheVal);
        }
    }

    /**
     * @return Resolves task name.
     */
    public String resolveTaskName() {
        if (taskName != null)
            return taskName;

        return (taskName = cctx.kernalContext().task().resolveTaskName(taskNameHash));
    }

    /**
     * Resolve DR conflict.
     *
     * @param op Initially proposed operation.
     * @param txEntry TX entry being updated.
     * @param newVal New value.
     * @param newVer New version.
     * @param old Old entry.
     * @return Tuple with adjusted operation type and conflict context.
     * @throws IgniteCheckedException In case of eny exception.
     * @throws GridCacheEntryRemovedException If entry got removed.
     */
    @SuppressWarnings({"unchecked"})
    protected IgniteBiTuple<GridCacheOperation, GridCacheVersionConflictContext> conflictResolve(
        GridCacheOperation op,
        IgniteTxEntry txEntry,
        CacheObject newVal,
        GridCacheVersion newVer,
        GridCacheEntryEx old)
        throws IgniteCheckedException, GridCacheEntryRemovedException {
        assert newVer != null;

        // 1. Calculate TTL and expire time.
        long newTtl = txEntry.ttl();
        long newExpireTime = txEntry.conflictExpireTime();

        // 1.1. If TTL is not changed, then calculate it based on expiry.
        if (newTtl == CU.TTL_NOT_CHANGED) {
            ExpiryPolicy expiry = txEntry.context().expiryForTxEntry(txEntry);

            if (expiry != null) {
                if (op == CREATE)
                    newTtl = CU.toTtl(expiry.getExpiryForCreation());
                else if (op == UPDATE)
                    newTtl = CU.toTtl(expiry.getExpiryForUpdate());
            }
        }

        // 1.2. If TTL is set to zero, then mark operation as "DELETE".
        if (newTtl == CU.TTL_ZERO) {
            op = DELETE;

            newTtl = CU.TTL_ETERNAL;
        }

        // 1.3. If TTL is still not changed, then either use old entry TTL or set it to "ETERNAL".
        if (newTtl == CU.TTL_NOT_CHANGED) {
            if (old.isNewLocked())
                newTtl = CU.TTL_ETERNAL;
            else {
                newTtl = old.rawTtl();
                newExpireTime = old.rawExpireTime();
            }
        }

        // TTL must be resolved at this point.
        assert newTtl != CU.TTL_ZERO && newTtl != CU.TTL_NOT_CHANGED;

        // 1.4 If expire time was not set explicitly, then calculate it.
        if (newExpireTime == CU.EXPIRE_TIME_CALCULATE)
            newExpireTime = CU.toExpireTime(newTtl);

        // Expire time must be resolved at this point.
        assert newExpireTime != CU.EXPIRE_TIME_CALCULATE;

        // Construct old entry info.
        GridCacheVersionedEntryEx oldEntry = old.versionedEntry(txEntry.keepBinary());

        // Construct new entry info.
        GridCacheContext entryCtx = txEntry.context();

        GridCacheVersionedEntryEx newEntry = new GridCacheLazyPlainVersionedEntry(
            entryCtx,
            txEntry.key(),
            newVal,
            newTtl,
            newExpireTime,
            newVer,
            false,
            txEntry.keepBinary());

        GridCacheVersionConflictContext ctx = old.context().conflictResolve(oldEntry, newEntry, false);

        if (ctx.isMerge()) {
            Object resVal = ctx.mergeValue();

            if ((op == CREATE || op == UPDATE) && resVal == null)
                op = DELETE;
            else if (op == DELETE && resVal != null)
                op = old.isNewLocked() ? CREATE : UPDATE;
        }

        return F.t(op, ctx);
    }

    /**
     * @param e Transaction entry.
     * @param primaryOnly Flag to include backups into check or not.
     * @return {@code True} if entry is locally mapped as a primary or back up node.
     */
    protected boolean isNearLocallyMapped(IgniteTxEntry e, boolean primaryOnly) {
        GridCacheContext cacheCtx = e.context();

        if (!cacheCtx.isNear())
            return false;

        // Try to take either entry-recorded primary node ID,
        // or transaction node ID from near-local transactions.
        UUID nodeId = e.nodeId() == null ? local() ? this.nodeId :  null : e.nodeId();

        if (nodeId != null && nodeId.equals(cctx.localNodeId()))
            return true;

        GridCacheEntryEx cached = e.cached();

        int part = cached != null ? cached.partition() : cacheCtx.affinity().partition(e.key());

        List<ClusterNode> affNodes = cacheCtx.affinity().nodesByPartition(part, topologyVersion());

        e.locallyMapped(F.contains(affNodes, cctx.localNode()));

        if (primaryOnly) {
            ClusterNode primary = F.first(affNodes);

            if (primary == null && !cacheCtx.affinityNode())
                return false;

            assert primary != null : "Primary node is null for affinity nodes: " + affNodes;

            return primary.isLocal();
        }
        else
            return e.locallyMapped();
    }

    /**
     * @param e Entry to evict if it qualifies for eviction.
     * @param primaryOnly Flag to try to evict only on primary node.
     * @return {@code True} if attempt was made to evict the entry.
     */
    protected boolean evictNearEntry(IgniteTxEntry e, boolean primaryOnly) {
        assert e != null;

        if (isNearLocallyMapped(e, primaryOnly)) {
            GridCacheEntryEx cached = e.cached();

            assert cached instanceof GridNearCacheEntry : "Invalid cache entry: " + e;

            if (log.isDebugEnabled())
                log.debug("Evicting dht-local entry from near cache [entry=" + cached + ", tx=" + this + ']');

            if (cached != null && cached.markObsolete(xidVer))
                return true;
        }

        return false;
    }

    /** {@inheritDoc} */
    @Override public void writeExternal(ObjectOutput out) throws IOException {
        writeExternalMeta(out);

        out.writeObject(xidVer);
        out.writeBoolean(invalidate);
        out.writeLong(timeout);
        out.writeLong(threadId);
        out.writeLong(startTime);

        U.writeUuid(out, nodeId);

        out.write(isolation.ordinal());
        out.write(concurrency.ordinal());
        out.write(state().ordinal());
    }

    /** {@inheritDoc} */
    @Override public void readExternal(ObjectInput in) throws IOException, ClassNotFoundException {
        readExternalMeta(in);

        xidVer = (GridCacheVersion)in.readObject();
        invalidate = in.readBoolean();
        timeout = in.readLong();
        threadId = in.readLong();
        startTime = in.readLong();

        nodeId = U.readUuid(in);

        isolation = TransactionIsolation.fromOrdinal(in.read());
        concurrency = TransactionConcurrency.fromOrdinal(in.read());

        state = TransactionState.fromOrdinal(in.read());
    }

    /**
     * Reconstructs object on unmarshalling.
     *
     * @return Reconstructed object.
     * @throws ObjectStreamException Thrown in case of unmarshalling error.
     */
    protected Object readResolve() throws ObjectStreamException {
        return new TxShadow(
            xidVer.asGridUuid(),
            nodeId,
            threadId,
            startTime,
            isolation,
            concurrency,
            invalidate,
            implicit,
            timeout,
            state(),
            isRollbackOnly()
        );
    }

    /** {@inheritDoc} */
    @Override public boolean equals(Object o) {
        return o == this || (o instanceof IgniteTxAdapter && xidVer.equals(((IgniteTxAdapter)o).xidVer));
    }

    /** {@inheritDoc} */
    @Override public int hashCode() {
        return xidVer.hashCode();
    }

    /**
     * Adds cache to the list of active caches in transaction.
     *
     * @param cacheCtx Cache context to add.
     * @param recovery Recovery flag. See {@link CacheOperationContext#setRecovery(boolean)}.
     * @throws IgniteCheckedException If caches already enlisted in this transaction are not compatible with given
     *      cache (e.g. they have different stores).
     */
    public abstract void addActiveCache(GridCacheContext cacheCtx, boolean recovery) throws IgniteCheckedException;

    /** {@inheritDoc} */
    @Override public TxCounters txCounters(boolean createIfAbsent) {
        if (createIfAbsent && txCounters == null)
            TX_COUNTERS_UPD.compareAndSet(this, null, new TxCounters());

        return txCounters;
    }

    /**
     * Makes cache sizes changes accumulated during transaction visible outside of transaction.
     */
    protected void applyTxSizes() {
        TxCounters txCntrs = txCounters(false);

        if (txCntrs == null)
            return;

        Map<Integer, ? extends Map<Integer, AtomicLong>> sizeDeltas = txCntrs.sizeDeltas();

        for (Map.Entry<Integer, ? extends Map<Integer, AtomicLong>> entry : sizeDeltas.entrySet()) {
            Integer cacheId = entry.getKey();
            Map<Integer, AtomicLong> deltas = entry.getValue();

            assert !F.isEmpty(deltas);

            GridDhtPartitionTopology top = cctx.cacheContext(cacheId).topology();

            // Need to reserve on backups only
            boolean reserve = dht() && remote();

            for (Map.Entry<Integer, AtomicLong> e : deltas.entrySet()) {
                boolean invalid = false;
                int p = e.getKey();
                long delta = e.getValue().get();

                try {
                    GridDhtLocalPartition part = top.localPartition(p);

                    if (!reserve || part != null && part.reserve()) {
                        assert part != null;

                        try {
                            if (part.state() != GridDhtPartitionState.RENTING)
                                part.dataStore().updateSize(cacheId, delta);
                            else
                                invalid = true;
                        }
                        finally {
                            if (reserve)
                                part.release();
                        }
                    }
                    else
                        invalid = true;
                }
                catch (GridDhtInvalidPartitionException e1) {
                    invalid = true;
                }

                if (invalid) {
                    assert reserve;

                    if (log.isDebugEnabled())
                        log.debug("Trying to apply size delta for invalid partition: " +
                            "[cacheId=" + cacheId + ", part=" + p + "]");
                }
            }
        }
    }

    /** {@inheritDoc} */
    @Override public String toString() {
        return GridToStringBuilder.toString(IgniteTxAdapter.class, this,
            "duration", (U.currentTimeMillis() - startTime) + "ms",
            "onePhaseCommit", onePhaseCommit);
    }

    /**
     * Transaction shadow class to be used for deserialization.
     */
    private static class TxShadow implements IgniteInternalTx {
        /** Xid. */
        private final IgniteUuid xid;

        /** Node ID. */
        private final UUID nodeId;

        /** Thread ID. */
        private final long threadId;

        /** Start time. */
        private final long startTime;

        /** Transaction isolation. */
        private final TransactionIsolation isolation;

        /** Concurrency. */
        private final TransactionConcurrency concurrency;

        /** Invalidate flag. */
        private final boolean invalidate;

        /** Timeout. */
        private final long timeout;

        /** State. */
        private final TransactionState state;

        /** Rollback only flag. */
        private final boolean rollbackOnly;

        /** Implicit flag. */
        private final boolean implicit;

        /**
         * @param xid Xid.
         * @param nodeId Node ID.
         * @param threadId Thread ID.
         * @param startTime Start time.
         * @param isolation Isolation.
         * @param concurrency Concurrency.
         * @param invalidate Invalidate flag.
         * @param implicit Implicit flag.
         * @param timeout Transaction timeout.
         * @param state Transaction state.
         * @param rollbackOnly Rollback-only flag.
         */
        TxShadow(IgniteUuid xid, UUID nodeId, long threadId, long startTime, TransactionIsolation isolation,
            TransactionConcurrency concurrency, boolean invalidate, boolean implicit, long timeout,
            TransactionState state, boolean rollbackOnly) {
            this.xid = xid;
            this.nodeId = nodeId;
            this.threadId = threadId;
            this.startTime = startTime;
            this.isolation = isolation;
            this.concurrency = concurrency;
            this.invalidate = invalidate;
            this.implicit = implicit;
            this.timeout = timeout;
            this.state = state;
            this.rollbackOnly = rollbackOnly;
        }

        /** {@inheritDoc} */
        @Override public void mvccSnapshot(MvccSnapshot mvccSnapshot) {
            // No-op.
        }

        /** {@inheritDoc} */
        @Override public MvccSnapshot mvccSnapshot() {
            return null;
        }

        /** {@inheritDoc} */
        @Override public boolean localResult() {
            return false;
        }

        /** {@inheritDoc} */
        @Override public IgniteUuid xid() {
            return xid;
        }

        /** {@inheritDoc} */
        @Override public UUID nodeId() {
            return nodeId;
        }

        /** {@inheritDoc} */
        @Override public long threadId() {
            return threadId;
        }

        /** {@inheritDoc} */
        @Override public long startTime() {
            return startTime;
        }

        /** {@inheritDoc} */
        @Override public TransactionIsolation isolation() {
            return isolation;
        }

        /** {@inheritDoc} */
        @Override public TransactionConcurrency concurrency() {
            return concurrency;
        }

        /** {@inheritDoc} */
        @Override public boolean isInvalidate() {
            return invalidate;
        }

        /** {@inheritDoc} */
        @Override public boolean implicit() {
            return implicit;
        }

        /** {@inheritDoc} */
        @Override public long timeout() {
            return timeout;
        }

        /** {@inheritDoc} */
        @Override public TransactionState state() {
            return state;
        }

        /** {@inheritDoc} */
        @Override public boolean isRollbackOnly() {
            return rollbackOnly;
        }

        /** {@inheritDoc} */
        @Override public long timeout(long timeout) {
            throw new IllegalStateException("Deserialized transaction can only be used as read-only.");
        }

        /** {@inheritDoc} */
        @Override public boolean setRollbackOnly() {
            throw new IllegalStateException("Deserialized transaction can only be used as read-only.");
        }

        /** {@inheritDoc} */
        @Override public void errorWhenCommitting() {
            throw new IllegalStateException("Deserialized transaction can only be used as read-only.");
        }

        /** {@inheritDoc} */
        @Override public boolean activeCachesDeploymentEnabled() {
            return false;
        }

        /** {@inheritDoc} */
        @Override public void activeCachesDeploymentEnabled(boolean depEnabled) {
            throw new IllegalStateException("Deserialized transaction can only be used as read-only.");
        }

        /** {@inheritDoc} */
        @Nullable @Override public Object addMeta(int key, Object val) {
            throw new IllegalStateException("Deserialized transaction can only be used as read-only.");
        }

        /** {@inheritDoc} */
        @Nullable @Override public Object removeMeta(int key) {
            throw new IllegalStateException("Deserialized transaction can only be used as read-only.");
        }

        /** {@inheritDoc} */
        @Nullable @Override public Object meta(int key) {
            throw new IllegalStateException("Deserialized transaction can only be used as read-only.");
        }

        /** {@inheritDoc} */
        @Override public int size() {
            throw new IllegalStateException("Deserialized transaction can only be used as read-only.");
        }

        /** {@inheritDoc} */
        @Override public boolean storeEnabled() {
            throw new IllegalStateException("Deserialized transaction can only be used as read-only.");
        }

        /** {@inheritDoc} */
        @Override public boolean storeWriteThrough() {
            throw new IllegalStateException("Deserialized transaction can only be used as read-only.");
        }

        /** {@inheritDoc} */
        @Override public boolean system() {
            throw new IllegalStateException("Deserialized transaction can only be used as read-only.");
        }

        @Override public byte ioPolicy() {
            throw new IllegalStateException("Deserialized transaction can only be used as read-only.");
        }

        /** {@inheritDoc} */
        @Override public AffinityTopologyVersion topologyVersion() {
            throw new IllegalStateException("Deserialized transaction can only be used as read-only.");
        }

        /** {@inheritDoc} */
        @Override public AffinityTopologyVersion topologyVersionSnapshot() {
            throw new IllegalStateException("Deserialized transaction can only be used as read-only.");
        }

        /** {@inheritDoc} */
        @Override public boolean implicitSingle() {
            throw new IllegalStateException("Deserialized transaction can only be used as read-only.");
        }

        /** {@inheritDoc} */
        @Override public AffinityTopologyVersion topologyVersion(AffinityTopologyVersion topVer) {
            throw new IllegalStateException("Deserialized transaction can only be used as read-only.");
        }

        /** {@inheritDoc} */
        @Override public void commitError(Throwable e) {
            throw new IllegalStateException("Deserialized transaction can only be used as read-only.");
        }

        /** {@inheritDoc} */
        @Nullable @Override public String label() {
            throw new IllegalStateException("Deserialized transaction can only be used as read-only.");
        }

        /** {@inheritDoc} */
        @Override public boolean empty() {
            throw new IllegalStateException("Deserialized transaction can only be used as read-only.");
        }

        /** {@inheritDoc} */
        @Override public boolean markFinalizing(FinalizationStatus status) {
            throw new IllegalStateException("Deserialized transaction can only be used as read-only.");
        }

        /** {@inheritDoc} */
        @Override public void addInvalidPartition(int cacheId, int part) {
            throw new IllegalStateException("Deserialized transaction can only be used as read-only.");
        }

        /** {@inheritDoc} */
        @Override public Map<Integer, Set<Integer>> invalidPartitions() {
            throw new IllegalStateException("Deserialized transaction can only be used as read-only.");
        }

        /** {@inheritDoc} */
        @Nullable @Override public GridCacheVersion ownedVersion(IgniteTxKey key) {
            throw new IllegalStateException("Deserialized transaction can only be used as read-only.");
        }

        /** {@inheritDoc} */
        @Nullable @Override public UUID otherNodeId() {
            throw new IllegalStateException("Deserialized transaction can only be used as read-only.");
        }

        /** {@inheritDoc} */
        @Override public UUID eventNodeId() {
            throw new IllegalStateException("Deserialized transaction can only be used as read-only.");
        }

        /** {@inheritDoc} */
        @Override public UUID originatingNodeId() {
            throw new IllegalStateException("Deserialized transaction can only be used as read-only.");
        }

        /** {@inheritDoc} */
        @Nullable @Override public TxCounters txCounters(boolean createIfAbsent) {
            return null;
        }

        /** {@inheritDoc} */
        @Override public IgniteTxState txState() {
            return null;
        }

        /** {@inheritDoc} */
        @Override public Collection<UUID> masterNodeIds() {
            return null;
        }

        /** {@inheritDoc} */
        @Nullable @Override public GridCacheVersion nearXidVersion() {
            return null;
        }

        /** {@inheritDoc} */
        @Nullable @Override public Map<UUID, Collection<UUID>> transactionNodes() {
            return null;
        }

        /** {@inheritDoc} */
        @Override public boolean ownsLock(GridCacheEntryEx entry) throws GridCacheEntryRemovedException {
            return false;
        }

        /** {@inheritDoc} */
        @Override public boolean ownsLockUnsafe(GridCacheEntryEx entry) {
            return false;
        }

        /** {@inheritDoc} */
        @Override public boolean near() {
            return false;
        }

        /** {@inheritDoc} */
        @Override public boolean dht() {
            return false;
        }

        /** {@inheritDoc} */
        @Override public boolean colocated() {
            return false;
        }

        /** {@inheritDoc} */
        @Override public boolean local() {
            return false;
        }

        /** {@inheritDoc} */
        @Override public UUID subjectId() {
            return null;
        }

        /** {@inheritDoc} */
        @Override public int taskNameHash() {
            return 0;
        }

        /** {@inheritDoc} */
        @Override public boolean user() {
            return false;
        }

        /** {@inheritDoc} */
        @Override public boolean hasWriteKey(IgniteTxKey key) {
            return false;
        }

        /** {@inheritDoc} */
        @Override public Set<IgniteTxKey> readSet() {
            return null;
        }

        /** {@inheritDoc} */
        @Override public Set<IgniteTxKey> writeSet() {
            return null;
        }

        /** {@inheritDoc} */
        @Override public Collection<IgniteTxEntry> allEntries() {
            return null;
        }

        /** {@inheritDoc} */
        @Override public Collection<IgniteTxEntry> writeEntries() {
            return null;
        }

        /** {@inheritDoc} */
        @Override public Collection<IgniteTxEntry> readEntries() {
            return null;
        }

        /** {@inheritDoc} */
        @Override public Map<IgniteTxKey, IgniteTxEntry> writeMap() {
            return null;
        }

        /** {@inheritDoc} */
        @Override public Map<IgniteTxKey, IgniteTxEntry> readMap() {
            return null;
        }

        /** {@inheritDoc} */
        @Override public Collection<IgniteTxEntry> optimisticLockEntries() {
            return null;
        }

        /** {@inheritDoc} */
        @Override public void seal() {

        }

        /** {@inheritDoc} */
        @Nullable @Override public IgniteTxEntry entry(IgniteTxKey key) {
            return null;
        }

        /** {@inheritDoc} */
        @Nullable @Override public GridTuple<CacheObject> peek(GridCacheContext ctx,
            boolean failFast,
            KeyCacheObject key) {
            return null;
        }

        /** {@inheritDoc} */
        @Override public GridCacheVersion xidVersion() {
            return null;
        }

        /** {@inheritDoc} */
        @Override public GridCacheVersion commitVersion() {
            return null;
        }

        /** {@inheritDoc} */
        @Override public void commitVersion(GridCacheVersion commitVer) {
            // No-op.
        }

        /** {@inheritDoc} */
        @Override public IgniteInternalFuture<?> salvageTx() {
            return null;
        }

        /** {@inheritDoc} */
        @Override public void endVersion(GridCacheVersion endVer) {
            // No-op.
        }

        /** {@inheritDoc} */
        @Override public GridCacheVersion writeVersion() {
            return null;
        }

        /** {@inheritDoc} */
        @Override public void writeVersion(GridCacheVersion ver) {
            // No-op.
        }

        /** {@inheritDoc} */
        @Override public IgniteInternalFuture<IgniteInternalTx> finishFuture() {
            return null;
        }

        /** {@inheritDoc} */
        @Nullable @Override public IgniteInternalFuture<IgniteInternalTx> currentPrepareFuture() {
            return null;
        }

        /** {@inheritDoc} */
        @Override public boolean state(TransactionState state) {
            return false;
        }

        /** {@inheritDoc} */
        @Override public void invalidate(boolean invalidate) {
            // No-op.
        }

        /** {@inheritDoc} */
        @Override public void systemInvalidate(boolean sysInvalidate) {
            // No-op.
        }

        /** {@inheritDoc} */
        @Override public boolean isSystemInvalidate() {
            return false;
        }

        /** {@inheritDoc} */
        @Override public IgniteInternalFuture<IgniteInternalTx> rollbackAsync() {
            return null;
        }

        /** {@inheritDoc} */
        @Override public IgniteInternalFuture<IgniteInternalTx> commitAsync() {
            return null;
        }

        /** {@inheritDoc} */
        @Override public boolean onOwnerChanged(GridCacheEntryEx entry, GridCacheMvccCandidate owner) {
            return false;
        }

        /** {@inheritDoc} */
        @Override public boolean timedOut() {
            return false;
        }

        /** {@inheritDoc} */
        @Override public boolean done() {
            return false;
        }

        /** {@inheritDoc} */
        @Override public boolean optimistic() {
            return false;
        }

        /** {@inheritDoc} */
        @Override public boolean pessimistic() {
            return false;
        }

        /** {@inheritDoc} */
        @Override public boolean readCommitted() {
            return false;
        }

        /** {@inheritDoc} */
        @Override public boolean repeatableRead() {
            return false;
        }

        /** {@inheritDoc} */
        @Override public boolean serializable() {
            return false;
        }

        /** {@inheritDoc} */
        @Override public long remainingTime() throws IgniteTxTimeoutCheckedException {
            return 0;
        }

        /** {@inheritDoc} */
        @Override public Collection<GridCacheVersion> alternateVersions() {
            return null;
        }

        /** {@inheritDoc} */
        @Override public boolean needsCompletedVersions() {
            return false;
        }

        /** {@inheritDoc} */
        @Override public void completedVersions(GridCacheVersion base, Collection committed, Collection rolledback) {
            // No-op.
        }

        /** {@inheritDoc} */
        @Override public boolean internal() {
            return false;
        }

        /** {@inheritDoc} */
        @Override public boolean onePhaseCommit() {
            return false;
        }

        /** {@inheritDoc} */
        @Override public boolean equals(Object o) {
            return this == o || o instanceof IgniteInternalTx && xid.equals(((IgniteInternalTx)o).xid());
        }

        /** {@inheritDoc} */
        @Override public int hashCode() {
            return xid.hashCode();
        }

        /** {@inheritDoc} */
        @Override public String toString() {
            return S.toString(TxShadow.class, this);
        }
    }

    /**
     *
     */
    private static class TxFinishFuture extends GridFutureAdapter<IgniteInternalTx> {
        /** */
        @GridToStringInclude
        private IgniteTxAdapter tx;

        /** */
        private volatile long completionTime;

        /**
         * @param tx Transaction being awaited.
         */
        private TxFinishFuture(IgniteTxAdapter tx) {
            this.tx = tx;
        }

        /** {@inheritDoc} */
        @Override public boolean onDone(@Nullable IgniteInternalTx res, @Nullable Throwable err) {
            completionTime = U.currentTimeMillis();

            return super.onDone(res, err);
        }

        /** {@inheritDoc} */
        @Override public String toString() {
            long ct = completionTime;

            if (ct == 0)
                ct = U.currentTimeMillis();

            long duration = ct - tx.startTime();

            return S.toString(TxFinishFuture.class, this, "duration", duration);
        }
    }
}<|MERGE_RESOLUTION|>--- conflicted
+++ resolved
@@ -75,10 +75,7 @@
 import org.apache.ignite.internal.processors.cache.version.GridCacheVersion;
 import org.apache.ignite.internal.processors.cache.version.GridCacheVersionConflictContext;
 import org.apache.ignite.internal.processors.cache.version.GridCacheVersionedEntryEx;
-<<<<<<< HEAD
-=======
 import org.apache.ignite.internal.transactions.IgniteTxHeuristicCheckedException;
->>>>>>> 8246bd84
 import org.apache.ignite.internal.transactions.IgniteTxRollbackCheckedException;
 import org.apache.ignite.internal.transactions.IgniteTxTimeoutCheckedException;
 import org.apache.ignite.internal.util.GridSetWrapper;
@@ -289,16 +286,12 @@
     private volatile IgniteInternalFuture rollbackFut;
 
     /** */
-<<<<<<< HEAD
-    private volatile TxCounters txCounters;
-=======
     @SuppressWarnings("unused")
     @GridToStringExclude
     private volatile TxCounters txCounters;
 
     /** Transaction from which this transaction was copied by(if it was). */
     private GridNearTxLocal parentTx;
->>>>>>> 8246bd84
 
     /**
      * Empty constructor required for {@link Externalizable}.
@@ -1231,27 +1224,9 @@
                     seal();
 
                 if (state == PREPARED || state == COMMITTED || state == ROLLED_BACK) {
-<<<<<<< HEAD
-                    if (state == PREPARED) {
-                        try {
-                            cctx.tm().mvccPrepare(this);
-                        }
-                        catch (IgniteCheckedException e) {
-                            String msg = "Failed to update TxState: " + TxState.PREPARED;
-
-                            U.error(log, msg, e);
-
-                            throw new IgniteException(msg, e);
-                        }
-                    }
-
-                    if (!txState().mvccEnabled())
-                        ptr = cctx.tm().logTxRecord(this);
-=======
                     cctx.tm().setMvccState(this, toMvccState(state));
 
                     ptr = cctx.tm().logTxRecord(this);
->>>>>>> 8246bd84
                 }
             }
         }
