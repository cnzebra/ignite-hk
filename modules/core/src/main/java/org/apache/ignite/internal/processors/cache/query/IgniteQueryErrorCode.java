--- conflicted
+++ resolved
@@ -132,9 +132,6 @@
     /** Transaction serialization error. */
     public static final int TRANSACTION_SERIALIZATION_ERROR = 5005;
 
-    /** Transaction serialization error. */
-    public final static int TRANSACTION_SERIALIZATION_ERROR = 5005;
-
     /** */
     private IgniteQueryErrorCode() {
         // No-op.
@@ -199,12 +196,9 @@
             case TRANSACTION_SERIALIZATION_ERROR:
                 return SqlStateCode.SERIALIZATION_FAILURE;
 
-<<<<<<< HEAD
-=======
             case QUERY_CANCELED:
                 return SqlStateCode.QUERY_CANCELLED;
 
->>>>>>> 8246bd84
             default:
                 return SqlStateCode.INTERNAL_ERROR;
         }
