/*
 * Licensed to the Apache Software Foundation (ASF) under one or more
 * contributor license agreements.  See the NOTICE file distributed with
 * this work for additional information regarding copyright ownership.
 * The ASF licenses this file to You under the Apache License, Version 2.0
 * (the "License"); you may not use this file except in compliance with
 * the License.  You may obtain a copy of the License at
 *
 *      http://www.apache.org/licenses/LICENSE-2.0
 *
 * Unless required by applicable law or agreed to in writing, software
 * distributed under the License is distributed on an "AS IS" BASIS,
 * WITHOUT WARRANTIES OR CONDITIONS OF ANY KIND, either express or implied.
 * See the License for the specific language governing permissions and
 * limitations under the License.
 */

package org.apache.ignite.internal.processors.cache.mvcc;

import java.util.Optional;
import org.apache.ignite.IgniteCheckedException;
import org.apache.ignite.IgniteLogger;
import org.apache.ignite.configuration.CacheConfiguration;
import org.apache.ignite.events.DiscoveryEvent;
import org.apache.ignite.internal.IgniteDiagnosticPrepareContext;
import org.apache.ignite.internal.IgniteInternalFuture;
import org.apache.ignite.internal.managers.discovery.DiscoCache;
import org.apache.ignite.internal.processors.GridProcessor;
import org.apache.ignite.internal.processors.cache.GridCacheContext;
import org.jetbrains.annotations.NotNull;
import org.jetbrains.annotations.Nullable;

/**
 *
 */
public interface MvccProcessor extends GridProcessor {
    /**
     * Local join callback.
     *
     * @param evt Discovery event.
     * @param discoCache Disco cache.
     */
    void onLocalJoin(DiscoveryEvent evt, DiscoCache discoCache);

    /**
     * Exchange done callback.
     *
     * @param discoCache Disco cache.
     */
    void onExchangeDone(DiscoCache discoCache);

    /**
     * @return Coordinator.
     */
    @NotNull MvccCoordinator currentCoordinator();

    /**
     * @param crdVer Mvcc coordinator version.
     * @param cntr Mvcc counter.
     * @return State for given mvcc version.
     */
    byte state(long crdVer, long cntr);

    /**
     * @param ver Version to check.
     * @return State for given mvcc version.
     */
    byte state(MvccVersion ver);

    /**
     * @param ver Version.
     * @param state State.
     */
    void updateState(MvccVersion ver, byte state);

    /**
     * @param ver Version.
     * @param state State.
     * @param primary Flag if this is primary node.
     */
    void updateState(MvccVersion ver, byte state, boolean primary);

    /**
     * @param crd Mvcc coordinator version.
     * @param cntr Mvcc counter.
     */
    void registerLocalTransaction(long crd, long cntr);

    /**
     * @param crd Mvcc coordinator version.
     * @param cntr Mvcc counter.
     * @return {@code True} if there is an active local transaction with given version.
     */
    boolean hasLocalTransaction(long crd, long cntr);

    /**
     * Stands in the lock wait queue for the current lock holder.
     *
     * @param cctx Cache context.
     * @param waiterVer Version of the waiting tx.
     * @param blockerVer Version the entry is locked by.
     * @return Future, which is completed as soon as the lock is released.
     */
    IgniteInternalFuture<Void> waitForLock(GridCacheContext cctx, MvccVersion waiterVer, MvccVersion blockerVer);

    /**
     * @param locked Version the entry is locked by.
     */
    void releaseWaiters(MvccVersion locked);

    /**
     * Checks whether one tx is waiting for another tx.
     * It is assumed that locks on data nodes are requested one by one, so tx can wait only for one another tx here.
     *
     * @param mvccVer Version of transaction which is checked for being waiting.
     * @return Version of tx which blocks checked tx.
     */
    Optional<? extends MvccVersion> checkWaiting(MvccVersion mvccVer);

    /**
     * Unfreezes waiter for specific version failing it with passed exception.
     *
     * @param mvccVer Version of a waiter to fail.
     * @param e Exception reflecting failure reason.
     */
    void failWaiter(MvccVersion mvccVer, Exception e);

    /**
     * @param tracker Query tracker.
     */
    void addQueryTracker(MvccQueryTracker tracker);

    /**
<<<<<<< HEAD
     * Requests snapshot on Mvcc coordinator.
     *
     * @param tx Transaction.
     * @return Snapshot future.
=======
     * @param id Query tracker id.
     */
    void removeQueryTracker(Long id);

    /**
     * @return {@link MvccSnapshot} if this is a coordinator node and coordinator is initialized.
     * {@code Null} in other cases.
>>>>>>> 8246bd84
     */
    MvccSnapshot requestReadSnapshotLocal();

    /**
     * Requests snapshot on Mvcc coordinator.
     *
     * @return Result future.
     */
    IgniteInternalFuture<MvccSnapshot> requestReadSnapshotAsync();

    /**
     * Requests snapshot on Mvcc coordinator.
     *
     * @param crd Expected coordinator.
     * @param lsnr Request listener.
     */
    void requestReadSnapshotAsync(MvccCoordinator crd, MvccSnapshotResponseListener lsnr);

    /**
     * @return {@link MvccSnapshot} if this is a coordinator node and coordinator is initialized.
     * {@code Null} in other cases.
     */
    MvccSnapshot requestWriteSnapshotLocal();

    /**
     * Requests snapshot on Mvcc coordinator.
     *
     * @return Result future.
     */
    IgniteInternalFuture<MvccSnapshot> requestWriteSnapshotAsync();

    /**
     * Requests snapshot on Mvcc coordinator.
     *
     * @param crd Expected coordinator.
     * @param lsnr Request listener.
     */
    void requestWriteSnapshotAsync(MvccCoordinator crd, MvccSnapshotResponseListener lsnr);

    /**
     * @param snapshot Query version.
     * @param qryId Query tracker ID.
     */
    void ackQueryDone(MvccSnapshot snapshot, long qryId);

    /**
     * @param updateVer Transaction update version.
     * @return Acknowledge future.
     */
    IgniteInternalFuture<Void> ackTxCommit(MvccSnapshot updateVer);

    /**
     * @param updateVer Transaction update version.
     */
    void ackTxRollback(MvccVersion updateVer);

    /**
     * @return {@code True} if at least one cache with
     * {@code CacheAtomicityMode.TRANSACTIONAL_SNAPSHOT} mode is registered.
     */
    boolean mvccEnabled();

    /**
     * Pre-processes cache configuration before start.
     *
     * @param ccfg Cache configuration to pre-process.
     */
    void preProcessCacheConfiguration(CacheConfiguration ccfg);

    /**
     * Validates cache configuration before start.
     *
     * @param ccfg Cache configuration to validate.
     * @throws IgniteCheckedException If validation failed.
     */
    void validateCacheConfiguration(CacheConfiguration ccfg) throws IgniteCheckedException;

    /**
     * Starts MVCC processor (i.e. initialises data structures and vacuum) if it has not been started yet.
     *
     * @throws IgniteCheckedException If failed to initialize.
     */
    void ensureStarted() throws IgniteCheckedException;

    /**
     * Cache stop callback.
     * @param cctx Cache context.
     *
     */
    void onCacheStop(GridCacheContext cctx);

    /**
     * Force txLog stop.
     */
    void stopTxLog();

    /**
     * @param log Logger.
     * @param diagCtx Diagnostic request.
     */
    void dumpDebugInfo(IgniteLogger log, @Nullable IgniteDiagnosticPrepareContext diagCtx);
}<|MERGE_RESOLUTION|>--- conflicted
+++ resolved
@@ -131,12 +131,6 @@
     void addQueryTracker(MvccQueryTracker tracker);
 
     /**
-<<<<<<< HEAD
-     * Requests snapshot on Mvcc coordinator.
-     *
-     * @param tx Transaction.
-     * @return Snapshot future.
-=======
      * @param id Query tracker id.
      */
     void removeQueryTracker(Long id);
@@ -144,7 +138,6 @@
     /**
      * @return {@link MvccSnapshot} if this is a coordinator node and coordinator is initialized.
      * {@code Null} in other cases.
->>>>>>> 8246bd84
      */
     MvccSnapshot requestReadSnapshotLocal();
 
