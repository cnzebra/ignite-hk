/*
 * Licensed to the Apache Software Foundation (ASF) under one or more
 * contributor license agreements.  See the NOTICE file distributed with
 * this work for additional information regarding copyright ownership.
 * The ASF licenses this file to You under the Apache License, Version 2.0
 * (the "License"); you may not use this file except in compliance with
 * the License.  You may obtain a copy of the License at
 *
 *      http://www.apache.org/licenses/LICENSE-2.0
 *
 * Unless required by applicable law or agreed to in writing, software
 * distributed under the License is distributed on an "AS IS" BASIS,
 * WITHOUT WARRANTIES OR CONDITIONS OF ANY KIND, either express or implied.
 * See the License for the specific language governing permissions and
 * limitations under the License.
 */

package org.apache.ignite.internal.processors.cache.persistence.pagemem;

import java.nio.ByteBuffer;
import java.nio.ByteOrder;
import java.util.Collection;
import java.util.HashSet;
import java.util.Map;
import java.util.concurrent.ConcurrentHashMap;
import org.apache.ignite.IgniteLogger;
import org.apache.ignite.internal.pagemem.FullPageId;
import org.apache.ignite.internal.processors.cache.persistence.PageStoreWriter;

/**
 * Delayed page writes tracker. Provides delayed write implementations and allows to check if page is actually being
 * written to page store.
 */
public class DelayedPageReplacementTracker {
    /** Page size. */
    private final int pageSize;

    /** Flush dirty page real implementation. */
    private final PageStoreWriter flushDirtyPage;

    /** Logger. */
    private final IgniteLogger log;

    /** Lock stripes for pages read protection. */
    private final Stripe[] stripes;

    /** Byte buffer thread local. */
    private final ThreadLocal<ByteBuffer> byteBufThreadLoc
        = new ThreadLocal<ByteBuffer>() {
        @Override protected ByteBuffer initialValue() {
            ByteBuffer buf = ByteBuffer.allocateDirect(pageSize);

            buf.order(ByteOrder.nativeOrder());

            return buf;
        }
    };

    /**
<<<<<<< HEAD
     * Dirty page write for replacement operations thread local. Because page write {@link PageStoreWriter} is
=======
     * Dirty page write for replacement operations thread local. Because page write {@link DelayedDirtyPageStoreWrite} is
>>>>>>> 8246bd84
     * stateful and not thread safe, this thread local protects from GC pressure on pages replacement. <br> Map is used
     * instead of build-in thread local to allow GC to remove delayed writers for alive threads after node stop.
     */
    private final Map<Long, DelayedDirtyPageStoreWrite> delayedPageWriteThreadLocMap = new ConcurrentHashMap<>();

    /**
     * @param pageSize Page size.
     * @param flushDirtyPage Flush dirty page.
     * @param log Logger.
     * @param segmentCnt Segments count.
     */
    public DelayedPageReplacementTracker(
        int pageSize,
        PageStoreWriter flushDirtyPage,
        IgniteLogger log,
        int segmentCnt
    ) {
        this.pageSize = pageSize;
        this.flushDirtyPage = flushDirtyPage;
        this.log = log;
        stripes = new Stripe[segmentCnt];

        for (int i = 0; i < stripes.length; i++)
            stripes[i] = new Stripe();
    }

    /**
     * @return delayed page write implementation, finish method to be called to actually write page.
     */
    public DelayedDirtyPageStoreWrite delayedPageWrite() {
        return delayedPageWriteThreadLocMap.computeIfAbsent(Thread.currentThread().getId(),
            id -> new DelayedDirtyPageStoreWrite(flushDirtyPage, byteBufThreadLoc, pageSize, this));
    }

    /**
     * @param id Full page ID
     * @return stripe related to current page identifier.
     */
    private Stripe stripe(FullPageId id) {
        int segmentIdx = PageMemoryImpl.segmentIndex(id.groupId(), id.pageId(), stripes.length);

        return stripes[segmentIdx];
    }

    /**
     * @param id full page ID to lock from read
     */
    public void lock(FullPageId id) {
        stripe(id).lock(id);
    }

    /**
     * Method is returned when page is available to be loaded from store, or waits for replacement finish.
     *
     * @param id full page ID to be loaded from store.
     */
    public void waitUnlock(FullPageId id) {
        stripe(id).waitUnlock(id);
    }

    /**
     * @param id full page ID, which write has been finished, it is available for reading.
     */
    public void unlock(FullPageId id) {
        stripe(id).unlock(id);
    }

    /**
     * Stripe for locking pages from reading from store in parallel with not finished write.
     */
    private class Stripe {
        /**
         * Page IDs which are locked for reading from store. Page content is being written right now. guarded by
         * collection object monitor.
         */
        private final Collection<FullPageId> locked = new HashSet<>(Runtime.getRuntime().availableProcessors() * 2);

        /**
         * Has locked pages, flag for fast check if there are some pages, what were replaced and is being written. Write
         * to field is guarded by {@link #locked} monitor.
         */
        private volatile boolean hasLockedPages;

        /**
         * @param id full page ID to lock from read
         */
        public void lock(FullPageId id) {
            synchronized (locked) {
                hasLockedPages = true;

                boolean add = locked.add(id);

                assert add : "Double locking of page for replacement is not possible";
            }
        }

        /**
         * Method is returned when page is available to be loaded from store, or waits for replacement finish.
         *
         * @param id full page ID to be loaded from store.
         */
        public void waitUnlock(FullPageId id) {
            if (!hasLockedPages)
                return;

            synchronized (locked) {
                if (!hasLockedPages)
                    return;

                boolean interrupted = false;

                while (locked.contains(id)) {
                    if (log.isDebugEnabled())
                        log.debug("Found replaced page [" + id + "] which is being written to page store, wait for finish replacement");

                    try {
                        // Uninterruptable wait.
                        locked.wait();
                    }
                    catch (InterruptedException e) {
                        interrupted = true;
                    }
                }

                if (interrupted)
                    Thread.currentThread().interrupt();
            }
        }

        /**
         * @param id full page ID, which write has been finished, it is available for reading.
         */
        public void unlock(FullPageId id) {
            synchronized (locked) {
                boolean rmv = locked.remove(id);

                assert rmv : "Unlocking page ID never locked, id " + id;

                if (locked.isEmpty())
                    hasLockedPages = false;

                locked.notifyAll();
            }
        }
    }
}<|MERGE_RESOLUTION|>--- conflicted
+++ resolved
@@ -57,11 +57,7 @@
     };
 
     /**
-<<<<<<< HEAD
-     * Dirty page write for replacement operations thread local. Because page write {@link PageStoreWriter} is
-=======
      * Dirty page write for replacement operations thread local. Because page write {@link DelayedDirtyPageStoreWrite} is
->>>>>>> 8246bd84
      * stateful and not thread safe, this thread local protects from GC pressure on pages replacement. <br> Map is used
      * instead of build-in thread local to allow GC to remove delayed writers for alive threads after node stop.
      */
