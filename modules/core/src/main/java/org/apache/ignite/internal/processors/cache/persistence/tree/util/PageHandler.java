--- conflicted
+++ resolved
@@ -236,11 +236,7 @@
         PageLockListener lsnr,
         IoStatisticsHolder statHolder
     ) throws IgniteCheckedException {
-<<<<<<< HEAD
-        Boolean res = writePage(pageMem, grpId, pageId, lsnr, PageHandler.NO_OP, init, wal, null, null, 0, FALSE);
-=======
         Boolean res = writePage(pageMem, grpId, pageId, lsnr, PageHandler.NO_OP, init, wal, null, null, 0, FALSE, statHolder);
->>>>>>> 8246bd84
 
         assert res != FALSE;
     }
@@ -276,11 +272,7 @@
         IoStatisticsHolder statHolder
     ) throws IgniteCheckedException {
         boolean releaseAfterWrite = true;
-<<<<<<< HEAD
-        long page = pageMem.acquirePage(grpId, pageId);
-=======
         long page = pageMem.acquirePage(grpId, pageId, statHolder);
->>>>>>> 8246bd84
         try {
             long pageAddr = writeLock(pageMem, grpId, pageId, page, lsnr, false);
 
@@ -298,11 +290,7 @@
                 else
                     init = PageIO.getPageIO(pageAddr);
 
-<<<<<<< HEAD
-                R res = h.run(grpId, pageId, page, pageAddr, init, walPlc, arg, intArg);
-=======
                 R res = h.run(grpId, pageId, page, pageAddr, init, walPlc, arg, intArg, statHolder);
->>>>>>> 8246bd84
 
                 ok = true;
 
@@ -369,11 +357,7 @@
             else
                 init = PageIO.getPageIO(pageAddr);
 
-<<<<<<< HEAD
-            R res = h.run(grpId, pageId, page, pageAddr, init, walPlc, arg, intArg);
-=======
             R res = h.run(grpId, pageId, page, pageAddr, init, walPlc, arg, intArg, statHolder);
->>>>>>> 8246bd84
 
             ok = true;
 
