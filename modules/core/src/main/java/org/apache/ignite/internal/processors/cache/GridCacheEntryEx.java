/*
 * Licensed to the Apache Software Foundation (ASF) under one or more
 * contributor license agreements.  See the NOTICE file distributed with
 * this work for additional information regarding copyright ownership.
 * The ASF licenses this file to You under the Apache License, Version 2.0
 * (the "License"); you may not use this file except in compliance with
 * the License.  You may obtain a copy of the License at
 *
 *      http://www.apache.org/licenses/LICENSE-2.0
 *
 * Unless required by applicable law or agreed to in writing, software
 * distributed under the License is distributed on an "AS IS" BASIS,
 * WITHOUT WARRANTIES OR CONDITIONS OF ANY KIND, either express or implied.
 * See the License for the specific language governing permissions and
 * limitations under the License.
 */

package org.apache.ignite.internal.processors.cache;

import java.util.Collection;
import java.util.List;
import java.util.UUID;
import javax.cache.Cache;
import javax.cache.expiry.ExpiryPolicy;
import javax.cache.processor.EntryProcessor;
import javax.cache.processor.EntryProcessorResult;
import org.apache.ignite.IgniteCheckedException;
import org.apache.ignite.cache.eviction.EvictableEntry;
import org.apache.ignite.internal.processors.affinity.AffinityTopologyVersion;
import org.apache.ignite.internal.processors.cache.distributed.GridDistributedLockCancelledException;
import org.apache.ignite.internal.processors.cache.distributed.dht.GridDhtTxLocalAdapter;
import org.apache.ignite.internal.processors.cache.distributed.dht.atomic.GridDhtAtomicAbstractUpdateFuture;
import org.apache.ignite.internal.processors.cache.distributed.dht.topology.GridDhtLocalPartition;
import org.apache.ignite.internal.processors.cache.mvcc.MvccSnapshot;
import org.apache.ignite.internal.processors.cache.mvcc.MvccVersion;
import org.apache.ignite.internal.processors.cache.mvcc.txlog.TxState;
import org.apache.ignite.internal.processors.cache.persistence.CacheDataRow;
import org.apache.ignite.internal.processors.cache.transactions.IgniteInternalTx;
import org.apache.ignite.internal.processors.cache.transactions.IgniteTxKey;
import org.apache.ignite.internal.processors.cache.version.GridCacheVersion;
import org.apache.ignite.internal.processors.cache.version.GridCacheVersionedEntryEx;
import org.apache.ignite.internal.processors.dr.GridDrType;
import org.apache.ignite.internal.processors.query.schema.SchemaIndexCacheFilter;
import org.apache.ignite.internal.processors.query.schema.SchemaIndexCacheVisitorClosure;
import org.apache.ignite.internal.util.lang.GridTuple3;
import org.apache.ignite.lang.IgniteUuid;
import org.jetbrains.annotations.Nullable;

/**
 * Internal API for cache entry ({@code 'Ex'} stands for extended).
 */
public interface GridCacheEntryEx {
    /**
     * @return Memory size.
     * @throws IgniteCheckedException If failed.
     */
    public int memorySize() throws IgniteCheckedException;

    /**
     * @return {@code True} if entry is internal cache entry.
     */
    public boolean isInternal();

    /**
     * @return {@code True} if DHT.
     */
    public boolean isDht();

    /**
     * @return {@code True} if near.
     */
    public boolean isNear();

    /**
     * @return {@code True} if replicated.
     */
    public boolean isReplicated();

    /**
     * @return {@code True} if local.
     */
    public boolean isLocal();

    /**
     * @return {@code True} if this is n entry from MVCC cache.
     */
    public boolean isMvcc();

    /**
     * @return {@code False} if entry belongs to cache map, {@code true} if this entry was created in colocated
     *      cache and node is not primary for this key.
     */
    public boolean detached();

    /**
     * Note: this method works only for cache configured in ATOMIC mode or for cache that is
     * data center replication target.
     *
     * @return {@code True} if entry has been already deleted.
     */
    public boolean deleted();

    /**
     * @return Context.
     */
    public <K, V> GridCacheContext<K, V> context();

    /**
     * @return Partition ID.
     */
    public int partition();

    /**
     * @return Key.
     */
    public KeyCacheObject key();

    /**
     * @return Transaction key.
     */
    public IgniteTxKey txKey();

    /**
     * @return Value.
     */
    public CacheObject rawGet();

    /**
     * @return {@code True} if has value or value bytes.
     */
    public boolean hasValue();

    /**
     * @param val New value.
     * @param ttl Time to live.
     * @return Old value.
     */
    public CacheObject rawPut(CacheObject val, long ttl);

    /**
     * Wraps this map entry into cache entry.
     *
     * @return Wrapped entry.
     */
    public <K, V> Cache.Entry<K, V> wrap();

    /**
     * Wraps entry to an entry with lazy value get.
     * @param keepBinary Keep binary flag.
     *
     * @return Entry.
     */
    public <K, V> Cache.Entry<K, V> wrapLazyValue(boolean keepBinary);

    /**
     * Peeks value provided to public API entries and to entry filters.
     *
     * @return Value.
     */
    @Nullable public CacheObject peekVisibleValue();

    /**
     * @return Entry which is safe to pass into eviction policy.
     */
    public <K, V> EvictableEntry<K, V> wrapEviction();

    /**
     * @return Entry which holds key and version (no value, since entry
     *      is intended to be used in sync evictions checks).
     */
    public <K, V> CacheEntryImplEx<K, V> wrapVersioned();

    /**
     * @return Not-null version if entry is obsolete.
     */
    public GridCacheVersion obsoleteVersion();

    /**
     * @return {@code True} if entry is obsolete.
     */
    public boolean obsolete();

    /**
     * @return {@code True} if entry is obsolete or deleted.
     * @see #deleted()
     */
    public boolean obsoleteOrDeleted();

    /**
     * @param exclude Obsolete version to ignore.
     * @return {@code True} if obsolete version is not {@code null} and is not the
     *      passed in version.
     */
    public boolean obsolete(GridCacheVersion exclude);

    /**
     * @return Entry info.
     */
    @Nullable public GridCacheEntryInfo info();

    /**
     * @return Entry info for each MVCC version.
     */
    @Nullable public List<GridCacheEntryInfo> allVersionsInfo() throws IgniteCheckedException;

    /**
     * Invalidates this entry.
     *
     * @param newVer New version to set.
     * @return {@code true} if entry is obsolete.
     * @throws IgniteCheckedException If swap could not be released.
     */
    public boolean invalidate(GridCacheVersion newVer) throws IgniteCheckedException;

    /**
     * @param obsoleteVer Version for eviction.
     * @param filter Optional filter.
     * @param evictOffheap Evict offheap value flag.
     * @return {@code True} if entry could be evicted.
     * @throws IgniteCheckedException In case of error.
     */
    public boolean evictInternal(GridCacheVersion obsoleteVer, @Nullable CacheEntryPredicate[] filter,
        boolean evictOffheap) throws IgniteCheckedException;

    /**
     * This method should be called each time entry is marked obsolete
     * other than by calling {@link #markObsolete(GridCacheVersion)}.
     */
    public void onMarkedObsolete();

    /**
     * Checks if entry is new assuming lock is held externally.
     *
     * @return {@code True} if entry is new.
     * @throws GridCacheEntryRemovedException If entry was removed.
     */
    public boolean isNew() throws GridCacheEntryRemovedException;

    /**
     * Checks if entry is new while holding lock.
     *
     * @return {@code True} if entry is new.
     * @throws GridCacheEntryRemovedException If entry was removed.
     */
    public boolean isNewLocked() throws GridCacheEntryRemovedException;

    /**
     * @param topVer Topology version where validation should be performed.
     *  When negative the latest available topology should be used.
     *
     * @return Checks if value is valid.
     */
    public boolean valid(AffinityTopologyVersion topVer);

    /**
     * @return {@code True} if partition is in valid.
     */
    public boolean partitionValid();

    /**
     * @param ver Cache version to set. The version will be used on updating entry instead of generated one.
     * @param tx Ongoing transaction (possibly null).
     * @param readThrough Flag indicating whether to read through.
     * @param updateMetrics If {@code true} then metrics should be updated.
     * @param evt Flag to signal event notification.
     * @param subjId Subject ID initiated this read.
     * @param transformClo Transform closure to record event.
     * @param taskName Task name.
     * @param expiryPlc Expiry policy.
     * @param keepBinary Keep binary flag.
     * @return Cached value.
     * @throws IgniteCheckedException If loading value failed.
     * @throws GridCacheEntryRemovedException If entry was removed.
     */
    public CacheObject innerGet(@Nullable GridCacheVersion ver,
        @Nullable IgniteInternalTx tx,
        boolean readThrough,
        boolean updateMetrics,
        boolean evt,
        UUID subjId,
        Object transformClo,
        String taskName,
        @Nullable IgniteCacheExpiryPolicy expiryPlc,
        boolean keepBinary)
        throws IgniteCheckedException, GridCacheEntryRemovedException;

    /**
     * @param ver Cache version to set. The version will be used on updating entry instead of generated one.
     * @param tx Cache transaction.
     * @param updateMetrics If {@code true} then metrics should be updated.
     * @param evt Flag to signal event notification.
     * @param subjId Subject ID initiated this read.
     * @param transformClo Transform closure to record event.
     * @param taskName Task name.
     * @param expiryPlc Expiry policy.
     * @param keepBinary Keep binary flag.
     * @param readerArgs Reader will be added if not null.
     * @return Cached value and entry version.
     * @throws IgniteCheckedException If loading value failed.
     * @throws GridCacheEntryRemovedException If entry was removed.
     */
    public EntryGetResult innerGetVersioned(
        @Nullable GridCacheVersion ver,
        IgniteInternalTx tx,
        boolean updateMetrics,
        boolean evt,
        UUID subjId,
        Object transformClo,
        String taskName,
        @Nullable IgniteCacheExpiryPolicy expiryPlc,
        boolean keepBinary,
        @Nullable ReaderArguments readerArgs)
        throws IgniteCheckedException, GridCacheEntryRemovedException;

    /**
     * @param updateMetrics If {@code true} then metrics should be updated.
     * @param evt Flag to signal event notification.
     * @param subjId Subject ID initiated this read.
     * @param taskName Task name.
     * @param expiryPlc Expiry policy.
     * @param keepBinary Keep binary flag.
     * @param readerArgs Reader will be added if not null.
     * @throws IgniteCheckedException If loading value failed.
     * @throws GridCacheEntryRemovedException If entry was removed.
     * @return Cached value, entry version and flag indicating if entry was reserved.
     */
    public EntryGetResult innerGetAndReserveForLoad(boolean updateMetrics,
        boolean evt,
        UUID subjId,
        String taskName,
        @Nullable IgniteCacheExpiryPolicy expiryPlc,
        boolean keepBinary,
        @Nullable ReaderArguments readerArgs) throws IgniteCheckedException, GridCacheEntryRemovedException;

    /**
     * @param ver Expected entry version.
     */
    public void clearReserveForLoad(GridCacheVersion ver);

    /**
     * Reloads entry from underlying storage.
     *
     * @return Reloaded value.
     * @throws IgniteCheckedException If reload failed.
     * @throws GridCacheEntryRemovedException If entry has been removed.
     */
    @Nullable public CacheObject innerReload() throws IgniteCheckedException, GridCacheEntryRemovedException;

    /**
     * @param tx Cache transaction.
     * @param affNodeId Partitioned node iD.
     * @param val Value to set.
     * @param entryProc Entry processor.
     * @param invokeArgs Entry processor invoke arguments.
     * @param ttl0 TTL.
     * @param topVer Topology version.
     * @param mvccVer Mvcc version.
     * @param op Cache operation.
     * @param needHist Whether to collect rows created or affected by the current tx.
     * @param noCreate Entry should not be created when enabled, e.g. SQL INSERT.
     * @param needOldVal Flag if it is need to return the old value (value before current tx has been started).
     * @param filter Filter.
     * @param retVal Previous value return flag.
     * @param keepBinary Keep binary flag.
     * @return Tuple containing success flag and old value. If success is {@code false},
     *      then value is {@code null}.
     * @throws IgniteCheckedException If storing value failed.
     * @throws GridCacheEntryRemovedException If entry has been removed.
     */
    public GridCacheUpdateTxResult mvccSet(
        @Nullable IgniteInternalTx tx,
        UUID affNodeId,
        CacheObject val,
        EntryProcessor entryProc,
        Object[] invokeArgs,
        long ttl0,
        AffinityTopologyVersion topVer,
        MvccSnapshot mvccVer,
        GridCacheOperation op,
        boolean needHist,
        boolean noCreate,
        boolean needOldVal,
        @Nullable CacheEntryPredicate filter,
        boolean retVal,
        boolean keepBinary) throws IgniteCheckedException, GridCacheEntryRemovedException;

    /**
     * @param tx Cache transaction.
     * @param affNodeId Partitioned node iD.
     * @param topVer Topology version.
     * @param mvccVer Mvcc version.
     * @param needHist Whether to collect rows created or affected by the current tx.
     * @param needOldValue Flag if it is need to return the old value (value before current tx has been started).
     * @param filter Filter.
     * @param retVal Previous value return flag.
     * @return Tuple containing success flag and old value. If success is {@code false},
     *      then value is {@code null}.
     * @throws IgniteCheckedException If storing value failed.
     * @throws GridCacheEntryRemovedException If entry has been removed.
     */
    public GridCacheUpdateTxResult mvccRemove(
        @Nullable IgniteInternalTx tx,
        UUID affNodeId,
        AffinityTopologyVersion topVer,
        MvccSnapshot mvccVer,
        boolean needHist,
        boolean needOldValue,
        @Nullable CacheEntryPredicate filter,
        boolean retVal) throws IgniteCheckedException, GridCacheEntryRemovedException;

    /**
     * @param tx Transaction adapter.
     * @param mvccVer Mvcc version.
     * @return Lock result.
     * @throws GridCacheEntryRemovedException If entry has been removed.
     * @throws IgniteCheckedException If locking failed
     */
    GridCacheUpdateTxResult mvccLock(GridDhtTxLocalAdapter tx,
        MvccSnapshot mvccVer) throws GridCacheEntryRemovedException, IgniteCheckedException;

    /**
     * @param tx Cache transaction.
     * @param evtNodeId ID of node responsible for this change.
     * @param affNodeId Partitioned node iD.
     * @param val Value to set.
     * @param writeThrough If {@code true} then persist to storage.
     * @param retval {@code True} if value should be returned (and unmarshalled if needed).
     * @param ttl Time to live.
     * @param evt Flag to signal event notification.
     * @param metrics Flag to signal metrics update.
     * @param keepBinary Keep binary flag.
     * @param oldValPresent {@code True} if oldValue present.
     * @param oldVal Old value.
     * @param topVer Topology version.
     * @param filter Filter.
     * @param drType DR type.
     * @param drExpireTime DR expire time (if any).
     * @param explicitVer Explicit version (if any).
     * @param subjId Subject ID initiated this update.
     * @param taskName Task name.
     * @param dhtVer Dht version for near cache entry.
     * @param updateCntr Update counter.
     * @return Tuple containing success flag and old value. If success is {@code false},
     *      then value is {@code null}.
     * @throws IgniteCheckedException If storing value failed.
     * @throws GridCacheEntryRemovedException If entry has been removed.
     */
    public GridCacheUpdateTxResult innerSet(
        @Nullable IgniteInternalTx tx,
        UUID evtNodeId,
        UUID affNodeId,
        @Nullable CacheObject val,
        boolean writeThrough,
        boolean retval,
        long ttl,
        boolean evt,
        boolean metrics,
        boolean keepBinary,
        boolean oldValPresent,
        @Nullable CacheObject oldVal,
        AffinityTopologyVersion topVer,
        CacheEntryPredicate[] filter,
        GridDrType drType,
        long drExpireTime,
        @Nullable GridCacheVersion explicitVer,
        @Nullable UUID subjId,
        String taskName,
        @Nullable GridCacheVersion dhtVer,
        @Nullable Long updateCntr
    ) throws IgniteCheckedException, GridCacheEntryRemovedException;

    /**
     * @param tx Cache transaction.
     * @param evtNodeId ID of node responsible for this change.
     * @param affNodeId Partitioned node iD.
     * @param retval {@code True} if value should be returned (and unmarshalled if needed).
     * @param evt Flag to signal event notification.
     * @param metrics Flag to signal metrics notification.
     * @param keepBinary Keep binary flag.
     * @param oldValPresent {@code True} if oldValue present.
     * @param oldVal Old value.
     * @param topVer Topology version.
     * @param filter Filter.
     * @param drType DR type.
     * @param explicitVer Explicit version (if any).
     * @param subjId Subject ID initiated this update.
     * @param taskName Task name.
     * @param dhtVer Dht version for near cache entry.
     * @return Tuple containing success flag and old value. If success is {@code false},
     *      then value is {@code null}.
     * @throws IgniteCheckedException If remove failed.
     * @throws GridCacheEntryRemovedException If entry has been removed.
     */
    public GridCacheUpdateTxResult innerRemove(
        @Nullable IgniteInternalTx tx,
        UUID evtNodeId,
        UUID affNodeId,
        boolean retval,
        boolean evt,
        boolean metrics,
        boolean keepBinary,
        boolean oldValPresent,
        @Nullable CacheObject oldVal,
        AffinityTopologyVersion topVer,
        CacheEntryPredicate[] filter,
        GridDrType drType,
        @Nullable GridCacheVersion explicitVer,
        @Nullable UUID subjId,
        String taskName,
        @Nullable GridCacheVersion dhtVer,
        @Nullable Long updateCntr
    ) throws IgniteCheckedException, GridCacheEntryRemovedException;

    /**
     * @param ver Cache version to set. Entry will be updated only if current version is less then passed version.
     * @param evtNodeId Event node ID.
     * @param affNodeId Affinity node ID.
     * @param op Update operation.
     * @param val Value. Type depends on operation.
     * @param invokeArgs Optional arguments for entry processor.
     * @param writeThrough Write through flag.
     * @param readThrough Read through flag.
     * @param retval Return value flag.
     * @param expiryPlc Expiry policy.
     * @param evt Event flag.
     * @param metrics Metrics update flag.
     * @param primary If update is performed on primary node (the one which assigns version).
     * @param checkVer Whether update should check current version and ignore update if current version is
     *      greater than passed in.
     * @param topVer Topology version.
     * @param filter Optional filter to check.
     * @param drType DR type.
     * @param conflictTtl Conflict TTL (if any).
     * @param conflictExpireTime Conflict expire time (if any).
     * @param conflictVer DR version (if any).
     * @param conflictResolve If {@code true} then performs conflicts resolution.
     * @param intercept If {@code true} then calls cache interceptor.
     * @param subjId Subject ID initiated this update.
     * @param taskName Task name.
     * @param updateCntr Update counter.
     * @param fut Dht atomic future.
     * @param transformOp {@code True} if transform operation caused update.
     * @return Tuple where first value is flag showing whether operation succeeded,
     *      second value is old entry value if return value is requested, third is updated entry value,
     *      fourth is the version to enqueue for deferred delete the fifth is DR conflict context
     *      or {@code null} if conflict resolution was not performed, the last boolean - whether update should be
     *      propagated to backups or not.
     * @throws IgniteCheckedException If update failed.
     * @throws GridCacheEntryRemovedException If entry is obsolete.
     */
    public GridCacheUpdateAtomicResult innerUpdate(
        GridCacheVersion ver,
        UUID evtNodeId,
        UUID affNodeId,
        GridCacheOperation op,
        @Nullable Object val,
        @Nullable Object[] invokeArgs,
        boolean writeThrough,
        boolean readThrough,
        boolean retval,
        boolean keepBinary,
        @Nullable IgniteCacheExpiryPolicy expiryPlc,
        boolean evt,
        boolean metrics,
        boolean primary,
        boolean checkVer,
        AffinityTopologyVersion topVer,
        @Nullable CacheEntryPredicate[] filter,
        GridDrType drType,
        long conflictTtl,
        long conflictExpireTime,
        @Nullable GridCacheVersion conflictVer,
        boolean conflictResolve,
        boolean intercept,
        @Nullable UUID subjId,
        String taskName,
        @Nullable CacheObject prevVal,
        @Nullable Long updateCntr,
        @Nullable GridDhtAtomicAbstractUpdateFuture fut,
        boolean transformOp
    ) throws IgniteCheckedException, GridCacheEntryRemovedException;

    /**
     * Update method for local cache in atomic mode.
     *
     * @param ver Cache version.
     * @param op Operation.
     * @param writeObj Value. Type depends on operation.
     * @param invokeArgs Optional arguments for EntryProcessor.
     * @param writeThrough Write through flag.
     * @param readThrough Read through flag.
     * @param retval Return value flag.
     * @param expiryPlc Expiry policy..
     * @param evt Event flag.
     * @param metrics Metrics update flag.
     * @param filter Optional filter to check.
     * @param intercept If {@code true} then calls cache interceptor.
     * @param subjId Subject ID initiated this update.
     * @param taskName Task name.
     * @param transformOp {@code True} if transform operation caused update.
     * @return Tuple containing success flag, old value and result for invoke operation.
     * @throws IgniteCheckedException If update failed.
     * @throws GridCacheEntryRemovedException If entry is obsolete.
     */
    public GridTuple3<Boolean, Object, EntryProcessorResult<Object>> innerUpdateLocal(
        GridCacheVersion ver,
        GridCacheOperation op,
        @Nullable Object writeObj,
        @Nullable Object[] invokeArgs,
        boolean writeThrough,
        boolean readThrough,
        boolean retval,
        boolean keepBinary,
        @Nullable ExpiryPolicy expiryPlc,
        boolean evt,
        boolean metrics,
        @Nullable CacheEntryPredicate[] filter,
        boolean intercept,
        @Nullable UUID subjId,
        String taskName,
        boolean transformOp
    ) throws IgniteCheckedException, GridCacheEntryRemovedException;

    /**
     * Marks entry as obsolete and, if possible or required, removes it
     * from swap storage.
     *
     * @param ver Obsolete version.
     * @param readers Flag to clear readers as well.
     * @throws IgniteCheckedException If failed to remove from swap.
     * @return {@code True} if entry was not being used, passed the filter and could be removed.
     */
    public boolean clear(GridCacheVersion ver, boolean readers) throws IgniteCheckedException;

    /**
     * This locks is called by transaction manager during prepare step
     * for optimistic transactions.
     *
     * @param tx Cache transaction.
     * @param timeout Timeout for lock acquisition.
     * @param serOrder Version for serializable transactions ordering.
     * @param serReadVer Optional read entry version for optimistic serializable transaction.
     * @param read Read lock flag.
     * @return {@code True} if lock was acquired, {@code false} otherwise.
     * @throws GridCacheEntryRemovedException If this entry is obsolete.
     * @throws GridDistributedLockCancelledException If lock has been cancelled.
     */
    public boolean tmLock(IgniteInternalTx tx,
        long timeout,
        @Nullable GridCacheVersion serOrder,
        @Nullable GridCacheVersion serReadVer,
        boolean read
    ) throws GridCacheEntryRemovedException, GridDistributedLockCancelledException;

    /**
     * Unlocks acquired lock.
     *
     * @param tx Cache transaction.
     * @throws GridCacheEntryRemovedException If this entry has been removed from cache.
     */
    public abstract void txUnlock(IgniteInternalTx tx) throws GridCacheEntryRemovedException;

    /**
     * @param ver Removes lock.
     * @return {@code True} If lock has been removed.
     * @throws GridCacheEntryRemovedException If this entry has been removed from cache.
     */
    public boolean removeLock(GridCacheVersion ver) throws GridCacheEntryRemovedException;

    /**
     * Sets obsolete flag if possible.
     *
     * @param ver Version to set as obsolete.
     * @return {@code True} if entry is obsolete, {@code false} if
     *      entry is still used by other threads or nodes.
     */
    public boolean markObsolete(GridCacheVersion ver);

    /**
     * Sets obsolete flag if entry value is {@code null} or entry is expired and no
     * locks are held.
     *
     * @param ver Version to set as obsolete.
     * @return {@code True} if entry was marked obsolete.
     * @throws IgniteCheckedException If failed.
     */
    public boolean markObsoleteIfEmpty(@Nullable GridCacheVersion ver) throws IgniteCheckedException;

    /**
     * Sets obsolete flag if entry version equals to {@code ver}.
     *
     * @param ver Version to compare with.
     * @return {@code True} if marked obsolete.
     */
    public boolean markObsoleteVersion(GridCacheVersion ver);

    /**
     * @return Version.
     * @throws GridCacheEntryRemovedException If entry has been removed.
     */
    public GridCacheVersion version() throws GridCacheEntryRemovedException;

    /**
     * Checks if there was read/write conflict in serializable transaction.
     *
     * @param serReadVer Version read in serializable transaction.
     * @return {@code True} if version check passed.
     * @throws GridCacheEntryRemovedException If entry has been removed.
     */
    public boolean checkSerializableReadVersion(GridCacheVersion serReadVer) throws GridCacheEntryRemovedException;

    /**
     * Retrieves the last committed MVCC entry version.
     * @param onheapOnly {@code True} if a specified peek mode instructs to look only in the on-heap storage.
     * @return Last committed entry if either or {@code null} otherwise.
     * @throws GridCacheEntryRemovedException If entry has been removed.
     * @throws IgniteCheckedException If failed.
     */
    @Nullable public CacheObject mvccPeek(boolean onheapOnly)
        throws GridCacheEntryRemovedException, IgniteCheckedException;

    /**
     * Peeks into entry without loading value or updating statistics.
     *
     * @param heap Read from heap flag.
     * @param offheap Read from offheap flag.
     * @param topVer Topology version.
     * @param plc Expiry policy if TTL should be updated.
     * @return Value.
     * @throws GridCacheEntryRemovedException If entry has been removed.
     * @throws IgniteCheckedException If failed.
     */
    @Nullable public CacheObject peek(boolean heap,
        boolean offheap,
        AffinityTopologyVersion topVer,
        @Nullable IgniteCacheExpiryPolicy plc)
        throws GridCacheEntryRemovedException, IgniteCheckedException;

    /**
     * Peeks into entry without loading value or updating statistics.
     *
     * @return Value.
     * @throws GridCacheEntryRemovedException If entry has been removed.
     * @throws IgniteCheckedException If failed.
     */
    @Nullable public CacheObject peek()
        throws GridCacheEntryRemovedException, IgniteCheckedException;

    /**
     * Sets new value if current version is <tt>0</tt>
     *
     * @param val New value.
     * @param ver Version to use.
     * @param ttl Time to live.
     * @param expireTime Expiration time.
     * @param preload Flag indicating whether entry is being preloaded.
     * @param topVer Topology version.
     * @param drType DR type.
     * @param fromStore {@code True} if value was loaded from store.
     * @return {@code True} if initial value was set.
     * @throws IgniteCheckedException In case of error.
     * @throws GridCacheEntryRemovedException If entry was removed.
     */
    default boolean initialValue(CacheObject val,
        GridCacheVersion ver,
        long ttl,
        long expireTime,
        boolean preload,
        AffinityTopologyVersion topVer,
        GridDrType drType,
        boolean fromStore) throws IgniteCheckedException, GridCacheEntryRemovedException {
        return initialValue(val, ver, null, null, TxState.NA, TxState.NA,
            ttl, expireTime, preload, topVer, drType, fromStore);
    }

    /**
     * Sets new value if current version is <tt>0</tt>
     *
     * @param val New value.
     * @param ver Version to use.
     * @param mvccVer Mvcc version.
     * @param newMvccVer New mvcc version.
     * @param mvccTxState Tx state hint for mvcc version.
     * @param newMvccTxState Tx state hint for new mvcc version.
     * @param ttl Time to live.
     * @param expireTime Expiration time.
     * @param preload Flag indicating whether entry is being preloaded.
     * @param topVer Topology version.
     * @param drType DR type.
     * @param fromStore {@code True} if value was loaded from store.
     * @return {@code True} if initial value was set.
     * @throws IgniteCheckedException In case of error.
     * @throws GridCacheEntryRemovedException If entry was removed.
     */
    default boolean initialValue(CacheObject val,
        GridCacheVersion ver,
        @Nullable MvccVersion mvccVer,
        @Nullable MvccVersion newMvccVer,
        byte mvccTxState,
        byte newMvccTxState,
        long ttl,
        long expireTime,
        boolean preload,
        AffinityTopologyVersion topVer,
        GridDrType drType,
        boolean fromStore) throws IgniteCheckedException, GridCacheEntryRemovedException {
        return initialValue(val, ver, null, null, TxState.NA, TxState.NA,
            ttl, expireTime, preload, topVer, drType, fromStore, null);
    }

    /**
     * Sets new value if current version is <tt>0</tt>
     *
     * @param val New value.
     * @param ver Version to use.
     * @param mvccVer Mvcc version.
     * @param newMvccVer New mvcc version.
     * @param mvccTxState Tx state hint for mvcc version.
     * @param newMvccTxState Tx state hint for new mvcc version.
     * @param ttl Time to live.
     * @param expireTime Expiration time.
     * @param preload Flag indicating whether entry is being preloaded.
     * @param topVer Topology version.
     * @param drType DR type.
     * @param fromStore {@code True} if value was loaded from store.
     * @param row Pre-created data row, associated with this cache entry.
     * @return {@code True} if initial value was set.
     * @throws IgniteCheckedException In case of error.
     * @throws GridCacheEntryRemovedException If entry was removed.
     */
    public boolean initialValue(CacheObject val,
        GridCacheVersion ver,
        @Nullable MvccVersion mvccVer,
        @Nullable MvccVersion newMvccVer,
        byte mvccTxState,
        byte newMvccTxState,
        long ttl,
        long expireTime,
        boolean preload,
        AffinityTopologyVersion topVer,
        GridDrType drType,
        boolean fromStore,
        @Nullable CacheDataRow row) throws IgniteCheckedException, GridCacheEntryRemovedException;

    /**
     * Create versioned entry for this cache entry.
     *
     * @param keepBinary Keep binary flag.
     * @return Versioned entry.
     * @throws IgniteCheckedException In case of error.
     * @throws GridCacheEntryRemovedException If entry was removed.
     */
    public <K, V> GridCacheVersionedEntryEx<K, V> versionedEntry(final boolean keepBinary)
        throws IgniteCheckedException, GridCacheEntryRemovedException;

    /**
     * Sets new value if passed in version matches the current version
     * (used for read-through only).
     *
     * @param val New value.
     * @param curVer Version to match or {@code null} if match is not required.
     * @param newVer Version to set.
     * @param loadExpiryPlc Expiry policy if entry is loaded from store.
     * @param readerArgs Reader will be added if not null.
     * @return Current version and value.
     * @throws IgniteCheckedException If index could not be updated.
     * @throws GridCacheEntryRemovedException If entry was removed.
     */
    public EntryGetResult versionedValue(CacheObject val,
        @Nullable GridCacheVersion curVer,
        @Nullable GridCacheVersion newVer,
        @Nullable IgniteCacheExpiryPolicy loadExpiryPlc,
        @Nullable ReaderArguments readerArgs)
        throws IgniteCheckedException, GridCacheEntryRemovedException;

    /**
     * Checks if the candidate is either owner or pending.
     *
     * @param ver Candidate version to check.
     * @return {@code True} if the candidate is either owner or pending.
     * @throws GridCacheEntryRemovedException If entry was removed.
     */
    public boolean hasLockCandidate(GridCacheVersion ver) throws GridCacheEntryRemovedException;

    /**
     * Checks if the candidate is either owner or pending.
     *
     * @param threadId ThreadId.
     * @return {@code True} if the candidate is either owner or pending.
     * @throws GridCacheEntryRemovedException If entry was removed.
     */
    public boolean hasLockCandidate(long threadId) throws GridCacheEntryRemovedException;

    /**
     * @param exclude Exclude versions.
     * @return {@code True} if lock is owned by any thread or node.
     * @throws GridCacheEntryRemovedException If entry was removed.
     */
    public boolean lockedByAny(GridCacheVersion... exclude) throws GridCacheEntryRemovedException;

    /**
     * @return {@code True} if lock is owned by current thread.
     * @throws GridCacheEntryRemovedException If entry was removed.
     */
    public boolean lockedByThread() throws GridCacheEntryRemovedException;

    /**
     * @param lockVer Lock ID.
     * @param threadId Thread ID.
     * @return {@code True} if locked either locally or by thread.
     * @throws GridCacheEntryRemovedException If removed.
     */
    public boolean lockedLocallyByIdOrThread(GridCacheVersion lockVer, long threadId)
        throws GridCacheEntryRemovedException;

    /**
     *
     * @param lockVer Lock ID to check.
     * @return {@code True} if lock is owned by candidate.
     * @throws GridCacheEntryRemovedException If entry was removed.
     */
    public boolean lockedLocally(GridCacheVersion lockVer) throws GridCacheEntryRemovedException;

    /**
     * @param threadId Thread ID to check.
     * @param exclude Version to exclude from check.
     * @return {@code True} if lock is owned by given thread.
     * @throws GridCacheEntryRemovedException If entry was removed.
     */
    public boolean lockedByThread(long threadId, GridCacheVersion exclude) throws GridCacheEntryRemovedException;

    /**
     * @param threadId Thread ID to check.
     * @return {@code True} if lock is owned by given thread.
     * @throws GridCacheEntryRemovedException If entry was removed.
     */
    public boolean lockedByThread(long threadId) throws GridCacheEntryRemovedException;

    /**
     * @param ver Version to check for ownership.
     * @return {@code True} if owner has the specified version.
     * @throws GridCacheEntryRemovedException If entry was removed.
     */
    public boolean lockedBy(GridCacheVersion ver) throws GridCacheEntryRemovedException;

    /**
     * Will not fail for removed entries.
     *
     * @param threadId Thread ID to check.
     * @return {@code True} if lock is owned by given thread.
     */
    public boolean lockedByThreadUnsafe(long threadId);

    /**
     * @param ver Version to check for ownership.
     * @return {@code True} if owner has the specified version.
     */
    public boolean lockedByUnsafe(GridCacheVersion ver);

    /**
     *
     * @param lockVer Lock ID to check.
     * @return {@code True} if lock is owned by candidate.
     */
    public boolean lockedLocallyUnsafe(GridCacheVersion lockVer);

    /**
     * @param ver Lock version to check.
     * @return {@code True} if has candidate with given lock ID.
     */
    public boolean hasLockCandidateUnsafe(GridCacheVersion ver);

    /**
     * @param threadId Thread ID.
     * @return Local candidate.
     * @throws GridCacheEntryRemovedException If entry was removed.
     */
    @Nullable public GridCacheMvccCandidate localCandidate(long threadId) throws GridCacheEntryRemovedException;

    /**
     * Gets all local candidates.
     *
     * @param exclude Versions to exclude from check.
     * @return All local candidates.
     * @throws GridCacheEntryRemovedException If entry was removed.
     */
    public Collection<GridCacheMvccCandidate> localCandidates(@Nullable GridCacheVersion... exclude)
        throws GridCacheEntryRemovedException;

    /**
     * Gets all remote versions.
     *
     * @param exclude Exclude version.
     * @return All remote versions minus the excluded ones, if any.
     */
    public Collection<GridCacheMvccCandidate> remoteMvccSnapshot(GridCacheVersion... exclude);

    /**
     * Gets lock candidate for given lock ID.
     *
     * @param ver Lock version.
     * @return Lock candidate for given ID.
     * @throws GridCacheEntryRemovedException If entry was removed.
     */
    @Nullable public GridCacheMvccCandidate candidate(GridCacheVersion ver) throws GridCacheEntryRemovedException;

    /**
     * @param nodeId Node ID.
     * @param threadId Thread ID.
     * @return Candidate.
     * @throws GridCacheEntryRemovedException If entry was removed.
     */
    @Nullable public GridCacheMvccCandidate candidate(UUID nodeId, long threadId)
        throws GridCacheEntryRemovedException;

    /**
     * @return Local owner.
     * @throws GridCacheEntryRemovedException If entry was removed.
     */
    @Nullable public GridCacheMvccCandidate localOwner() throws GridCacheEntryRemovedException;

    /**
     * @return Value bytes.
     * @throws GridCacheEntryRemovedException If entry was removed.
     */
    public CacheObject valueBytes() throws GridCacheEntryRemovedException;

    /**
     * Gets cached serialized value bytes.
     *
     * @param ver Version for which to get value bytes.
     * @return Serialized value bytes.
     * @throws IgniteCheckedException If serialization failed.
     * @throws GridCacheEntryRemovedException If entry was removed.
     */
    @Nullable public CacheObject valueBytes(@Nullable GridCacheVersion ver)
        throws IgniteCheckedException, GridCacheEntryRemovedException;

    /**
     * Update index from within entry lock, passing key, value, and expiration time to provided closure.
     *
     * @param filter Row filter.
     * @param clo Closure to apply to key, value, and expiration time.
     * @throws IgniteCheckedException If failed.
     * @throws GridCacheEntryRemovedException If entry was removed.
     */
    public void updateIndex(SchemaIndexCacheFilter filter, SchemaIndexCacheVisitorClosure clo)
        throws IgniteCheckedException, GridCacheEntryRemovedException;

    /**
     * @return Expire time, without accounting for transactions or removals.
     */
    public long rawExpireTime();

    /**
     * @return Expiration time.
     * @throws GridCacheEntryRemovedException If entry was removed.
     */
    public long expireTime() throws GridCacheEntryRemovedException;

    /**
     * @return Expiration time. Does not check for entry obsolete flag.
     */
    public long expireTimeUnlocked();

    /**
     * Callback from ttl processor to cache entry indicating that entry is expired.
     *
     * @param obsoleteVer Version to set obsolete if entry is expired.
     * @throws GridCacheEntryRemovedException If entry was removed.
     * @return {@code True} if this entry was expired as a result of this call.
     */
    public boolean onTtlExpired(GridCacheVersion obsoleteVer) throws GridCacheEntryRemovedException;

    /**
     * @return Time to live, without accounting for transactions or removals.
     */
    public long rawTtl();

    /**
     * @return Time to live.
     * @throws GridCacheEntryRemovedException If entry was removed.
     */
    public long ttl() throws GridCacheEntryRemovedException;

    /**
     * @param ver Version.
     * @param ttl Time to live.
     */
    public void updateTtl(@Nullable GridCacheVersion ver, long ttl) throws GridCacheEntryRemovedException;

    /**
     * @return Value.
     * @throws IgniteCheckedException If failed to read from swap storage.
     * @throws GridCacheEntryRemovedException If entry was removed.
     */
    @Nullable public CacheObject unswap()
        throws IgniteCheckedException, GridCacheEntryRemovedException;

    /**
     * @param row Already extracted value.
     * @return Value.
     * @throws IgniteCheckedException If failed to read from swap storage.
     * @throws GridCacheEntryRemovedException If entry was removed.
     */
    @Nullable public CacheObject unswap(CacheDataRow row)
        throws IgniteCheckedException, GridCacheEntryRemovedException;

    /**
     * Unswap ignoring flags.
     *
     * @param needVal If {@code false} then do not need to deserialize value during unswap.
     * @return Value.
     * @throws IgniteCheckedException If failed.
     * @throws GridCacheEntryRemovedException If entry was removed.
     */
    @Nullable public CacheObject unswap(boolean needVal)
        throws IgniteCheckedException, GridCacheEntryRemovedException;

    /**
     * Tests whether or not given metadata is set.
     *
     * @param key Key of the metadata to test.
     * @return Whether or not given metadata is set.
     */
    public boolean hasMeta(int key);

    /**
     * Gets metadata by key.
     *
     * @param key Metadata key.
     * @param <V> Type of the value.
     * @return Metadata value or {@code null}.
     */
    @Nullable public <V> V meta(int key);

    /**
     * Adds a new metadata.
     *
     * @param key Metadata key.
     * @param val Metadata value.
     * @param <V> Type of the value.
     * @return Metadata previously associated with given name, or
     *      {@code null} if there was none.
     */
    @Nullable public <V> V addMeta(int key, V val);

    /**
     * Adds given metadata value only if it was absent.
     *
     * @param key Metadata key.
     * @param val Value to add if it's not attached already.
     * @param <V> Type of the value.
     * @return {@code null} if new value was put, or current value if put didn't happen.
     */
    @Nullable public <V> V putMetaIfAbsent(int key, V val);

    /**
     * Replaces given metadata with new {@code newVal} value only if its current value
     * is equal to {@code curVal}. Otherwise, it is no-op.
     *
     * @param key Key of the metadata.
     * @param curVal Current value to check.
     * @param newVal New value.
     * @return {@code true} if replacement occurred, {@code false} otherwise.
     */
    public <V> boolean replaceMeta(int key, V curVal, V newVal);

    /**
     * Removes metadata by key.
     *
     * @param key Key of the metadata to remove.
     * @param <V> Type of the value.
     * @return Value of removed metadata or {@code null}.
     */
    @Nullable public <V> V removeMeta(int key);

    /**
     * Removes metadata only if its current value is equal to {@code val} passed in.
     *
     * @param key key of metadata attribute.
     * @param val Value to compare.
     * @param <V> Value type.
     * @return {@code True} if value was removed, {@code false} otherwise.
     */
    public <V> boolean removeMeta(int key, V val);

    /**
     * Calls {@link GridDhtLocalPartition#onUnlock()} for this entry's partition.
     */
    public void onUnlock();

    /**
     * Locks entry to protect from concurrent access.
     * Intended to be used instead of inherent java synchronization.
     * This allows to separate locking from unlocking in time and/or code units.
     *
     * @see GridCacheEntryEx#unlockEntry().
     */
    public void lockEntry();

    /**
     * Unlocks entry previously locked by {@link GridCacheEntryEx#lockEntry()}.
     */
    public void unlockEntry();

    /**
     * Tests whether the entry is locked currently.
     *
     * @see GridCacheEntryEx#lockEntry().
     * @see GridCacheEntryEx#unlockEntry().
     *
     * @return {@code True} if the entry is locked.
     */
    public boolean lockedByCurrentThread();

    /**
     *
     * @param tx Transaction.
     * @param affNodeId Affinity node id.
     * @param topVer Topology version.
     * @param entries Entries.
     * @param op Cache operation.
     * @param mvccVer Mvcc version.
     * @param futId Future id.
     * @param batchNum Batch number.
     * @return Update result.
     * @throws IgniteCheckedException, If failed.
     * @throws GridCacheEntryRemovedException, If entry has been removed.
     */
    public GridCacheUpdateTxResult mvccUpdateRowsWithPreloadInfo(
        IgniteInternalTx tx,
        UUID affNodeId,
        AffinityTopologyVersion topVer,
        List<GridCacheEntryInfo> entries,
        GridCacheOperation op,
        MvccSnapshot mvccVer,
        IgniteUuid futId,
        int batchNum)
<<<<<<< HEAD
=======
        throws IgniteCheckedException, GridCacheEntryRemovedException;

    /**
     * Apply entry history if not exists.
     *
     * @param entries Entries.
     * @return {@code True} if initial value was set.
     * @throws IgniteCheckedException, If failed.
     * @throws GridCacheEntryRemovedException, If entry has been removed.
     */
    public boolean mvccPreloadEntry(List<GridCacheMvccEntryInfo> entries)
>>>>>>> 8246bd84
        throws IgniteCheckedException, GridCacheEntryRemovedException;

    /**
     * Touch this entry in its context's eviction manager.
     *
     */
    public void touch();
}<|MERGE_RESOLUTION|>--- conflicted
+++ resolved
@@ -356,7 +356,7 @@
      * @param topVer Topology version.
      * @param mvccVer Mvcc version.
      * @param op Cache operation.
-     * @param needHist Whether to collect rows created or affected by the current tx.
+     * @param needHistory Whether to collect rows created or affected by the current tx.
      * @param noCreate Entry should not be created when enabled, e.g. SQL INSERT.
      * @param needOldVal Flag if it is need to return the old value (value before current tx has been started).
      * @param filter Filter.
@@ -377,7 +377,7 @@
         AffinityTopologyVersion topVer,
         MvccSnapshot mvccVer,
         GridCacheOperation op,
-        boolean needHist,
+        boolean needHistory,
         boolean noCreate,
         boolean needOldVal,
         @Nullable CacheEntryPredicate filter,
@@ -1237,8 +1237,6 @@
         MvccSnapshot mvccVer,
         IgniteUuid futId,
         int batchNum)
-<<<<<<< HEAD
-=======
         throws IgniteCheckedException, GridCacheEntryRemovedException;
 
     /**
@@ -1250,7 +1248,6 @@
      * @throws GridCacheEntryRemovedException, If entry has been removed.
      */
     public boolean mvccPreloadEntry(List<GridCacheMvccEntryInfo> entries)
->>>>>>> 8246bd84
         throws IgniteCheckedException, GridCacheEntryRemovedException;
 
     /**
