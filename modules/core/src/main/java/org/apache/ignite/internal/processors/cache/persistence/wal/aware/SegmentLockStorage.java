--- conflicted
+++ resolved
@@ -46,10 +46,6 @@
      * @return <ul><li>{@code True} if can read, no lock is held, </li><li>{@code false} if work segment, need release
      * segment later, use {@link #releaseWorkSegment} for unlock</li> </ul>
      */
-<<<<<<< HEAD
-    @SuppressWarnings("NonPrivateFieldAccessedInSynchronizedContext")
-=======
->>>>>>> 8246bd84
     boolean lockWorkSegment(long absIdx) {
         locked.compute(absIdx, (idx, count) -> count == null ? 1 : count + 1);
 
@@ -59,10 +55,6 @@
     /**
      * @param absIdx Segment absolute index.
      */
-<<<<<<< HEAD
-    @SuppressWarnings("NonPrivateFieldAccessedInSynchronizedContext")
-=======
->>>>>>> 8246bd84
     void releaseWorkSegment(long absIdx) {
         locked.compute(absIdx, (idx, count) -> {
             assert count != null && count >= 1 : "cur=" + count + ", absIdx=" + absIdx;
