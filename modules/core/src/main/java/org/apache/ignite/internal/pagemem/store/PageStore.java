/*
 * Licensed to the Apache Software Foundation (ASF) under one or more
 * contributor license agreements.  See the NOTICE file distributed with
 * this work for additional information regarding copyright ownership.
 * The ASF licenses this file to You under the Apache License, Version 2.0
 * (the "License"); you may not use this file except in compliance with
 * the License.  You may obtain a copy of the License at
 *
 *      http://www.apache.org/licenses/LICENSE-2.0
 *
 * Unless required by applicable law or agreed to in writing, software
 * distributed under the License is distributed on an "AS IS" BASIS,
 * WITHOUT WARRANTIES OR CONDITIONS OF ANY KIND, either express or implied.
 * See the License for the specific language governing permissions and
 * limitations under the License.
 */

package org.apache.ignite.internal.pagemem.store;

import java.nio.ByteBuffer;
<<<<<<< HEAD
=======
import org.apache.ignite.IgniteCheckedException;
>>>>>>> 8246bd84
import org.apache.ignite.internal.processors.cache.persistence.StorageException;

/**
 * Persistent store of pages.
 */
public interface PageStore {
    /**
     * Checks if page exists.
     *
     * @return {@code True} if page exists.
     */
    public boolean exists();

    /**
     * Allocates next page index.
     *
     * @return Next page index.
     * @throws IgniteCheckedException If failed to allocate.
     */
    public long allocatePage() throws IgniteCheckedException;

    /**
     * Gets number of allocated pages.
     *
     * @return Number of allocated pages.
     */
    public int pages();

    /**
     * Reads a page.
     *
     * @param pageId Page ID.
     * @param pageBuf Page buffer to read into.
     * @param keepCrc by default reading zeroes CRC which was on file, but you can keep it in pageBuf if set keepCrc
     * @throws IgniteCheckedException If reading failed (IO error occurred).
     */
    public void read(long pageId, ByteBuffer pageBuf, boolean keepCrc) throws IgniteCheckedException;

    /**
     * Reads a header.
     *
     * @param buf Buffer to write to.
     * @throws IgniteCheckedException If failed.
     */
    public void readHeader(ByteBuffer buf) throws IgniteCheckedException;

    /**
     * Writes a page.
     *
     * @param pageId Page ID.
     * @param pageBuf Page buffer to write.
     * @param tag Partition file version, 1-based incrementing counter. For outdated pages {@code tag} has lower value,
     * and write does nothing.
     * @param calculateCrc if {@code False} crc calculation will be forcibly skipped.
     * @throws IgniteCheckedException If page writing failed (IO error occurred).
     */
    public void write(long pageId, ByteBuffer pageBuf, int tag, boolean calculateCrc) throws IgniteCheckedException;

    /**
     * Gets page offset within the store file.
     *
     * @param pageId Page ID.
     * @return Page offset.
     */
    public long pageOffset(long pageId);

    /**
     * Sync method used to ensure that the given pages are guaranteed to be written to the store.
     *
     * @throws IgniteCheckedException If sync failed (IO error occurred).
     */
    public void sync() throws IgniteCheckedException;

    /**
     * @throws IgniteCheckedException If sync failed (IO error occurred).
     */
    public void ensure() throws IgniteCheckedException;

    /**
     * @return Page store version.
     */
    public int version();

    /**
     * @param cleanFile {@code True} to delete file.
     * @throws StorageException If failed.
     */
    public void stop(boolean cleanFile) throws StorageException;

    /**
     * Starts recover process.
     */
    public void beginRecover();

    /**
     * Ends recover process.
     *
     * @throws StorageException If failed.
     */
    public void finishRecover() throws StorageException;

    /**
     * Truncates and deletes partition file.
     *
     * @param tag New partition tag.
     * @throws StorageException If failed.
     */
    public void truncate(int tag) throws StorageException;
<<<<<<< HEAD
=======

    /**
     * @return Page size in bytes.
     */
    public int getPageSize();

    /**
     * @return Storage block size or negative value if unknown or not supported.
     */
    public int getBlockSize();

    /**
     * @return Size of the storage in bytes. May differ from {@link #pages()} * {@link #getPageSize()}
     *         due to delayed writes or due to other implementation specific details.
     */
    public long size();

    /**
     * @return Size of the storage adjusted for sparsity in bytes or negative
     *         value if not supported. Should be less than or equal to {@link #size()}.
     * @see #punchHole
     */
    public long getSparseSize();

    /**
     * Should free all the extra storage space after the given number of useful bytes in the given page.
     *
     * @param pageId Page id.
     * @param usefulBytes Number of meaningful bytes from the beginning of the page.
     */
    void punchHole(long pageId, int usefulBytes);
>>>>>>> 8246bd84
}<|MERGE_RESOLUTION|>--- conflicted
+++ resolved
@@ -18,10 +18,7 @@
 package org.apache.ignite.internal.pagemem.store;
 
 import java.nio.ByteBuffer;
-<<<<<<< HEAD
-=======
 import org.apache.ignite.IgniteCheckedException;
->>>>>>> 8246bd84
 import org.apache.ignite.internal.processors.cache.persistence.StorageException;
 
 /**
@@ -130,8 +127,6 @@
      * @throws StorageException If failed.
      */
     public void truncate(int tag) throws StorageException;
-<<<<<<< HEAD
-=======
 
     /**
      * @return Page size in bytes.
@@ -163,5 +158,4 @@
      * @param usefulBytes Number of meaningful bytes from the beginning of the page.
      */
     void punchHole(long pageId, int usefulBytes);
->>>>>>> 8246bd84
 }