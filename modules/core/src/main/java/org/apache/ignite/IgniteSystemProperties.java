/*
 * Licensed to the Apache Software Foundation (ASF) under one or more
 * contributor license agreements.  See the NOTICE file distributed with
 * this work for additional information regarding copyright ownership.
 * The ASF licenses this file to You under the Apache License, Version 2.0
 * (the "License"); you may not use this file except in compliance with
 * the License.  You may obtain a copy of the License at
 *
 *      http://www.apache.org/licenses/LICENSE-2.0
 *
 * Unless required by applicable law or agreed to in writing, software
 * distributed under the License is distributed on an "AS IS" BASIS,
 * WITHOUT WARRANTIES OR CONDITIONS OF ANY KIND, either express or implied.
 * See the License for the specific language governing permissions and
 * limitations under the License.
 */

package org.apache.ignite;

import java.io.Serializable;
import java.lang.management.RuntimeMXBean;
import java.util.Properties;
import javax.net.ssl.HostnameVerifier;
import org.apache.ignite.marshaller.optimized.OptimizedMarshaller;
import org.jetbrains.annotations.Nullable;

/**
 * Contains constants for all system properties and environmental variables in Ignite.
 * These properties and variables can be used to affect the behavior of Ignite.
 */
public final class IgniteSystemProperties {
    /**
     * If this system property is present the Ignite will include grid name into verbose log.
     */
    public static final String IGNITE_LOG_GRID_NAME = "IGNITE_LOG_GRID_NAME";

    /**
     * This property is used internally to pass an exit code to loader when
     * Ignite instance is being restarted.
     */
    public static final String IGNITE_RESTART_CODE = "IGNITE_RESTART_CODE";

    /**
     * Presence of this system property with value {@code true} will make the grid
     * node start as a daemon node. Node that this system property will override
     * {@link org.apache.ignite.configuration.IgniteConfiguration#isDaemon()} configuration.
     */
    public static final String IGNITE_DAEMON = "IGNITE_DAEMON";

    /** Defines Ignite installation folder. */
    public static final String IGNITE_HOME = "IGNITE_HOME";

    /** If this system property is set to {@code false} - no shutdown hook will be set. */
    public static final String IGNITE_NO_SHUTDOWN_HOOK = "IGNITE_NO_SHUTDOWN_HOOK";

    /**
     * Name of the system property to disable requirement for proper node ordering
     * by discovery SPI. Use with care, as proper node ordering is required for
     * cache consistency. If set to {@code true}, then any discovery SPI can be used
     * with distributed cache, otherwise, only discovery SPIs that have annotation
     * {@link org.apache.ignite.spi.discovery.DiscoverySpiOrderSupport @GridDiscoverySpiOrderSupport(true)} will
     * be allowed.
     */
    public static final String IGNITE_NO_DISCO_ORDER = "IGNITE_NO_DISCO_ORDER";

    /**
     * If this system property is set to {@code false} - no checks for new versions will
     * be performed by Ignite. By default, Ignite periodically checks for the new
     * version and prints out the message into the log if new version of Ignite is
     * available for download.
     */
    public static final String IGNITE_UPDATE_NOTIFIER = "IGNITE_UPDATE_NOTIFIER";

    /**
     * This system property defines interval in milliseconds in which Ignite will check
     * thread pool state for starvation. Zero value will disable this checker.
     */
    public static final String IGNITE_STARVATION_CHECK_INTERVAL = "IGNITE_STARVATION_CHECK_INTERVAL";

    /**
     * If this system property is present (any value) - no ASCII logo will
     * be printed.
     */
    public static final String IGNITE_NO_ASCII = "IGNITE_NO_ASCII";

    /**
     * This property allows to override Jetty host for REST processor.
     */
    public static final String IGNITE_JETTY_HOST = "IGNITE_JETTY_HOST";

    /**
     * This property allows to override Jetty local port for REST processor.
     */
    public static final String IGNITE_JETTY_PORT = "IGNITE_JETTY_PORT";

    /**
     * This property does not allow Ignite to override Jetty log configuration for REST processor.
     */
    public static final String IGNITE_JETTY_LOG_NO_OVERRIDE = "IGNITE_JETTY_LOG_NO_OVERRIDE";

    /** This property allow rewriting default ({@code 30}) rest session expire time (in seconds). */
    public static final String IGNITE_REST_SESSION_TIMEOUT = "IGNITE_REST_SESSION_TIMEOUT";

    /**
     * This property allows to override maximum count of task results stored on one node
     * in REST processor.
     */
    public static final String IGNITE_REST_MAX_TASK_RESULTS = "IGNITE_REST_MAX_TASK_RESULTS";

    /**
     * This property defines the maximum number of attempts to remap near get to the same
     * primary node. Remapping may be needed when topology is changed concurrently with
     * get operation.
     */
    public static final String IGNITE_NEAR_GET_MAX_REMAPS = "IGNITE_NEAR_GET_MAX_REMAPS";

    /**
     * Set to either {@code true} or {@code false} to enable or disable quiet mode
     * of Ignite. In quiet mode, only warning and errors are printed into the log
     * additionally to a shortened version of standard output on the start.
     * <p>
     * Note that if you use <tt>ignite.{sh|bat}</tt> scripts to start Ignite they
     * start by default in quiet mode. You can supply <tt>-v</tt> flag to override it.
     */
    public static final String IGNITE_QUIET = "IGNITE_QUIET";

    /**
     * If this property is set to {@code true} (default) and Ignite is launched
     * in verbose mode (see {@link #IGNITE_QUIET}) and no console appenders can be found
     * in configuration, then default console appender will be added.
     * Set this property to {@code false} if no appenders should be added.
     */
    public static final String IGNITE_CONSOLE_APPENDER = "IGNITE_CONSOLE_APPENDER";

    /**
     * Name of the system property defining name of command line program.
     */
    public static final String IGNITE_PROG_NAME = "IGNITE_PROG_NAME";

    /**
     * Name of the system property defining success file name. This file
     * is used with auto-restarting functionality when Ignite is started
     * by supplied <tt>ignite.{bat|sh}</tt> scripts.
     */
    public static final String IGNITE_SUCCESS_FILE = "IGNITE_SUCCESS_FILE";

    /**
     * Name of system property to set system-wide local IP address or host. If provided it will
     * override all default local bind settings within Ignite or any of its SPIs.
     * <p>
     * Note that system-wide local bind address can also be set via {@link org.apache.ignite.configuration.IgniteConfiguration#getLocalHost()}
     * method. However, system properties have priority over configuration properties specified in
     * {@link org.apache.ignite.configuration.IgniteConfiguration}.
     */
    public static final String IGNITE_LOCAL_HOST = "IGNITE_LOCAL_HOST";

    /**
     * System property to override deployment mode configuration parameter.
     * Valid values for property are: PRIVATE, ISOLATED, SHARED or CONTINUOUS.
     *
     * @see org.apache.ignite.configuration.DeploymentMode
     * @see org.apache.ignite.configuration.IgniteConfiguration#getDeploymentMode()
     */
    public static final String IGNITE_DEP_MODE_OVERRIDE = "IGNITE_DEPLOYMENT_MODE_OVERRIDE";

    /**
     * Property controlling size of buffer holding completed transaction versions. Such buffer
     * is used to detect duplicate transaction and has a default value of {@code 102400}. In
     * most cases this value is large enough and does not need to be changed.
     */
    public static final String IGNITE_MAX_COMPLETED_TX_COUNT = "IGNITE_MAX_COMPLETED_TX_COUNT";

    /**
     * Concurrency level for all concurrent hash maps created by Ignite.
     */
    public static final String IGNITE_MAP_CONCURRENCY_LEVEL = "IGNITE_MAP_CONCURRENCY_LEVEL";

    /**
     * Transactions that take more time, than value of this property, will be output to log
     * with warning level. {@code 0} (default value) disables warning on slow transactions.
     */
    public static final String IGNITE_SLOW_TX_WARN_TIMEOUT = "IGNITE_SLOW_TX_WARN_TIMEOUT";

    /**
     * Timeout after which all uncompleted transactions originated by left node will be
     * salvaged (i.e. invalidated and committed).
     */
    public static final String IGNITE_TX_SALVAGE_TIMEOUT = "IGNITE_TX_SALVAGE_TIMEOUT";

    /**
     * System property to override multicast group taken from configuration.
     * Used for testing purposes.
     */
    public static final String IGNITE_OVERRIDE_MCAST_GRP = "IGNITE_OVERRIDE_MCAST_GRP";

    /**
     * System property to override default reflection cache size. Default value is {@code 128}.
     */
    public static final String IGNITE_REFLECTION_CACHE_SIZE = "IGNITE_REFLECTION_CACHE_SIZE";

    /**
     * System property to override default job processor maps sizes for finished jobs and
     * cancellation requests. Default value is {@code 10240}.
     */
    public static final String IGNITE_JOBS_HISTORY_SIZE = "IGNITE_JOBS_HISTORY_SIZE";

    /**
     * System property to override default job metrics processor property defining
     * concurrency level for structure holding job metrics snapshots.
     * Default value is {@code 64}.
     */
    public static final String IGNITE_JOBS_METRICS_CONCURRENCY_LEVEL = "IGNITE_JOBS_METRICS_CONCURRENCY_LEVEL";

    /**
     * System property to hold optional configuration URL.
     */
    public static final String IGNITE_CONFIG_URL = "IGNITE_CONFIG_URL";

    /** System property to hold SSH host for visor-started nodes. */
    public static final String IGNITE_SSH_HOST = "IGNITE_SSH_HOST";

    /** System property to hold SSH user name for visor-started nodes. */
    public static final String IGNITE_SSH_USER_NAME = "IGNITE_SSH_USER_NAME";

    /** System property to hold preload resend timeout for evicted partitions. */
    public static final String IGNITE_PRELOAD_RESEND_TIMEOUT = "IGNITE_PRELOAD_RESEND_TIMEOUT";

    /**
     * System property to specify how often in milliseconds marshal buffers
     * should be rechecked and potentially trimmed. Default value is {@code 10,000ms}.
     */
    public static final String IGNITE_MARSHAL_BUFFERS_RECHECK = "IGNITE_MARSHAL_BUFFERS_RECHECK";

    /**
     * System property to disable {@link HostnameVerifier} for SSL connections.
     * Can be used for development with self-signed certificates. Default value is {@code false}.
     */
    public static final String IGNITE_DISABLE_HOSTNAME_VERIFIER = "IGNITE_DISABLE_HOSTNAME_VERIFIER";

    /**
     * System property to disable buffered communication if node sends less messages count than
     * specified by this property. Default value is {@code 512}.
     *
     * @deprecated Not used anymore.
     */
    @Deprecated
    public static final String IGNITE_MIN_BUFFERED_COMMUNICATION_MSG_CNT = "IGNITE_MIN_BUFFERED_COMMUNICATION_MSG_CNT";

    /**
     * Flag that will force Ignite to fill memory block with some recognisable pattern right before
     * this memory block is released. This will help to recognize cases when already released memory is accessed.
     */
    public static final String IGNITE_OFFHEAP_SAFE_RELEASE = "IGNITE_OFFHEAP_SAFE_RELEASE";

    /** Maximum size for atomic cache queue delete history (default is 200 000 entries per partition). */
    public static final String IGNITE_ATOMIC_CACHE_DELETE_HISTORY_SIZE = "IGNITE_ATOMIC_CACHE_DELETE_HISTORY_SIZE";

    /**
     * Comma separated list of addresses in format "10.100.22.100:45000,10.100.22.101:45000".
     * Makes sense only for {@link org.apache.ignite.spi.discovery.tcp.ipfinder.vm.TcpDiscoveryVmIpFinder}.
     */
    public static final String IGNITE_TCP_DISCOVERY_ADDRESSES = "IGNITE_TCP_DISCOVERY_ADDRESSES";

    /**
     * Flag indicating whether performance suggestions output on start should be disabled.
     */
    public static final String IGNITE_PERFORMANCE_SUGGESTIONS_DISABLED = "IGNITE_PERFORMANCE_SUGGESTIONS_DISABLED";

    /**
     * Atomic cache deferred update response buffer size.
     */
    public static final String IGNITE_ATOMIC_DEFERRED_ACK_BUFFER_SIZE = "IGNITE_ATOMIC_DEFERRED_ACK_BUFFER_SIZE";

    /**
     * Atomic cache deferred update timeout.
     */
    public static final String IGNITE_ATOMIC_DEFERRED_ACK_TIMEOUT = "IGNITE_ATOMIC_DEFERRED_ACK_TIMEOUT";

    /**
     * If this property set then debug console will be opened for H2 indexing SPI.
     */
    public static final String IGNITE_H2_DEBUG_CONSOLE = "IGNITE_H2_DEBUG_CONSOLE";

    /**
     * If this property is set to {@code true} then shared memory space native debug will be enabled.
     */
    public static final String IGNITE_IPC_SHMEM_SPACE_DEBUG = "IGNITE_IPC_SHMEM_SPACE_DEBUG";

    /**
     * Property allowing to skip configuration consistency checks.
     */
    public static final String IGNITE_SKIP_CONFIGURATION_CONSISTENCY_CHECK =
        "IGNITE_SKIP_CONFIGURATION_CONSISTENCY_CHECK";

    /**
     * Flag indicating whether validation of keys put to cache should be disabled.
     */
    public static final String IGNITE_CACHE_KEY_VALIDATION_DISABLED = "IGNITE_CACHE_KEY_VALIDATION_DISABLED";

    /**
     * Environment variable to override logging directory that has been set in logger configuration.
     */
    public static final String IGNITE_LOG_DIR = "IGNITE_LOG_DIR";

    /**
     * Environment variable to set work directory. The property {@link org.apache.ignite.configuration.IgniteConfiguration#setWorkDirectory} has higher
     * priority.
     */
    public static final String IGNITE_WORK_DIR = "IGNITE_WORK_DIR";

    /**
     * If this property is set to {@code true} then Ignite will append
     * hash code of {@link Ignite} class as hex string and append
     * JVM name returned by {@link RuntimeMXBean#getName()}.
     * <p>
     * This may be helpful when running Ignite in some application server
     * clusters or similar environments to avoid MBean name collisions.
     * <p>
     * Default is {@code false}.
     */
    public static final String IGNITE_MBEAN_APPEND_JVM_ID = "IGNITE_MBEAN_APPEND_JVM_ID";

    /**
     * If this property is set to {@code true} then Ignite will append
     * hash code of class loader to MXBean name.
     * <p>
     * Default is {@code true}.
     */
    public static final String IGNITE_MBEAN_APPEND_CLASS_LOADER_ID = "IGNITE_MBEAN_APPEND_CLASS_LOADER_ID";

    /**
     * Property controlling size of buffer holding last exception. Default value of {@code 1000}.
     */
    public static final String IGNITE_EXCEPTION_REGISTRY_MAX_SIZE = "IGNITE_EXCEPTION_REGISTRY_MAX_SIZE";

    /**
     * Property controlling default behavior of cache client flag.
     */
    public static final String IGNITE_CACHE_CLIENT = "IGNITE_CACHE_CLIENT";

    /**
     * Property controlling whether CacheManager will start grid with isolated IP finder when default URL
     * is passed in. This is needed to pass TCK tests which use default URL and assume isolated cache managers
     * for different class loaders.
     */
    public static final String IGNITE_JCACHE_DEFAULT_ISOLATED = "IGNITE_CACHE_CLIENT";

    /**
     * Property controlling maximum number of SQL result rows which can be fetched into a merge table.
     * If there are less rows than this threshold then multiple passes throw a table will be possible,
     * otherwise only one pass (e.g. only result streaming is possible).
     */
    public static final String IGNITE_SQL_MERGE_TABLE_MAX_SIZE = "IGNITE_SQL_MERGE_TABLE_MAX_SIZE";

    /** Maximum size for affinity assignment history. */
    public static final String IGNITE_AFFINITY_HISTORY_SIZE = "IGNITE_AFFINITY_HISTORY_SIZE";

    /** Maximum size for discovery messages history. */
    public static final String IGNITE_DISCOVERY_HISTORY_SIZE = "IGNITE_DISCOVERY_HISTORY_SIZE";

    /** Number of cache operation retries in case of topology exceptions. */
    public static final String IGNITE_CACHE_RETRIES_COUNT = "IGNITE_CACHE_RETRIES_COUNT";

    /** Number of times pending cache objects will be dumped to the log in case of partition exchange timeout. */
    public static final String IGNITE_DUMP_PENDING_OBJECTS_THRESHOLD = "IGNITE_DUMP_PENDING_OBJECTS_THRESHOLD";

    /** JDBC driver cursor remove delay. */
    public static final String IGNITE_JDBC_DRIVER_CURSOR_REMOVE_DELAY = "IGNITE_JDBC_DRIVER_CURSOR_RMV_DELAY";

<<<<<<< HEAD
    /** Long-long offheap map load factor. */
    public static final String IGNITE_LONG_LONG_HASH_MAP_LOAD_FACTOR = "IGNITE_LONG_LONG_HASH_MAP_LOAD_FACTOR";
=======
    /** Maximum number of nested listener calls before listener notification becomes asynchronous. */
    public static final String IGNITE_MAX_NESTED_LISTENER_CALLS = "IGNITE_MAX_NESTED_LISTENER_CALLS";
>>>>>>> e1eb931b

    /**
     * Manages {@link OptimizedMarshaller} behavior of {@code serialVersionUID} computation for
     * {@link Serializable} classes.
     */
    public static final String IGNITE_OPTIMIZED_MARSHALLER_USE_DEFAULT_SUID =
        "IGNITE_OPTIMIZED_MARSHALLER_USE_DEFAULT_SUID";

    /**
     * If set to {@code true}, then default selected keys set is used inside
     * {@code GridNioServer} which lead to some extra garbage generation when
     * processing selected keys.
     * <p>
     * Default value is {@code false}. Should be switched to {@code true} if there are
     * any problems in communication layer.
     */
    public static final String IGNITE_NO_SELECTOR_OPTS = "IGNITE_NO_SELECTOR_OPTS";

    /**
     * Enforces singleton.
     */
    private IgniteSystemProperties() {
        // No-op.
    }

    /**
     * Gets either system property or environment variable with given name.
     *
     * @param name Name of the system property or environment variable.
     * @return Value of the system property or environment variable.
     *         Returns {@code null} if neither can be found for given name.
     */
    @Nullable public static String getString(String name) {
        assert name != null;

        String v = System.getProperty(name);

        if (v == null)
            v = System.getenv(name);

        return v;
    }

    /**
     * Gets either system property or environment variable with given name.
     *
     * @param name Name of the system property or environment variable.
     * @param dflt Default value.
     * @return Value of the system property or environment variable.
     *         Returns {@code null} if neither can be found for given name.
     */
    @Nullable public static String getString(String name, String dflt) {
        String val = getString(name);

        return val == null ? dflt : val;
    }

    /**
     * Gets either system property or environment variable with given name.
     * The result is transformed to {@code boolean} using {@code Boolean.valueOf()} method.
     *
     * @param name Name of the system property or environment variable.
     * @return Boolean value of the system property or environment variable.
     *         Returns {@code False} in case neither system property
     *         nor environment variable with given name is found.
     */
    public static boolean getBoolean(String name) {
        return getBoolean(name, false);
    }

    /**
     * Gets either system property or environment variable with given name.
     * The result is transformed to {@code boolean} using {@code Boolean.valueOf()} method.
     *
     * @param name Name of the system property or environment variable.
     * @param dflt Default value.
     * @return Boolean value of the system property or environment variable.
     *         Returns default value in case neither system property
     *         nor environment variable with given name is found.
     */
    public static boolean getBoolean(String name, boolean dflt) {
        String val = getString(name);

        return val == null ? dflt : Boolean.valueOf(val);
    }

    /**
     * Gets either system property or environment variable with given name.
     * The result is transformed to {@code int} using {@code Integer.parseInt()} method.
     *
     * @param name Name of the system property or environment variable.
     * @param dflt Default value
     * @return Integer value of the system property or environment variable.
     *         Returns default value in case neither system property
     *         nor environment variable with given name is found.
     */
    public static int getInteger(String name, int dflt) {
        String s = getString(name);

        if (s == null)
            return dflt;

        int res;

        try {
            res = Integer.parseInt(s);
        }
        catch (NumberFormatException ignore) {
            res = dflt;
        }

        return res;
    }

    /**
     * Gets either system property or environment variable with given name.
     * The result is transformed to {@code long} using {@code Long.parseLong()} method.
     *
     * @param name Name of the system property or environment variable.
     * @param dflt Default value
     * @return Integer value of the system property or environment variable.
     *         Returns default value in case neither system property
     *         nor environment variable with given name is found.
     */
    public static long getLong(String name, long dflt) {
        String s = getString(name);

        if (s == null)
            return dflt;

        long res;

        try {
            res = Long.parseLong(s);
        }
        catch (NumberFormatException ignore) {
            res = dflt;
        }

        return res;
    }

    /**
     * Gets either system property or environment variable with given name.
     * The result is transformed to {@code double} using {@code Double.parseDouble()} method.
     *
     * @param name Name of the system property or environment variable.
     * @param dflt Default value
     * @return Integer value of the system property or environment variable.
     *         Returns default value in case neither system property
     *         nor environment variable with given name is found.
     */
    public static double getDouble(String name, double dflt) {
        String s = getString(name);

        if (s == null)
            return dflt;

        double res;

        try {
            res = Double.parseDouble(s);
        }
        catch (NumberFormatException ignore) {
            res = dflt;
        }

        return res;
    }

    /**
     * Gets snapshot of system properties.
     * Snapshot could be used for thread safe iteration over system properties.
     *
     * @return Snapshot of system properties.
     */
    public static Properties snapshot() {
        return (Properties)System.getProperties().clone();
    }
}<|MERGE_RESOLUTION|>--- conflicted
+++ resolved
@@ -367,13 +367,11 @@
     /** JDBC driver cursor remove delay. */
     public static final String IGNITE_JDBC_DRIVER_CURSOR_REMOVE_DELAY = "IGNITE_JDBC_DRIVER_CURSOR_RMV_DELAY";
 
-<<<<<<< HEAD
+    /** Maximum number of nested listener calls before listener notification becomes asynchronous. */
+    public static final String IGNITE_MAX_NESTED_LISTENER_CALLS = "IGNITE_MAX_NESTED_LISTENER_CALLS";
+
     /** Long-long offheap map load factor. */
     public static final String IGNITE_LONG_LONG_HASH_MAP_LOAD_FACTOR = "IGNITE_LONG_LONG_HASH_MAP_LOAD_FACTOR";
-=======
-    /** Maximum number of nested listener calls before listener notification becomes asynchronous. */
-    public static final String IGNITE_MAX_NESTED_LISTENER_CALLS = "IGNITE_MAX_NESTED_LISTENER_CALLS";
->>>>>>> e1eb931b
 
     /**
      * Manages {@link OptimizedMarshaller} behavior of {@code serialVersionUID} computation for
