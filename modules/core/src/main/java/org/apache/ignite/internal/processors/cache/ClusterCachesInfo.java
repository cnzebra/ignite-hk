--- conflicted
+++ resolved
@@ -752,21 +752,11 @@
 
                 processStopCacheRequest(exchangeActions, req, cacheName, desc);
 
-<<<<<<< HEAD
-                        CacheGroupDescriptor grpDesc = registerCacheGroup(exchangeActions,
-                            topVer,
-                            ccfg,
-                            cacheId,
-                            req.initiatingNodeId(),
-                            req.deploymentId(),
-                            req.encryptionKey());
-=======
                 needExchange = true;
             }
         }
         else
             assert false : req;
->>>>>>> 8246bd84
 
         if (!needExchange) {
             if (!clientCacheStart && ctx.localNodeId().equals(req.initiatingNodeId()))
@@ -1411,17 +1401,13 @@
                 cacheData.staticallyConfigured(),
                 cacheData.sql(),
                 cacheData.deploymentId(),
-<<<<<<< HEAD
-                new QuerySchema(cacheData.schema().entities()).setSql(cacheData.sql())
-=======
                 new QuerySchema(cacheData.schema().entities()),
                 cacheData.cacheConfigurationEnrichment()
->>>>>>> 8246bd84
             );
 
             Collection<QueryEntity> localQueryEntities = getLocalQueryEntities(cfg.getName());
 
-            QuerySchemaPatch schemaPatch = desc.makeSchemaPatch(localQueryEntities, false);
+            QuerySchemaPatch schemaPatch = desc.makeSchemaPatch(localQueryEntities);
 
             if (schemaPatch.hasConflicts()) {
                 hasSchemaPatchConflict = true;
@@ -1461,7 +1447,7 @@
             boolean isClusterActive = ctx.state().clusterState().active();
 
             //Merge of config for cluster only for inactive grid.
-            if (!patchesToApply.isEmpty()) {
+            if (!isClusterActive && !patchesToApply.isEmpty()) {
                 for (Map.Entry<DynamicCacheDescriptor, QuerySchemaPatch> entry : patchesToApply.entrySet()) {
                     if (entry.getKey().applySchemaPatch(entry.getValue()))
                         saveCacheConfiguration(entry.getKey());
@@ -1762,7 +1748,7 @@
                         req.deploymentId(deploymentId);
                         req.startCacheConfiguration(ccfg);
                         req.cacheType(ctx.cache().cacheType(ccfg.getName()));
-                        req.schema(new QuerySchema(storedCfg.queryEntities()).setSql(storedCfg.sql()));
+                        req.schema(new QuerySchema(storedCfg.queryEntities()));
                         req.sql(storedCfg.sql());
 
                         reqs.add(req);
@@ -1895,19 +1881,6 @@
         }
     }
 
-    
-    public String checkStartCacheConflict(CacheConfiguration<?, ?> cfg) {
-
-    	if (cfg.getName().equals(cfg.getGroupName()))
-            return "Cache name must not be equals to cache group name (change cache name or group name) [cacheName=" + cfg.getName() +
-                    ", groupName=" + cfg.getGroupName() + ']';
-        
-        if (cacheGroupByName(cfg.getName()) != null)
-            return "Cache name conflict with existing cache group (change cache name) [cacheName=" + cfg.getName() + ']';
-        
-        return null;
-    }
-    
     /**
      * Checks cache configuration on conflict with already registered caches and cache groups.
      *
@@ -1917,10 +1890,6 @@
     private String checkCacheConflict(CacheConfiguration<?, ?> cfg) {
         int cacheId = CU.cacheId(cfg.getName());
 
-        if (cfg.getName().equals(cfg.getGroupName()))
-            return "Cache name must not be equals to cache group name (change cache name or group name) [cacheName=" + cfg.getName() +
-                    ", groupName=" + cfg.getGroupName() + ']';
-        
         if (cacheGroupByName(cfg.getName()) != null)
             return "Cache name conflict with existing cache group (change cache name) [cacheName=" + cfg.getName() + ']';
 
@@ -1994,10 +1963,10 @@
 
                 registerNewCache(joinData, nodeId, cacheInfo);
             }
-            else if (isMergeConfigSupport) {
+            else if (!active && isMergeConfigSupport) {
                 DynamicCacheDescriptor desc = registeredCaches.get(cfg.getName());
 
-                QuerySchemaPatch schemaPatch = desc.makeSchemaPatch(cacheInfo.cacheData().queryEntities(), false);
+                QuerySchemaPatch schemaPatch = desc.makeSchemaPatch(cacheInfo.cacheData().queryEntities());
 
                 if (schemaPatch.hasConflicts()) {
                     hasSchemaPatchConflict = true;
@@ -2052,13 +2021,9 @@
             cacheId,
             nodeId,
             joinData.cacheDeploymentId(),
-<<<<<<< HEAD
-            null);
-=======
             null,
             cacheInfo.cacheData().cacheConfigurationEnrichment()
         );
->>>>>>> 8246bd84
 
         ctx.discovery().setCacheFilter(
             cacheId,
@@ -2076,13 +2041,9 @@
             cacheInfo.isStaticallyConfigured(),
             cacheInfo.sql(),
             joinData.cacheDeploymentId(),
-<<<<<<< HEAD
-            new QuerySchema(cacheInfo.cacheData().queryEntities()).setSql(cacheInfo.sql()));
-=======
             new QuerySchema(cacheInfo.cacheData().queryEntities()),
             cacheInfo.cacheData().cacheConfigurationEnrichment()
         );
->>>>>>> 8246bd84
 
         DynamicCacheDescriptor old = registeredCaches.put(cfg.getName(), desc);
 
@@ -2109,13 +2070,9 @@
                     true,
                     false,
                     joinData.cacheDeploymentId(),
-<<<<<<< HEAD
-                    new QuerySchema(cacheInfo.cacheData().queryEntities()).setSql(cacheInfo.sql()));
-=======
                     new QuerySchema(cacheInfo.cacheData().queryEntities()),
                     cacheInfo.cacheData().cacheConfigurationEnrichment()
                 );
->>>>>>> 8246bd84
 
                 DynamicCacheDescriptor old = registeredTemplates.put(cfg.getName(), desc);
 
@@ -2195,13 +2152,9 @@
         Integer cacheId,
         UUID rcvdFrom,
         IgniteUuid deploymentId,
-<<<<<<< HEAD
-        @Nullable byte[] encKey) {
-=======
         @Nullable byte[] encKey,
         CacheConfigurationEnrichment cacheCfgEnrichment
     ) {
->>>>>>> 8246bd84
         if (startedCacheCfg.getGroupName() != null) {
             CacheGroupDescriptor desc = cacheGroupByName(startedCacheCfg.getGroupName());
 
@@ -2235,9 +2188,6 @@
         if (startedCacheCfg.isEncryptionEnabled())
             ctx.encryption().beforeCacheGroupStart(grpId, encKey);
 
-        if (startedCacheCfg.isEncryptionEnabled())
-            ctx.encryption().beforeCacheGroupStart(grpId, encKey);
-
         if (ctx.cache().context().pageStore() != null)
             ctx.cache().context().pageStore().beforeCacheGroupStart(grpDesc);
 
@@ -2374,8 +2324,6 @@
 
         CU.validateCacheGroupsAttributesMismatch(log, cfg, startCfg, "encryptionEnabled", "Encrypted",
             cfg.isEncryptionEnabled(), startCfg.isEncryptionEnabled(), true);
-<<<<<<< HEAD
-=======
 
         CU.validateCacheGroupsAttributesMismatch(log, cfg, startCfg,
             "diskPageCompression", "Disk page compression",
@@ -2384,7 +2332,6 @@
         CU.validateCacheGroupsAttributesMismatch(log, cfg, startCfg,
             "diskPageCompressionLevel", "Disk page compression level",
             cfg.getDiskPageCompressionLevel(), startCfg.getDiskPageCompressionLevel(), true);
->>>>>>> 8246bd84
     }
 
     /**
