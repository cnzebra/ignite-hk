--- conflicted
+++ resolved
@@ -783,139 +783,6 @@
                 return false;
         }
 
-<<<<<<< HEAD
-        /**
-         */
-        synchronized void onNodeLeft() {
-            if (remapped)
-                return;
-
-            remapped = true;
-
-            if (log.isDebugEnabled())
-                log.debug("Remote node left grid while sending or waiting for reply (will retry): " + this);
-
-            // Try getting value from alive nodes.
-            if (!canRemap) {
-                // Remap
-                map(keys.keySet(), F.t(node, keys), topVer);
-
-                onDone(Collections.<K, V>emptyMap());
-            }
-            else {
-                AffinityTopologyVersion updTopVer =
-                    new AffinityTopologyVersion(Math.max(topVer.topologyVersion() + 1, cctx.discovery().topologyVersion()));
-
-                cctx.shared().exchange().affinityReadyFuture(updTopVer).listen(f -> {
-                    try {
-                        // Remap.
-                        map(keys.keySet(), F.t(node, keys), f.get());
-
-                        onDone(Collections.<K, V>emptyMap());
-
-                    }
-                    catch (IgniteCheckedException e) {
-                        GridNearGetFuture.this.onDone(e);
-                    }
-                });
-            }
-        }
-
-        /**
-         * @param res Result callback.
-         */
-        void onResult(final GridNearGetResponse res) {
-            final Collection<Integer> invalidParts = res.invalidPartitions();
-
-            // If error happened on remote node, fail the whole future.
-            if (res.error() != null) {
-                onDone(res.error());
-
-                return;
-            }
-
-            // Remap invalid partitions.
-            if (!F.isEmpty(invalidParts)) {
-                AffinityTopologyVersion rmtTopVer = res.topologyVersion();
-
-                assert rmtTopVer.topologyVersion() != 0;
-
-                if (rmtTopVer.compareTo(topVer) <= 0) {
-                    // Fail the whole get future.
-                    onDone(new IgniteCheckedException("Failed to process invalid partitions response (remote node reported " +
-                        "invalid partitions but remote topology version does not differ from local) " +
-                        "[topVer=" + topVer + ", rmtTopVer=" + rmtTopVer + ", invalidParts=" + invalidParts +
-                        ", nodeId=" + node.id() + ']'));
-
-                    return;
-                }
-
-                if (log.isDebugEnabled())
-                    log.debug("Remapping mini get future [invalidParts=" + invalidParts + ", fut=" + this + ']');
-
-                if (!canRemap) {
-                    map(F.view(keys.keySet(), new P1<KeyCacheObject>() {
-                        @Override public boolean apply(KeyCacheObject key) {
-                            return invalidParts.contains(cctx.affinity().partition(key));
-                        }
-                    }), F.t(node, keys), topVer);
-
-                    postProcessResultAndDone(res);
-
-                    return;
-                }
-
-                // Need to wait for next topology version to remap.
-                IgniteInternalFuture<AffinityTopologyVersion> topFut =  cctx.shared().exchange().affinityReadyFuture(rmtTopVer);
-
-                topFut.listen(new CIX1<IgniteInternalFuture<AffinityTopologyVersion>>() {
-                    @Override public void applyx(
-                        IgniteInternalFuture<AffinityTopologyVersion> fut) throws IgniteCheckedException {
-                        AffinityTopologyVersion readyTopVer = fut.get();
-
-                        // This will append new futures to compound list.
-                        map(F.view(keys.keySet(), new P1<KeyCacheObject>() {
-                            @Override public boolean apply(KeyCacheObject key) {
-                                return invalidParts.contains(cctx.affinity().partition(key));
-                            }
-                        }), F.t(node, keys), readyTopVer);
-
-                        postProcessResultAndDone(res);
-                    }
-                });
-            }
-            else
-                postProcessResultAndDone(res);
-
-        }
-
-        /**
-         * Post processes result and done future.
-         *
-         * @param res Response.
-         */
-        private void postProcessResultAndDone(final GridNearGetResponse res){
-            try {
-                postProcessResult(res);
-
-                // It is critical to call onDone after adding futures to compound list.
-                onDone(loadEntries(node.id(), keys.keySet(), res.entries(), savedEntries, topVer));
-            }
-            catch (Exception ex) {
-                onDone(ex);
-            }
-        }
-
-        /**
-         * @param res Response.
-         */
-        private void postProcessResult(final GridNearGetResponse res) {
-            if (postProcessingClos != null)
-                postProcessingClos.apply(res.entries());
-        }
-
-=======
->>>>>>> 8246bd84
         /** {@inheritDoc} */
         @Override public String toString() {
             return S.toString(MiniFuture.class, this);
