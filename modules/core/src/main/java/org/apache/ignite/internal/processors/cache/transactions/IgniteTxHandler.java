/*
 * Licensed to the Apache Software Foundation (ASF) under one or more
 * contributor license agreements.  See the NOTICE file distributed with
 * this work for additional information regarding copyright ownership.
 * The ASF licenses this file to You under the Apache License, Version 2.0
 * (the "License"); you may not use this file except in compliance with
 * the License.  You may obtain a copy of the License at
 *
 *      http://www.apache.org/licenses/LICENSE-2.0
 *
 * Unless required by applicable law or agreed to in writing, software
 * distributed under the License is distributed on an "AS IS" BASIS,
 * WITHOUT WARRANTIES OR CONDITIONS OF ANY KIND, either express or implied.
 * See the License for the specific language governing permissions and
 * limitations under the License.
 */

package org.apache.ignite.internal.processors.cache.transactions;

import java.util.ArrayList;
import java.util.Collection;
import java.util.List;
import java.util.UUID;
import javax.cache.processor.EntryProcessor;
import org.apache.ignite.IgniteCheckedException;
import org.apache.ignite.IgniteException;
import org.apache.ignite.IgniteLogger;
import org.apache.ignite.cluster.ClusterNode;
import org.apache.ignite.cluster.ClusterTopologyException;
import org.apache.ignite.failure.FailureContext;
import org.apache.ignite.failure.FailureType;
import org.apache.ignite.internal.IgniteFutureTimeoutCheckedException;
import org.apache.ignite.internal.IgniteInternalFuture;
import org.apache.ignite.internal.cluster.ClusterTopologyCheckedException;
import org.apache.ignite.internal.pagemem.wal.WALPointer;
import org.apache.ignite.internal.pagemem.wal.record.RollbackRecord;
import org.apache.ignite.internal.processors.affinity.AffinityTopologyVersion;
import org.apache.ignite.internal.processors.cache.CacheEntryInfoCollection;
<<<<<<< HEAD
=======
import org.apache.ignite.internal.processors.cache.CacheGroupContext;
>>>>>>> 8246bd84
import org.apache.ignite.internal.processors.cache.CacheObject;
import org.apache.ignite.internal.processors.cache.GridCacheAffinityManager;
import org.apache.ignite.internal.processors.cache.GridCacheContext;
import org.apache.ignite.internal.processors.cache.GridCacheEntryEx;
import org.apache.ignite.internal.processors.cache.GridCacheEntryInfo;
import org.apache.ignite.internal.processors.cache.GridCacheEntryRemovedException;
import org.apache.ignite.internal.processors.cache.GridCacheMessage;
import org.apache.ignite.internal.processors.cache.GridCacheReturnCompletableWrapper;
import org.apache.ignite.internal.processors.cache.GridCacheSharedContext;
import org.apache.ignite.internal.processors.cache.GridCacheUpdateTxResult;
import org.apache.ignite.internal.processors.cache.KeyCacheObject;
import org.apache.ignite.internal.processors.cache.distributed.GridCacheTxRecoveryFuture;
import org.apache.ignite.internal.processors.cache.distributed.GridCacheTxRecoveryRequest;
import org.apache.ignite.internal.processors.cache.distributed.GridCacheTxRecoveryResponse;
import org.apache.ignite.internal.processors.cache.distributed.GridDistributedTxRemoteAdapter;
import org.apache.ignite.internal.processors.cache.distributed.dht.GridDhtCacheAdapter;
import org.apache.ignite.internal.processors.cache.distributed.dht.GridDhtCacheEntry;
import org.apache.ignite.internal.processors.cache.distributed.dht.GridDhtTopologyFuture;
import org.apache.ignite.internal.processors.cache.distributed.dht.GridDhtTxFinishFuture;
import org.apache.ignite.internal.processors.cache.distributed.dht.GridDhtTxFinishRequest;
import org.apache.ignite.internal.processors.cache.distributed.dht.GridDhtTxFinishResponse;
import org.apache.ignite.internal.processors.cache.distributed.dht.GridDhtTxLocal;
import org.apache.ignite.internal.processors.cache.distributed.dht.GridDhtTxOnePhaseCommitAckRequest;
import org.apache.ignite.internal.processors.cache.distributed.dht.GridDhtTxPrepareFuture;
import org.apache.ignite.internal.processors.cache.distributed.dht.GridDhtTxPrepareRequest;
import org.apache.ignite.internal.processors.cache.distributed.dht.GridDhtTxPrepareResponse;
import org.apache.ignite.internal.processors.cache.distributed.dht.GridDhtTxRemote;
import org.apache.ignite.internal.processors.cache.distributed.dht.GridInvokeValue;
import org.apache.ignite.internal.processors.cache.distributed.dht.PartitionUpdateCountersMessage;
import org.apache.ignite.internal.processors.cache.distributed.dht.topology.GridDhtInvalidPartitionException;
import org.apache.ignite.internal.processors.cache.distributed.dht.topology.GridDhtLocalPartition;
<<<<<<< HEAD
=======
import org.apache.ignite.internal.processors.cache.distributed.dht.topology.GridDhtPartitionState;
>>>>>>> 8246bd84
import org.apache.ignite.internal.processors.cache.distributed.dht.topology.GridDhtPartitionTopology;
import org.apache.ignite.internal.processors.cache.distributed.near.GridNearCacheAdapter;
import org.apache.ignite.internal.processors.cache.distributed.near.GridNearTxFinishFuture;
import org.apache.ignite.internal.processors.cache.distributed.near.GridNearTxFinishRequest;
import org.apache.ignite.internal.processors.cache.distributed.near.GridNearTxFinishResponse;
import org.apache.ignite.internal.processors.cache.distributed.near.GridNearTxLocal;
import org.apache.ignite.internal.processors.cache.distributed.near.GridNearTxPrepareFutureAdapter;
import org.apache.ignite.internal.processors.cache.distributed.near.GridNearTxPrepareRequest;
import org.apache.ignite.internal.processors.cache.distributed.near.GridNearTxPrepareResponse;
import org.apache.ignite.internal.processors.cache.distributed.near.GridNearTxRemote;
import org.apache.ignite.internal.processors.cache.mvcc.MvccSnapshot;
import org.apache.ignite.internal.processors.cache.mvcc.msg.PartitionCountersNeighborcastRequest;
import org.apache.ignite.internal.processors.cache.mvcc.msg.PartitionCountersNeighborcastResponse;
import org.apache.ignite.internal.processors.cache.query.IgniteQueryErrorCode;
import org.apache.ignite.internal.processors.cache.version.GridCacheVersion;
import org.apache.ignite.internal.processors.query.EnlistOperation;
import org.apache.ignite.internal.processors.query.IgniteSQLException;
import org.apache.ignite.internal.transactions.IgniteTxHeuristicCheckedException;
import org.apache.ignite.internal.transactions.IgniteTxOptimisticCheckedException;
import org.apache.ignite.internal.transactions.IgniteTxRollbackCheckedException;
import org.apache.ignite.internal.transactions.IgniteTxTimeoutCheckedException;
import org.apache.ignite.internal.util.future.GridCompoundFuture;
import org.apache.ignite.internal.util.future.GridFinishedFuture;
import org.apache.ignite.internal.util.typedef.C1;
import org.apache.ignite.internal.util.typedef.CI1;
import org.apache.ignite.internal.util.typedef.CI2;
import org.apache.ignite.internal.util.typedef.F;
import org.apache.ignite.internal.util.typedef.X;
import org.apache.ignite.internal.util.typedef.internal.CU;
import org.apache.ignite.internal.util.typedef.internal.U;
import org.apache.ignite.lang.IgniteFutureCancelledException;
import org.apache.ignite.lang.IgniteUuid;
import org.apache.ignite.plugin.extensions.communication.Message;
import org.apache.ignite.thread.IgniteThread;
import org.apache.ignite.transactions.TransactionState;
import org.jetbrains.annotations.Nullable;

import static org.apache.ignite.cache.CacheWriteSynchronizationMode.FULL_SYNC;
import static org.apache.ignite.internal.managers.communication.GridIoPolicy.SYSTEM_POOL;
import static org.apache.ignite.internal.managers.communication.GridIoPolicy.UTILITY_CACHE_POOL;
import static org.apache.ignite.internal.processors.cache.GridCacheOperation.TRANSFORM;
import static org.apache.ignite.internal.processors.cache.GridCacheUtils.isNearEnabled;
import static org.apache.ignite.internal.processors.cache.transactions.IgniteInternalTx.FinalizationStatus.USER_FINISH;
import static org.apache.ignite.internal.util.lang.GridFunc.isEmpty;
import static org.apache.ignite.transactions.TransactionConcurrency.OPTIMISTIC;
import static org.apache.ignite.transactions.TransactionConcurrency.PESSIMISTIC;
import static org.apache.ignite.transactions.TransactionState.PREPARED;
import static org.apache.ignite.transactions.TransactionState.ROLLED_BACK;
import static org.apache.ignite.transactions.TransactionState.ROLLING_BACK;

/**
 * Isolated logic to process cache messages.
 */
public class IgniteTxHandler {
    /** Logger. */
    private IgniteLogger log;

    /** */
    private final IgniteLogger txPrepareMsgLog;

    /** */
    private final IgniteLogger txFinishMsgLog;

    /** */
    private final IgniteLogger txRecoveryMsgLog;

    /** Shared cache context. */
    private GridCacheSharedContext<?, ?> ctx;

    /**
     * @param nearNodeId Sender node ID.
     * @param req Request.
     */
    private void processNearTxPrepareRequest(UUID nearNodeId, GridNearTxPrepareRequest req) {
        if (txPrepareMsgLog.isDebugEnabled()) {
            txPrepareMsgLog.debug("Received near prepare request [txId=" + req.version() +
                ", node=" + nearNodeId + ']');
        }

        ClusterNode nearNode = ctx.node(nearNodeId);

        if (nearNode == null) {
            if (txPrepareMsgLog.isDebugEnabled()) {
                txPrepareMsgLog.debug("Received near prepare from node that left grid (will ignore) [" +
                    "txId=" + req.version() +
                    ", node=" + nearNodeId + ']');
            }

            return;
        }

        processNearTxPrepareRequest0(nearNode, req);
    }

    /**
     * @param nearNode Sender node.
     * @param req Request.
     */
    private IgniteInternalFuture<GridNearTxPrepareResponse> processNearTxPrepareRequest0(ClusterNode nearNode, GridNearTxPrepareRequest req) {
        IgniteInternalFuture<GridNearTxPrepareResponse> fut;

        if (req.firstClientRequest() && req.allowWaitTopologyFuture()) {
            for (;;) {
                if (waitForExchangeFuture(nearNode, req))
                    return new GridFinishedFuture<>();

                fut = prepareNearTx(nearNode, req);

                if (fut != null)
                    break;
            }
        }
        else
            fut = prepareNearTx(nearNode, req);

        assert req.txState() != null || fut == null || fut.error() != null ||
            (ctx.tm().tx(req.version()) == null && ctx.tm().nearTx(req.version()) == null);

        return fut;
    }

    /**
     * @param ctx Shared cache context.
     */
    public IgniteTxHandler(GridCacheSharedContext ctx) {
        this.ctx = ctx;

        log = ctx.logger(IgniteTxHandler.class);

        txRecoveryMsgLog = ctx.logger(CU.TX_MSG_RECOVERY_LOG_CATEGORY);
        txPrepareMsgLog = ctx.logger(CU.TX_MSG_PREPARE_LOG_CATEGORY);
        txFinishMsgLog = ctx.logger(CU.TX_MSG_FINISH_LOG_CATEGORY);

        ctx.io().addCacheHandler(0, GridNearTxPrepareRequest.class, new CI2<UUID, GridCacheMessage>() {
            @Override public void apply(UUID nodeId, GridCacheMessage msg) {
                processNearTxPrepareRequest(nodeId, (GridNearTxPrepareRequest)msg);
            }
        });

        ctx.io().addCacheHandler(0, GridNearTxPrepareResponse.class, new CI2<UUID, GridCacheMessage>() {
            @Override public void apply(UUID nodeId, GridCacheMessage msg) {
                processNearTxPrepareResponse(nodeId, (GridNearTxPrepareResponse)msg);
            }
        });

        ctx.io().addCacheHandler(0, GridNearTxFinishRequest.class, new CI2<UUID, GridCacheMessage>() {
            @Override public void apply(UUID nodeId, GridCacheMessage msg) {
                processNearTxFinishRequest(nodeId, (GridNearTxFinishRequest)msg);
            }
        });

        ctx.io().addCacheHandler(0, GridNearTxFinishResponse.class, new CI2<UUID, GridCacheMessage>() {
            @Override public void apply(UUID nodeId, GridCacheMessage msg) {
                processNearTxFinishResponse(nodeId, (GridNearTxFinishResponse)msg);
            }
        });

        ctx.io().addCacheHandler(0, GridDhtTxPrepareRequest.class, new CI2<UUID, GridCacheMessage>() {
            @Override public void apply(UUID nodeId, GridCacheMessage msg) {
                processDhtTxPrepareRequest(nodeId, (GridDhtTxPrepareRequest)msg);
            }
        });

        ctx.io().addCacheHandler(0, GridDhtTxPrepareResponse.class, new CI2<UUID, GridCacheMessage>() {
            @Override public void apply(UUID nodeId, GridCacheMessage msg) {
                processDhtTxPrepareResponse(nodeId, (GridDhtTxPrepareResponse)msg);
            }
        });

        ctx.io().addCacheHandler(0, GridDhtTxFinishRequest.class, new CI2<UUID, GridCacheMessage>() {
            @Override public void apply(UUID nodeId, GridCacheMessage msg) {
                processDhtTxFinishRequest(nodeId, (GridDhtTxFinishRequest)msg);
            }
        });

        ctx.io().addCacheHandler(0, GridDhtTxOnePhaseCommitAckRequest.class, new CI2<UUID, GridCacheMessage>() {
            @Override public void apply(UUID nodeId, GridCacheMessage msg) {
                processDhtTxOnePhaseCommitAckRequest(nodeId, (GridDhtTxOnePhaseCommitAckRequest)msg);
            }
        });

        ctx.io().addCacheHandler(0, GridDhtTxFinishResponse.class, new CI2<UUID, GridCacheMessage>() {
            @Override public void apply(UUID nodeId, GridCacheMessage msg) {
                processDhtTxFinishResponse(nodeId, (GridDhtTxFinishResponse)msg);
            }
        });

        ctx.io().addCacheHandler(0, GridCacheTxRecoveryRequest.class,
            new CI2<UUID, GridCacheTxRecoveryRequest>() {
                @Override public void apply(UUID nodeId, GridCacheTxRecoveryRequest req) {
                    processCheckPreparedTxRequest(nodeId, req);
                }
            });

        ctx.io().addCacheHandler(0, GridCacheTxRecoveryResponse.class,
            new CI2<UUID, GridCacheTxRecoveryResponse>() {
                @Override public void apply(UUID nodeId, GridCacheTxRecoveryResponse res) {
                    processCheckPreparedTxResponse(nodeId, res);
                }
            });

        ctx.io().addCacheHandler(0, PartitionCountersNeighborcastRequest.class,
            new CI2<UUID, PartitionCountersNeighborcastRequest>() {
                @Override public void apply(UUID nodeId, PartitionCountersNeighborcastRequest req) {
                    processPartitionCountersRequest(nodeId, req);
                }
            });

        ctx.io().addCacheHandler(0, PartitionCountersNeighborcastResponse.class,
            new CI2<UUID, PartitionCountersNeighborcastResponse>() {
                @Override public void apply(UUID nodeId, PartitionCountersNeighborcastResponse res) {
                    processPartitionCountersResponse(nodeId, res);
                }
            });
    }

    /**
     * Prepares local colocated tx.
     *
     * @param locTx Local transaction.
     * @param req Near prepare request.
     * @return Prepare future.
     */
    public IgniteInternalFuture<GridNearTxPrepareResponse> prepareColocatedTx(
        final GridNearTxLocal locTx,
        final GridNearTxPrepareRequest req
    ) {
        req.txState(locTx.txState());

        IgniteInternalFuture<GridNearTxPrepareResponse> fut = locTx.prepareAsyncLocal(req);

        return fut.chain(new C1<IgniteInternalFuture<GridNearTxPrepareResponse>, GridNearTxPrepareResponse>() {
            @Override public GridNearTxPrepareResponse apply(IgniteInternalFuture<GridNearTxPrepareResponse> f) {
                try {
                    return f.get();
                }
                catch (Exception e) {
                    locTx.setRollbackOnly(); // Just in case.

                    if (!X.hasCause(e, IgniteTxOptimisticCheckedException.class) &&
                        !X.hasCause(e, IgniteFutureCancelledException.class))
                        U.error(log, "Failed to prepare DHT transaction: " + locTx, e);

                    return new GridNearTxPrepareResponse(
                        req.partition(),
                        req.version(),
                        req.futureId(),
                        req.miniId(),
                        req.version(),
                        req.version(),
                        null,
                        e,
                        null,
                        req.onePhaseCommit(),
                        req.deployInfo() != null);
                }
            }
        });
    }

    /**
     * @param entries Entries.
     * @return First entry.
     * @throws IgniteCheckedException If failed.
     */
    private IgniteTxEntry unmarshal(@Nullable Collection<IgniteTxEntry> entries) throws IgniteCheckedException {
        if (entries == null)
            return null;

        IgniteTxEntry firstEntry = null;

        for (IgniteTxEntry e : entries) {
            e.unmarshal(ctx, false, ctx.deploy().globalLoader());

            if (firstEntry == null)
                firstEntry = e;
        }

        return firstEntry;
    }

    /**
     * @param originTx Transaction for copy.
     * @param req Request.
     * @return Prepare future.
     */
    public IgniteInternalFuture<GridNearTxPrepareResponse> prepareNearTxLocal(
        final GridNearTxLocal originTx,
        final GridNearTxPrepareRequest req) {
        // Make sure not to provide Near entries to DHT cache.
        req.cloneEntries();

        return prepareNearTx(originTx, ctx.localNode(), req);
    }

    /**
     * @param nearNode Node that initiated transaction.
     * @param req Near prepare request.
     * @return Prepare future or {@code null} if need retry operation.
     */
    @Nullable private IgniteInternalFuture<GridNearTxPrepareResponse> prepareNearTx(
        final ClusterNode nearNode,
        final GridNearTxPrepareRequest req
    ) {
        return prepareNearTx(null, nearNode, req);
    }

    /**
     * @param originTx Transaction for copy.
     * @param nearNode Node that initiated transaction.
     * @param req Near prepare request.
     * @return Prepare future or {@code null} if need retry operation.
     */
    @Nullable private IgniteInternalFuture<GridNearTxPrepareResponse> prepareNearTx(
        final GridNearTxLocal originTx,
        final ClusterNode nearNode,
        final GridNearTxPrepareRequest req
    ) {
        IgniteTxEntry firstEntry;

        try {
            IgniteTxEntry firstWrite = unmarshal(req.writes());
            IgniteTxEntry firstRead = unmarshal(req.reads());

            firstEntry = firstWrite != null ? firstWrite : firstRead;
        }
        catch (IgniteCheckedException e) {
            return new GridFinishedFuture<>(e);
        }

        GridDhtTxLocal tx = null;

        GridCacheVersion mappedVer = ctx.tm().mappedVersion(req.version());

        if (mappedVer != null) {
            tx = ctx.tm().tx(mappedVer);

            if (tx == null)
                U.warn(log, "Missing local transaction for mapped near version [nearVer=" + req.version()
                    + ", mappedVer=" + mappedVer + ']');
            else {
                if (req.concurrency() == PESSIMISTIC)
                    tx.nearFutureId(req.futureId());
            }
        }
        else {
            GridDhtPartitionTopology top = null;

            if (req.firstClientRequest()) {
                assert firstEntry != null : req;

                assert req.concurrency() == OPTIMISTIC : req;
                assert nearNode.isClient() : nearNode;

                top = firstEntry.context().topology();

                top.readLock();

                if (req.allowWaitTopologyFuture()) {
                    GridDhtTopologyFuture topFut = top.topologyVersionFuture();

                    if (!topFut.isDone()) {
                        top.readUnlock();

                        return null;
                    }
                }
            }

            try {
                if (top != null ) {
                    boolean retry = false;

                    GridDhtTopologyFuture topFut = top.topologyVersionFuture();

                    if (!req.allowWaitTopologyFuture() && !topFut.isDone()) {
                        retry = true;

                        if (txPrepareMsgLog.isDebugEnabled()) {
                            txPrepareMsgLog.debug("Topology change is in progress, need remap transaction [" +
                                "txId=" + req.version() +
                                ", node=" + nearNode.id() +
                                ", reqTopVer=" + req.topologyVersion() +
                                ", locTopVer=" + top.readyTopologyVersion() +
                                ", req=" + req + ']');
                        }
                    }

                    if (!retry && needRemap(req.topologyVersion(), top.readyTopologyVersion(), req)) {
                        retry = true;

                        if (txPrepareMsgLog.isDebugEnabled()) {
                            txPrepareMsgLog.debug("Topology version mismatch for near prepare, need remap transaction [" +
                                "txId=" + req.version() +
                                ", node=" + nearNode.id() +
                                ", reqTopVer=" + req.topologyVersion() +
                                ", locTopVer=" + top.readyTopologyVersion() +
                                ", req=" + req + ']');
                        }
                    }

                    if (retry) {
                        GridNearTxPrepareResponse res = new GridNearTxPrepareResponse(
                            req.partition(),
                            req.version(),
                            req.futureId(),
                            req.miniId(),
                            req.version(),
                            req.version(),
                            null,
                            null,
                            top.lastTopologyChangeVersion(),
                            req.onePhaseCommit(),
                            req.deployInfo() != null);

                        try {
                            ctx.io().send(nearNode, res, req.policy());

                            if (txPrepareMsgLog.isDebugEnabled()) {
                                txPrepareMsgLog.debug("Sent remap response for near prepare [txId=" + req.version() +
                                    ", node=" + nearNode.id() + ']');
                            }
                        }
                        catch (ClusterTopologyCheckedException ignored) {
                            if (txPrepareMsgLog.isDebugEnabled()) {
                                txPrepareMsgLog.debug("Failed to send remap response for near prepare, node failed [" +
                                    "txId=" + req.version() +
                                    ", node=" + nearNode.id() + ']');
                            }
                        }
                        catch (IgniteCheckedException e) {
                            U.error(txPrepareMsgLog, "Failed to send remap response for near prepare " +
                                "[txId=" + req.version() +
                                ", node=" + nearNode.id() +
                                ", req=" + req + ']', e);
                        }

                        return new GridFinishedFuture<>(res);
                    }

                    assert topFut.isDone();
                }

                tx = new GridDhtTxLocal(
                    ctx,
                    req.topologyVersion(),
                    nearNode.id(),
                    req.version(),
                    req.futureId(),
                    req.miniId(),
                    req.threadId(),
                    req.implicitSingle(),
                    req.implicitSingle(),
                    req.system(),
                    req.explicitLock(),
                    req.policy(),
                    req.concurrency(),
                    req.isolation(),
                    req.timeout(),
                    req.isInvalidate(),
                    true,
                    req.onePhaseCommit(),
                    req.txSize(),
                    req.transactionNodes(),
                    req.subjectId(),
                    req.taskNameHash(),
                    req.txLabel(),
                    originTx
                );

                tx = ctx.tm().onCreated(null, tx);

                if (tx != null)
                    tx.topologyVersion(req.topologyVersion());
                else
                    U.warn(log, "Failed to create local transaction (was transaction rolled back?) [xid=" +
                        req.version() + ", req=" + req + ']');
            }
            finally {
                if (tx != null)
                    req.txState(tx.txState());

                if (top != null)
                    top.readUnlock();
            }
        }

        if (tx != null) {
            req.txState(tx.txState());

            if (req.explicitLock())
                tx.explicitLock(true);

            tx.transactionNodes(req.transactionNodes());

            if (req.near())
                tx.nearOnOriginatingNode(true);

            if (req.onePhaseCommit()) {
                assert req.last() : req;

                tx.onePhaseCommit(true);
            }

            if (req.needReturnValue())
                tx.needReturnValue(true);

            IgniteInternalFuture<GridNearTxPrepareResponse> fut = tx.prepareAsync(req);

            if (tx.isRollbackOnly() && !tx.commitOnPrepare()) {
                if (tx.state() != TransactionState.ROLLED_BACK && tx.state() != TransactionState.ROLLING_BACK)
                    tx.rollbackDhtLocalAsync();
            }

            final GridDhtTxLocal tx0 = tx;

            fut.listen(new CI1<IgniteInternalFuture<?>>() {
                @Override public void apply(IgniteInternalFuture<?> txFut) {
                    try {
                        txFut.get();
                    }
                    catch (IgniteCheckedException e) {
                        tx0.setRollbackOnly(); // Just in case.

                        if (!X.hasCause(e, IgniteTxOptimisticCheckedException.class) &&
                            !X.hasCause(e, IgniteFutureCancelledException.class) && !ctx.kernalContext().isStopping())
                            U.error(log, "Failed to prepare DHT transaction: " + tx0, e);
                    }
                }
            });

            return fut;
        }
        else
            return new GridFinishedFuture<>((GridNearTxPrepareResponse)null);
    }

    /**
     * @param node Sender node.
     * @param req Request.
     * @return {@code True} if update will be retried from future listener or topology version future is timed out.
     */
    private boolean waitForExchangeFuture(final ClusterNode node, final GridNearTxPrepareRequest req) {
        assert req.firstClientRequest() : req;

        GridDhtTopologyFuture topFut = ctx.exchange().lastTopologyFuture();

        if (!topFut.isDone()) {
            Thread curThread = Thread.currentThread();

            if (curThread instanceof IgniteThread) {
                final IgniteThread thread = (IgniteThread)curThread;

                if (thread.cachePoolThread()) {
                    ctx.time().waitAsync(topFut, req.timeout(), (e, timedOut) -> {
                            if (e != null || timedOut) {
                                sendResponseOnTimeoutOrError(e, topFut, node, req);

                                return;
                            }
                            ctx.kernalContext().closure().runLocalWithThreadPolicy(thread, () -> {
                                IgniteInternalFuture<GridNearTxPrepareResponse> fut = null;

                                Throwable err = null;

                                try {
                                    for (IgniteTxEntry itm : F.concat(false, req.writes(), req.reads())) {
                                        err = topFut.validateCache(itm.context(), req.recovery(), isEmpty(req.writes()),
                                            null, null);

                                        if (err != null)
                                            break;
                                    }

                                    if (err == null)
                                        fut = processNearTxPrepareRequest0(node, req);
                                }
                                finally {
                                    if (fut == null || fut.error() != null || err != null)
                                        sendResponseOnTimeoutOrError(e, topFut, node, req);

                                    ctx.io().onMessageProcessed(req);
                                }
                            });
                        }
                    );

                    return true;
                }
            }

            try {
                if (req.timeout() > 0)
                    topFut.get(req.timeout());
                else
                    topFut.get();
            }
            catch (IgniteFutureTimeoutCheckedException e) {
                sendResponseOnTimeoutOrError(null, topFut, node, req);

                return true;
            }
            catch (IgniteCheckedException e) {
                U.error(log, "Topology future failed: " + e, e);
            }
        }

        return false;
    }

    /**
     * @param e Exception or null if timed out.
     * @param topFut Topology future.
     * @param node Node.
     * @param req Prepare request.
     */
    private void sendResponseOnTimeoutOrError(@Nullable IgniteCheckedException e,
        GridDhtTopologyFuture topFut,
        ClusterNode node,
        GridNearTxPrepareRequest req) {
        if (e == null)
            e = new IgniteTxTimeoutCheckedException("Failed to wait topology version for near prepare " +
                "[txId=" + req.version() +
                ", topVer=" + topFut.initialVersion() +
                ", node=" + node.id() +
                ", req=" + req + ']');

        GridNearTxPrepareResponse res = new GridNearTxPrepareResponse(
            req.partition(),
            req.version(),
            req.futureId(),
            req.miniId(),
            req.version(),
            req.version(),
            null,
            e,
            null,
            req.onePhaseCommit(),
            req.deployInfo() != null);

        try {
            ctx.io().send(node.id(), res, req.policy());
        }
        catch (IgniteCheckedException e0) {
            U.error(txPrepareMsgLog, "Failed to send wait topology version response for near prepare " +
                "[txId=" + req.version() +
                ", topVer=" + topFut.initialVersion() +
                ", node=" + node.id() +
                ", req=" + req + ']', e0);
        }
    }

    /**
     * @param expVer Expected topology version.
     * @param curVer Current topology version.
     * @param req Request.
     * @return {@code True} if cache affinity changed and request should be remapped.
     */
    private boolean needRemap(AffinityTopologyVersion expVer,
        AffinityTopologyVersion curVer,
        GridNearTxPrepareRequest req) {
        if (curVer.equals(expVer))
            return false;

        AffinityTopologyVersion lastAffChangedTopVer = ctx.exchange().lastAffinityChangedTopologyVersion(expVer);

        if (curVer.compareTo(expVer) <= 0 && curVer.compareTo(lastAffChangedTopVer) >= 0)
            return false;

        // TODO IGNITE-6754 check mvcc crd for mvcc enabled txs.

        for (IgniteTxEntry e : F.concat(false, req.reads(), req.writes())) {
            GridCacheContext ctx = e.context();

            Collection<ClusterNode> cacheNodes0 = ctx.discovery().cacheGroupAffinityNodes(ctx.groupId(), expVer);
            Collection<ClusterNode> cacheNodes1 = ctx.discovery().cacheGroupAffinityNodes(ctx.groupId(), curVer);

            if (!cacheNodes0.equals(cacheNodes1) || ctx.affinity().affinityTopologyVersion().compareTo(curVer) < 0)
                return true;

            try {
                List<List<ClusterNode>> aff1 = ctx.affinity().assignments(expVer);
                List<List<ClusterNode>> aff2 = ctx.affinity().assignments(curVer);

                if (!aff1.equals(aff2))
                    return true;
            }
            catch (IllegalStateException ignored) {
                return true;
            }
        }

        return false;
    }

    /**
     * @param nodeId Node ID.
     * @param res Response.
     */
    private void processNearTxPrepareResponse(UUID nodeId, GridNearTxPrepareResponse res) {
        if (txPrepareMsgLog.isDebugEnabled())
            txPrepareMsgLog.debug("Received near prepare response [txId=" + res.version() + ", node=" + nodeId + ']');

        GridNearTxPrepareFutureAdapter fut = (GridNearTxPrepareFutureAdapter)ctx.mvcc()
            .<IgniteInternalTx>versionedFuture(res.version(), res.futureId());

        if (fut == null) {
            U.warn(log, "Failed to find future for near prepare response [txId=" + res.version() +
                ", node=" + nodeId +
                ", res=" + res + ']');

            return;
        }

        IgniteInternalTx tx = fut.tx();

        assert tx != null;

        res.txState(tx.txState());

        fut.onResult(nodeId, res);
    }

    /**
     * @param nodeId Node ID.
     * @param res Response.
     */
    private void processNearTxFinishResponse(UUID nodeId, GridNearTxFinishResponse res) {
        if (txFinishMsgLog.isDebugEnabled())
            txFinishMsgLog.debug("Received near finish response [txId=" + res.xid() + ", node=" + nodeId + ']');

        GridNearTxFinishFuture fut = (GridNearTxFinishFuture)ctx.mvcc().<IgniteInternalTx>future(res.futureId());

        if (fut == null) {
            if (txFinishMsgLog.isDebugEnabled()) {
                txFinishMsgLog.debug("Failed to find future for near finish response [txId=" + res.xid() +
                    ", node=" + nodeId +
                    ", res=" + res + ']');
            }

            return;
        }

        fut.onResult(nodeId, res);
    }

    /**
     * @param nodeId Node ID.
     * @param res Response.
     */
    private void processDhtTxPrepareResponse(UUID nodeId, GridDhtTxPrepareResponse res) {
        GridDhtTxPrepareFuture fut = (GridDhtTxPrepareFuture)ctx.mvcc().versionedFuture(res.version(), res.futureId());

        if (fut == null) {
            if (txPrepareMsgLog.isDebugEnabled()) {
                txPrepareMsgLog.debug("Failed to find future for dht prepare response [txId=null" +
                    ", dhtTxId=" + res.version() +
                    ", node=" + nodeId +
                    ", res=" + res + ']');
            }

            return;
        }
        else if (txPrepareMsgLog.isDebugEnabled())
            txPrepareMsgLog.debug("Received dht prepare response [txId=" + fut.tx().nearXidVersion() + ", node=" + nodeId + ']');

        IgniteInternalTx tx = fut.tx();

        assert tx != null;

        res.txState(tx.txState());

        fut.onResult(nodeId, res);
    }

    /**
     * @param nodeId Node ID.
     * @param res Response.
     */
    private void processDhtTxFinishResponse(UUID nodeId, GridDhtTxFinishResponse res) {
        assert nodeId != null;
        assert res != null;

        if (res.checkCommitted()) {
            GridNearTxFinishFuture fut = (GridNearTxFinishFuture)ctx.mvcc().<IgniteInternalTx>future(res.futureId());

            if (fut == null) {
                if (txFinishMsgLog.isDebugEnabled()) {
                    txFinishMsgLog.debug("Failed to find future for dht finish check committed response [txId=null" +
                        ", dhtTxId=" + res.xid() +
                        ", node=" + nodeId +
                        ", res=" + res + ']');
                }

                return;
            }
            else if (txFinishMsgLog.isDebugEnabled()) {
                txFinishMsgLog.debug("Received dht finish check committed response [txId=" + fut.tx().nearXidVersion() +
                    ", dhtTxId=" + res.xid() +
                    ", node=" + nodeId + ']');
            }

            fut.onResult(nodeId, res);
        }
        else {
            GridDhtTxFinishFuture fut = (GridDhtTxFinishFuture)ctx.mvcc().<IgniteInternalTx>future(res.futureId());

            if (fut == null) {
                if (txFinishMsgLog.isDebugEnabled()) {
                    txFinishMsgLog.debug("Failed to find future for dht finish response [txId=null" +
                        ", dhtTxId=" + res.xid() +
                        ", node=" + nodeId +
                        ", res=" + res);
                }

                return;
            }
            else if (txFinishMsgLog.isDebugEnabled()) {
                txFinishMsgLog.debug("Received dht finish response [txId=" + fut.tx().nearXidVersion() +
                    ", dhtTxId=" + res.xid() +
                    ", node=" + nodeId + ']');
            }

            fut.onResult(nodeId, res);
        }
    }

    /**
     * @param nodeId Node ID.
     * @param req Request.
     * @return Future.
     */
    @Nullable private IgniteInternalFuture<IgniteInternalTx> processNearTxFinishRequest(
        UUID nodeId,
        GridNearTxFinishRequest req
    ) {
        if (txFinishMsgLog.isDebugEnabled())
            txFinishMsgLog.debug("Received near finish request [txId=" + req.version() + ", node=" + nodeId + ']');

        IgniteInternalFuture<IgniteInternalTx> fut = finish(nodeId, null, req);

        assert req.txState() != null || fut == null || fut.error() != null ||
            (ctx.tm().tx(req.version()) == null && ctx.tm().nearTx(req.version()) == null) :
            "[req=" + req + ", fut=" + fut + "]";

        return fut;
    }

    /**
     * @param nodeId Node ID.
     * @param locTx Local transaction.
     * @param req Request.
     * @return Future.
     */
    @Nullable public IgniteInternalFuture<IgniteInternalTx> finish(UUID nodeId,
        @Nullable GridNearTxLocal locTx,
        GridNearTxFinishRequest req)
    {
        assert nodeId != null;
        assert req != null;

        if (locTx != null)
            req.txState(locTx.txState());

        // Always add near version to rollback history to prevent races with rollbacks.
        if (!req.commit())
            ctx.tm().addRolledbackTx(null, req.version());

        // Transaction on local cache only.
        if (locTx != null && !locTx.nearLocallyMapped() && !locTx.colocatedLocallyMapped())
            return new GridFinishedFuture<IgniteInternalTx>(locTx);

        if (log.isDebugEnabled())
            log.debug("Processing near tx finish request [nodeId=" + nodeId + ", req=" + req + "]");

        IgniteInternalFuture<IgniteInternalTx> colocatedFinishFut = null;

        if (locTx != null && locTx.colocatedLocallyMapped())
            colocatedFinishFut = finishColocatedLocal(req.commit(), locTx);

        IgniteInternalFuture<IgniteInternalTx> nearFinishFut = null;

        if (locTx == null || locTx.nearLocallyMapped())
            nearFinishFut = finishDhtLocal(nodeId, locTx, req);

        if (colocatedFinishFut != null && nearFinishFut != null) {
            GridCompoundFuture<IgniteInternalTx, IgniteInternalTx> res = new GridCompoundFuture<>();

            res.add(colocatedFinishFut);
            res.add(nearFinishFut);

            res.markInitialized();

            return res;
        }

        if (colocatedFinishFut != null)
            return colocatedFinishFut;

        return nearFinishFut;
    }

    /**
     * @param nodeId Node ID initiated commit.
     * @param locTx Optional local transaction.
     * @param req Finish request.
     * @return Finish future.
     */
    private IgniteInternalFuture<IgniteInternalTx> finishDhtLocal(UUID nodeId,
        @Nullable GridNearTxLocal locTx,
        GridNearTxFinishRequest req)
    {
        GridCacheVersion dhtVer = ctx.tm().mappedVersion(req.version());

        GridDhtTxLocal tx = null;

        if (dhtVer == null) {
            if (log.isDebugEnabled())
                log.debug("Received transaction finish request for unknown near version (was lock explicit?): " + req);
        }
        else
            tx = ctx.tm().tx(dhtVer);

        if (tx != null) {
            tx.mvccSnapshot(req.mvccSnapshot());

            req.txState(tx.txState());
        }

        if (tx == null && locTx != null && !req.commit()) {
            U.warn(log, "DHT local tx not found for near local tx rollback " +
                "[req=" + req + ", dhtVer=" + dhtVer + ", tx=" + locTx + ']');

            return null;
        }

        if (tx == null && !req.explicitLock()) {
            assert locTx == null : "DHT local tx should never be lost for near local tx: " + locTx;

            U.warn(txFinishMsgLog, "Received finish request for completed transaction (the message may be too late) [" +
                "txId=" + req.version() +
                ", dhtTxId=" + dhtVer +
                ", node=" + nodeId +
                ", commit=" + req.commit() + ']');

            // Always send finish response.
            GridCacheMessage res = new GridNearTxFinishResponse(
                req.partition(),
                req.version(),
                req.threadId(),
                req.futureId(),
                req.miniId(),
                new IgniteTxRollbackCheckedException("Transaction has been already completed or not started yet."));

            try {
                ctx.io().send(nodeId, res, req.policy());

                if (txFinishMsgLog.isDebugEnabled()) {
                    txFinishMsgLog.debug("Sent near finish response for completed tx [txId=" + req.version() +
                        ", dhtTxId=" + dhtVer +
                        ", node=" + nodeId + ']');
                }
            }
            catch (Throwable e) {
                // Double-check.
                if (ctx.discovery().node(nodeId) == null) {
                    if (txFinishMsgLog.isDebugEnabled()) {
                        txFinishMsgLog.debug("Failed to send near finish response for completed tx, node failed [" +
                            "txId=" + req.version() +
                            ", dhtTxId=" + dhtVer +
                            ", node=" + nodeId + ']');
                    }
                }
                else {
                    U.error(txFinishMsgLog, "Failed to send near finish response for completed tx, node failed [" +
                        "txId=" + req.version() +
                        ", dhtTxId=" + dhtVer +
                        ", node=" + nodeId +
                        ", req=" + req +
                        ", res=" + res + ']', e);
                }

                if (e instanceof Error)
                    throw (Error)e;
            }

            return null;
        }

        try {
            assert tx != null : "Transaction is null for near finish request [nodeId=" +
                nodeId + ", req=" + req + "]";
            assert req.syncMode() != null : req;

            tx.syncMode(req.syncMode());
            tx.nearFinishFutureId(req.futureId());
            tx.nearFinishMiniId(req.miniId());
            tx.storeEnabled(req.storeEnabled());

            if (req.commit()) {
                if (!tx.markFinalizing(USER_FINISH)) {
                    if (log.isDebugEnabled())
                        log.debug("Will not finish transaction (it is handled by another thread): " + tx);

                    return null;
                }

                IgniteInternalFuture<IgniteInternalTx> commitFut = tx.commitDhtLocalAsync();

                // Only for error logging.
                commitFut.listen(CU.errorLogger(log));

                return commitFut;
            }
            else {
                IgniteInternalFuture<IgniteInternalTx> rollbackFut = tx.rollbackDhtLocalAsync();

                // Only for error logging.
                rollbackFut.listen(CU.errorLogger(log));

                return rollbackFut;
            }
        }
        catch (Throwable e) {
            try {
                if (tx != null) {
                    tx.commitError(e);

                    tx.systemInvalidate(true);

                    try {
                        IgniteInternalFuture<IgniteInternalTx> res = tx.rollbackDhtLocalAsync();

                        // Only for error logging.
                        res.listen(CU.errorLogger(log));

                        return res;
                    }
                    catch (Throwable e1) {
                        e.addSuppressed(e1);
                    }

                    tx.logTxFinishErrorSafe(log, req.commit(), e);
                }

                if (e instanceof Error)
                    throw (Error)e;

                return new GridFinishedFuture<>(e);
            }
            finally {
                ctx.kernalContext().failure().process(new FailureContext(FailureType.CRITICAL_ERROR, e));
            }
        }
    }

    /**
     * @param commit Commit flag (rollback if {@code false}).
     * @param tx Transaction to commit.
     * @return Future.
     */
    public IgniteInternalFuture<IgniteInternalTx> finishColocatedLocal(boolean commit, GridNearTxLocal tx) {
        try {
            if (commit) {
                if (!tx.markFinalizing(USER_FINISH)) {
                    if (log.isDebugEnabled())
                        log.debug("Will not finish transaction (it is handled by another thread): " + tx);

                    return null;
                }

                return tx.commitAsyncLocal();
            }
            else
                return tx.rollbackAsyncLocal();
        }
        catch (Throwable e) {
            try {
                if (tx != null) {
                    try {
                        return tx.rollbackNearTxLocalAsync();
                    }
                    catch (Throwable e1) {
                        e.addSuppressed(e1);
                    }

                    tx.logTxFinishErrorSafe(log, commit, e);
                }

                if (e instanceof Error)
                    throw e;

                return new GridFinishedFuture<>(e);
            }
            finally {
                ctx.kernalContext().failure().process(new FailureContext(FailureType.CRITICAL_ERROR, e));
            }
        }
    }

    /**
     * @param nodeId Sender node ID.
     * @param req Request.
     */
    private void processDhtTxPrepareRequest(final UUID nodeId, final GridDhtTxPrepareRequest req) {
        if (txPrepareMsgLog.isDebugEnabled()) {
            txPrepareMsgLog.debug("Received dht prepare request [txId=" + req.nearXidVersion() +
                ", dhtTxId=" + req.version() +
                ", node=" + nodeId + ']');
        }

        assert nodeId != null;
        assert req != null;

        assert req.transactionNodes() != null;

        GridDhtTxRemote dhtTx = null;
        GridNearTxRemote nearTx = null;

        GridDhtTxPrepareResponse res;

        try {
            res = new GridDhtTxPrepareResponse(
                req.partition(),
                req.version(),
                req.futureId(),
                req.miniId(),
                req.deployInfo() != null);

            // Start near transaction first.
            nearTx = !F.isEmpty(req.nearWrites()) ? startNearRemoteTx(ctx.deploy().globalLoader(), nodeId, req) : null;
            dhtTx = startRemoteTx(nodeId, req, res);

            // Set evicted keys from near transaction.
            if (nearTx != null)
                res.nearEvicted(nearTx.evicted());

            List<IgniteTxKey> writesCacheMissed = req.nearWritesCacheMissed();

            if (writesCacheMissed != null) {
                Collection<IgniteTxKey> evicted0 = res.nearEvicted();

                if (evicted0 != null)
                    writesCacheMissed.addAll(evicted0);

                res.nearEvicted(writesCacheMissed);
            }

            if (dhtTx != null)
                req.txState(dhtTx.txState());
            else if (nearTx != null)
                req.txState(nearTx.txState());

            if (dhtTx != null && !F.isEmpty(dhtTx.invalidPartitions()))
                res.invalidPartitionsByCacheId(dhtTx.invalidPartitions());

            if (req.onePhaseCommit()) {
                assert req.last();

                if (dhtTx != null) {
                    dhtTx.onePhaseCommit(true);
                    dhtTx.needReturnValue(req.needReturnValue());

                    finish(dhtTx, req);
                }

                if (nearTx != null) {
                    nearTx.onePhaseCommit(true);

                    finish(nearTx, req);
                }
            }
        }
        catch (IgniteCheckedException e) {
            if (e instanceof IgniteTxRollbackCheckedException)
                U.error(log, "Transaction was rolled back before prepare completed: " + req, e);
            else if (e instanceof IgniteTxOptimisticCheckedException) {
                if (log.isDebugEnabled())
                    log.debug("Optimistic failure for remote transaction (will rollback): " + req);
            }
            else
                U.error(log, "Failed to process prepare request: " + req, e);

            if (nearTx != null)
                try {
                    nearTx.rollbackRemoteTx();
                }
                catch (Throwable e1) {
                    e.addSuppressed(e1);
                }

            res = new GridDhtTxPrepareResponse(
                req.partition(),
                req.version(),
                req.futureId(),
                req.miniId(),
                e,
                req.deployInfo() != null);
        }

        if (req.onePhaseCommit()) {
            IgniteInternalFuture completeFut;

            IgniteInternalFuture<IgniteInternalTx> dhtFin = dhtTx == null ?
                null : dhtTx.done() ? null : dhtTx.finishFuture();

            final IgniteInternalFuture<IgniteInternalTx> nearFin = nearTx == null ?
                null : nearTx.done() ? null : nearTx.finishFuture();

            if (dhtFin != null && nearFin != null) {
                GridCompoundFuture fut = new GridCompoundFuture();

                fut.add(dhtFin);
                fut.add(nearFin);

                fut.markInitialized();

                completeFut = fut;
            }
            else
                completeFut = dhtFin != null ? dhtFin : nearFin;

            if (completeFut != null) {
                final GridDhtTxPrepareResponse res0 = res;
                final GridDhtTxRemote dhtTx0 = dhtTx;
                final GridNearTxRemote nearTx0 = nearTx;

                completeFut.listen(new CI1<IgniteInternalFuture<IgniteInternalTx>>() {
                    @Override public void apply(IgniteInternalFuture<IgniteInternalTx> fut) {
                        sendReply(nodeId, req, res0, dhtTx0, nearTx0);
                    }
                });
            }
            else
                sendReply(nodeId, req, res, dhtTx, nearTx);
        }
        else
            sendReply(nodeId, req, res, dhtTx, nearTx);

        assert req.txState() != null || res.error() != null || (dhtTx == null && nearTx == null) :
            req + " tx=" + dhtTx + " nearTx=" + nearTx;
    }

    /**
     * @param nodeId Node ID.
     * @param req Request.
     */
    private void processDhtTxOnePhaseCommitAckRequest(final UUID nodeId,
        final GridDhtTxOnePhaseCommitAckRequest req) {
        assert nodeId != null;
        assert req != null;

        if (log.isDebugEnabled())
            log.debug("Processing dht tx one phase commit ack request [nodeId=" + nodeId + ", req=" + req + ']');

        for (GridCacheVersion ver : req.versions())
            ctx.tm().removeTxReturn(ver);
    }

    /**
     * @param nodeId Node ID.
     * @param req Request.
     */
    @SuppressWarnings({"unchecked"})
    private void processDhtTxFinishRequest(final UUID nodeId, final GridDhtTxFinishRequest req) {
        assert nodeId != null;
        assert req != null;

        if (req.checkCommitted()) {
            boolean committed = req.waitRemoteTransactions() || !ctx.tm().addRolledbackTx(null, req.version());

            if (!committed || req.syncMode() != FULL_SYNC)
                sendReply(nodeId, req, committed, null);
            else {
                IgniteInternalFuture<?> fut = ctx.tm().remoteTxFinishFuture(req.version());

                fut.listen(new CI1<IgniteInternalFuture<?>>() {
                    @Override public void apply(IgniteInternalFuture<?> fut) {
                        sendReply(nodeId, req, true, null);
                    }
                });
            }

            return;
        }

        // Always add version to rollback history to prevent races with rollbacks.
        if (!req.commit())
            ctx.tm().addRolledbackTx(null, req.version());

        GridDhtTxRemote dhtTx = ctx.tm().tx(req.version());
        GridNearTxRemote nearTx = ctx.tm().nearTx(req.version());

        IgniteInternalTx anyTx = U.<IgniteInternalTx>firstNotNull(dhtTx, nearTx);

        final GridCacheVersion nearTxId = anyTx != null ? anyTx.nearXidVersion() : null;

        if (txFinishMsgLog.isDebugEnabled())
            txFinishMsgLog.debug("Received dht finish request [txId=" + nearTxId + ", dhtTxId=" + req.version() +
                ", node=" + nodeId + ']');

        if (anyTx == null && req.commit())
            ctx.tm().addCommittedTx(null, req.version(), null);

        if (dhtTx != null)
            finish(nodeId, dhtTx, req);
        else {
            try {
                applyPartitionsUpdatesCounters(req.updateCounters(), !req.commit(), false);
            }
            catch (IgniteCheckedException e) {
                throw new IgniteException(e);
            }
        }

        if (nearTx != null)
            finish(nodeId, nearTx, req);

        if (req.replyRequired()) {
            IgniteInternalFuture completeFut;

            IgniteInternalFuture<IgniteInternalTx> dhtFin = dhtTx == null ?
                null : dhtTx.done() ? null : dhtTx.finishFuture();

            final IgniteInternalFuture<IgniteInternalTx> nearFin = nearTx == null ?
                null : nearTx.done() ? null : nearTx.finishFuture();

            if (dhtFin != null && nearFin != null) {
                GridCompoundFuture fut = new GridCompoundFuture();

                fut.add(dhtFin);
                fut.add(nearFin);

                fut.markInitialized();

                completeFut = fut;
            }
            else
                completeFut = dhtFin != null ? dhtFin : nearFin;

            if (completeFut != null) {
                completeFut.listen(new CI1<IgniteInternalFuture<IgniteInternalTx>>() {
                    @Override public void apply(IgniteInternalFuture<IgniteInternalTx> fut) {
                        sendReply(nodeId, req, true, nearTxId);
                    }
                });
            }
            else
                sendReply(nodeId, req, true, nearTxId);
        }
        else
            sendReply(nodeId, req, true, null);

        assert req.txState() != null || (dhtTx == null && nearTx == null) : req + " tx=" + dhtTx + " nearTx=" + nearTx;
    }

    /**
     * @param nodeId Node ID.
     * @param tx Transaction.
     * @param req Request.
     */
    protected void finish(
        UUID nodeId,
        IgniteTxRemoteEx tx,
        GridDhtTxFinishRequest req
    ) {
        assert tx != null;

        req.txState(tx.txState());

        try {
            if (req.commit() || req.isSystemInvalidate()) {
                tx.commitVersion(req.commitVersion());
                if (req.isInvalidate())
                    tx.invalidate(true);
                if (req.isSystemInvalidate())
                    tx.systemInvalidate(true);
                tx.mvccSnapshot(req.mvccSnapshot());

                // Complete remote candidates.
                tx.doneRemote(req.baseVersion(), null, null, null);

                tx.commitRemoteTx();
            }
            else {
                if (tx.dht() && req.updateCounters() != null)
                    tx.txCounters(true).updateCounters(req.updateCounters());

                tx.doneRemote(req.baseVersion(), null, null, null);
                tx.mvccSnapshot(req.mvccSnapshot());
                tx.rollbackRemoteTx();
            }
        }
        catch (IgniteTxHeuristicCheckedException e) {
            // Already uncommitted.
        }
        catch (Throwable e) {
            // Mark transaction for invalidate.
            tx.invalidate(true);
            tx.systemInvalidate(true);

            try {
                tx.commitRemoteTx();
            }
            catch (IgniteCheckedException ex) {
                U.error(log, "Failed to invalidate transaction: " + tx, ex);
            }

            if (e instanceof Error)
                throw (Error)e;
        }
    }

    /**
     * Finish for one-phase distributed tx.
     *
     * @param tx Transaction.
     * @param req Request.
     */
    protected void finish(
        GridDistributedTxRemoteAdapter tx,
        GridDhtTxPrepareRequest req) throws IgniteTxHeuristicCheckedException {
        assert tx != null : "No transaction for one-phase commit prepare request: " + req;

        try {
            tx.commitVersion(req.writeVersion());
            tx.invalidate(req.isInvalidate());
            tx.mvccSnapshot(req.mvccSnapshot());

            // Complete remote candidates.
            tx.doneRemote(req.version(), null, null, null);

            tx.commitRemoteTx();
        }
        catch (IgniteTxHeuristicCheckedException e) {
            // Just rethrow this exception. Transaction was already uncommitted.
            throw e;
        }
        catch (Throwable e) {
            try {
                // Mark transaction for invalidate.
                tx.invalidate(true);
                tx.systemInvalidate(true);

                try {
                    tx.rollbackRemoteTx();
                }
                catch (Throwable e1) {
                    e.addSuppressed(e1);
                }

                tx.logTxFinishErrorSafe(log, true, e);

                if (e instanceof Error)
                    throw (Error)e;
            }
            finally {
                ctx.kernalContext().failure().process(new FailureContext(FailureType.CRITICAL_ERROR, e));
            }
        }
    }

    /**
     * @param nodeId Node id.
     * @param req Request.
     * @param res Response.
     * @param dhtTx Dht tx.
     * @param nearTx Near tx.
     */
    private void sendReply(UUID nodeId,
        GridDhtTxPrepareRequest req,
        GridDhtTxPrepareResponse res,
        GridDhtTxRemote dhtTx,
        GridNearTxRemote nearTx) {
        try {
            // Reply back to sender.
            ctx.io().send(nodeId, res, req.policy());

            if (txPrepareMsgLog.isDebugEnabled()) {
                txPrepareMsgLog.debug("Sent dht prepare response [txId=" + req.nearXidVersion() +
                    ", dhtTxId=" + req.version() +
                    ", node=" + nodeId + ']');
            }
        }
        catch (IgniteCheckedException e) {
            if (e instanceof ClusterTopologyCheckedException) {
                if (txPrepareMsgLog.isDebugEnabled()) {
                    txPrepareMsgLog.debug("Failed to send dht prepare response, node left [txId=" + req.nearXidVersion() +
                        ", dhtTxId=" + req.version() +
                        ", node=" + nodeId + ']');
                }
            }
            else {
                U.warn(log, "Failed to send tx response to remote node (will rollback transaction) [" +
                    "txId=" + req.nearXidVersion() +
                    ", dhtTxId=" + req.version() +
                    ", node=" + nodeId +
                    ", err=" + e.getMessage() + ']');
            }

            if (nearTx != null)
                try {
                    nearTx.rollbackRemoteTx();
                }
                catch (Throwable e1) {
                    e.addSuppressed(e1);
                }

            if (dhtTx != null)
                try {
                    dhtTx.rollbackRemoteTx();
                }
                catch (Throwable e1) {
                    e.addSuppressed(e1);
                }
        }
    }

    /**
     * Sends tx finish response to remote node, if response is requested.
     *
     * @param nodeId Node id that originated finish request.
     * @param req Request.
     * @param committed {@code True} if transaction committed on this node.
     * @param nearTxId Near tx version.
     */
    private void sendReply(UUID nodeId, GridDhtTxFinishRequest req, boolean committed, GridCacheVersion nearTxId) {
        if (req.replyRequired() || req.checkCommitted()) {
            GridDhtTxFinishResponse res = new GridDhtTxFinishResponse(
                req.partition(),
                req.version(),
                req.futureId(),
                req.miniId());

            if (req.checkCommitted()) {
                res.checkCommitted(true);

                if (committed) {
                    if (req.needReturnValue()) {
                        try {
                            GridCacheReturnCompletableWrapper wrapper = ctx.tm().getCommittedTxReturn(req.version());

                            if (wrapper != null)
                                res.returnValue(wrapper.fut().get());
                            else
                                assert !ctx.discovery().alive(nodeId) : nodeId;
                        }
                        catch (IgniteCheckedException ignored) {
                            if (txFinishMsgLog.isDebugEnabled()) {
                                txFinishMsgLog.debug("Failed to gain entry processor return value. [txId=" + nearTxId +
                                    ", dhtTxId=" + req.version() +
                                    ", node=" + nodeId + ']');
                            }
                        }
                    }
                }
                else {
                    ClusterTopologyCheckedException cause =
                        new ClusterTopologyCheckedException("Primary node left grid.");

                    res.checkCommittedError(new IgniteTxRollbackCheckedException("Failed to commit transaction " +
                        "(transaction has been rolled back on backup node): " + req.version(), cause));
                }
            }

            try {
                ctx.io().send(nodeId, res, req.policy());

                if (txFinishMsgLog.isDebugEnabled()) {
                    txFinishMsgLog.debug("Sent dht tx finish response [txId=" + nearTxId +
                        ", dhtTxId=" + req.version() +
                        ", node=" + nodeId +
                        ", checkCommitted=" + req.checkCommitted() + ']');
                }
            }
            catch (Throwable e) {
                // Double-check.
                if (ctx.discovery().node(nodeId) == null) {
                    if (txFinishMsgLog.isDebugEnabled()) {
                        txFinishMsgLog.debug("Node left while send dht tx finish response [txId=" + nearTxId +
                            ", dhtTxId=" + req.version() +
                            ", node=" + nodeId + ']');
                    }
                }
                else {
                    U.error(log, "Failed to send finish response to node [txId=" + nearTxId +
                        ", dhtTxId=" + req.version() +
                        ", nodeId=" + nodeId +
                        ", res=" + res + ']', e);
                }

                if (e instanceof Error)
                    throw (Error)e;
            }
        }
        else {
            if (txFinishMsgLog.isDebugEnabled()) {
                txFinishMsgLog.debug("Skip send dht tx finish response [txId=" + nearTxId +
                    ", dhtTxId=" + req.version() +
                    ", node=" + nodeId + ']');
            }
        }
    }

    /**
     * @param nodeId Node ID.
     * @param req Request.
     * @param res Response.
     * @return Remote transaction.
     * @throws IgniteCheckedException If failed.
     */
    @Nullable GridDhtTxRemote startRemoteTx(
        UUID nodeId,
        GridDhtTxPrepareRequest req,
        GridDhtTxPrepareResponse res
    ) throws IgniteCheckedException {
        if (req.queryUpdate() || !F.isEmpty(req.writes())) {
            GridDhtTxRemote tx = ctx.tm().tx(req.version());

            if (tx == null) {
                boolean single = req.last() && req.writes().size() == 1;

                tx = new GridDhtTxRemote(
                    ctx,
                    req.nearNodeId(),
                    req.futureId(),
                    nodeId,
                    req.topologyVersion(),
                    req.version(),
                    null,
                    req.system(),
                    req.policy(),
                    req.concurrency(),
                    req.isolation(),
                    req.isInvalidate(),
                    req.timeout(),
                    req.writes() != null ? Math.max(req.writes().size(), req.txSize()) : req.txSize(),
                    req.nearXidVersion(),
                    req.transactionNodes(),
                    req.subjectId(),
                    req.taskNameHash(),
                    single,
                    req.storeWriteThrough(),
                    req.txLabel());

                tx.onePhaseCommit(req.onePhaseCommit());
                tx.writeVersion(req.writeVersion());

                tx = ctx.tm().onCreated(null, tx);

                if (tx == null || !ctx.tm().onStarted(tx)) {
                    if (log.isDebugEnabled())
                        log.debug("Attempt to start a completed transaction (will ignore): " + tx);

                    applyPartitionsUpdatesCounters(req.updateCounters(), true, false);

                    return null;
                }

                if (ctx.discovery().node(nodeId) == null) {
                    tx.state(ROLLING_BACK);

                    tx.state(ROLLED_BACK);

                    ctx.tm().uncommitTx(tx);

                    applyPartitionsUpdatesCounters(req.updateCounters(), true, false);

                    return null;
                }
            }
            else {
                tx.writeVersion(req.writeVersion());
                tx.transactionNodes(req.transactionNodes());
            }

            TxCounters txCounters = null;

            if (req.updateCounters() != null) {
                txCounters = tx.txCounters(true);

                txCounters.updateCounters(req.updateCounters());
            }

            if (!tx.isSystemInvalidate()) {
                int idx = 0;

                for (IgniteTxEntry entry : req.writes()) {
                    GridCacheContext cacheCtx = entry.context();

                    int part = cacheCtx.affinity().partition(entry.key());

                    GridDhtLocalPartition locPart = cacheCtx.topology().localPartition(part,
                        req.topologyVersion(),
                        false);

                    if (locPart != null && locPart.reserve()) {
                        try {
                            tx.addWrite(entry, ctx.deploy().globalLoader());

                            if (txCounters != null) {
                                Long cntr = txCounters.generateNextCounter(entry.cacheId(), entry.cached().partition());

                                if (cntr != null) // Counter is null if entry is no-op.
                                    entry.updateCounter(cntr);
                            }

                            if (isNearEnabled(cacheCtx) && req.invalidateNearEntry(idx))
                                invalidateNearEntry(cacheCtx, entry.key(), req.version());

                            if (req.needPreloadKey(idx)) {
                                GridCacheEntryEx cached = entry.cached();

                                if (cached == null)
                                    cached = cacheCtx.cache().entryEx(entry.key(), req.topologyVersion());

                                GridCacheEntryInfo info = cached.info();

                                if (info != null && !info.isNew() && !info.isDeleted())
                                    res.addPreloadEntry(info);
                            }

                            if (cacheCtx.readThroughConfigured() &&
                                !entry.skipStore() &&
                                entry.op() == TRANSFORM &&
                                entry.oldValueOnPrimary() &&
                                !entry.hasValue()) {
                                    while (true) {
                                        try {
                                            GridCacheEntryEx cached = entry.cached();

                                            if (cached == null) {
                                                cached = cacheCtx.cache().entryEx(entry.key(), req.topologyVersion());

                                                entry.cached(cached);
                                            }

                                            CacheObject val = cached.innerGet(
                                                /*ver*/null,
                                                tx,
                                                /*readThrough*/false,
                                                /*updateMetrics*/false,
                                                /*evt*/false,
                                                tx.subjectId(),
                                                /*transformClo*/null,
                                                tx.resolveTaskName(),
                                                /*expiryPlc*/null,
                                                /*keepBinary*/true);

                                            if (val == null)
                                                val = cacheCtx.toCacheObject(cacheCtx.store().load(null, entry.key()));

                                            if (val != null)
                                                entry.readValue(val);

                                        break;
                                    }
                                    catch (GridCacheEntryRemovedException ignored) {
                                        if (log.isDebugEnabled())
                                            log.debug("Got entry removed exception, will retry: " + entry.txKey());

                                        entry.cached(cacheCtx.cache().entryEx(entry.key(), req.topologyVersion()));
                                    }
                                }
                            }
                        }
                        catch (GridDhtInvalidPartitionException e) {
                            tx.addInvalidPartition(cacheCtx.cacheId(), e.partition());

                            tx.clearEntry(entry.txKey());
                        }
                        finally {
                            locPart.release();
                        }
                    }
                    else
                        tx.addInvalidPartition(cacheCtx.cacheId(), part);

                    idx++;
                }
            }

            // Prepare prior to reordering, so the pending locks added
            // in prepare phase will get properly ordered as well.
            tx.prepareRemoteTx();

            if (req.last()) {
                assert !F.isEmpty(req.transactionNodes()) :
                    "Received last prepare request with empty transaction nodes: " + req;

                tx.state(PREPARED);
            }

            res.invalidPartitionsByCacheId(tx.invalidPartitions());

            if (!req.queryUpdate() && tx.empty() && req.last()) {
                tx.skipCompletedVersions(req.skipCompletedVersion());

                tx.rollbackRemoteTx();

                return null;
            }

            return tx;
        }

        return null;
    }

    /**
     * Writes updated values on the backup node.
     *
     * @param tx Transaction.
     * @param ctx Cache context.
     * @param op Operation.
     * @param keys Keys.
     * @param vals Values sent from the primary node.
     * @param snapshot Mvcc snapshot.
     * @param batchNum Batch number.
     * @param futId Future id.
     * @throws IgniteCheckedException If failed.
     */
    public void mvccEnlistBatch(GridDhtTxRemote tx, GridCacheContext ctx, EnlistOperation op, List<KeyCacheObject> keys,
        List<Message> vals, MvccSnapshot snapshot, IgniteUuid futId, int batchNum) throws IgniteCheckedException {
        assert keys != null && (vals == null || vals.size() == keys.size());
        assert tx != null;

        GridDhtCacheAdapter dht = ctx.dht();

        tx.addActiveCache(ctx, false);

        for (int i = 0; i < keys.size(); i++) {
            KeyCacheObject key = keys.get(i);

            assert key != null;

            int part = ctx.affinity().partition(key);

<<<<<<< HEAD
            GridDhtLocalPartition locPart = ctx.topology().localPartition(part, tx.topologyVersion(), false);

            if (locPart == null || !locPart.reserve())
                throw new ClusterTopologyException("Can not reserve partition. Please retry on stable topology.");

            try {
                CacheObject val = null;
                EntryProcessor entryProc = null;
                Object[] invokeArgs = null;

                boolean needOldVal = ctx.shared().mvccCaching().continuousQueryListeners(ctx, tx, key) != null;

                Message val0 = vals != null ? vals.get(i) : null;

                CacheEntryInfoCollection entries =
                    val0 instanceof CacheEntryInfoCollection ? (CacheEntryInfoCollection)val0 : null;

                if (entries == null && !op.isDeleteOrLock() && !op.isInvoke())
                    val = (val0 instanceof CacheObject) ? (CacheObject)val0 : null;

                if(entries == null && op.isInvoke()) {
                    assert val0 instanceof GridInvokeValue;

                    GridInvokeValue invokeVal = (GridInvokeValue)val0;

                    entryProc = invokeVal.entryProcessor();
                    invokeArgs = invokeVal.invokeArgs();
                }

                assert entryProc != null || !op.isInvoke();

                GridDhtCacheEntry entry = dht.entryExx(key, tx.topologyVersion());

                GridCacheUpdateTxResult updRes;

                while (true) {
                    ctx.shared().database().checkpointReadLock();

                    try {
                        if (entries == null) {
                            switch (op) {
                                case DELETE:
                                    updRes = entry.mvccRemove(
                                        tx,
                                        ctx.localNodeId(),
                                        tx.topologyVersion(),
                                        snapshot,
                                        false,
                                        needOldVal,
                                        null,
                                        false);

                                    break;

                                case INSERT:
                                case TRANSFORM:
                                case UPSERT:
                                case UPDATE:
                                    updRes = entry.mvccSet(
                                        tx,
                                        ctx.localNodeId(),
                                        val,
                                        entryProc,
                                        invokeArgs,
                                        0,
                                        tx.topologyVersion(),
                                        snapshot,
                                        op.cacheOperation(),
                                        false,
                                        false,
                                        needOldVal,
                                        null,
                                        false);

                                    break;

                                default:
                                    throw new IgniteSQLException("Cannot acquire lock for operation [op= "
                                        + op + "]" + "Operation is unsupported at the moment ",
                                        IgniteQueryErrorCode.UNSUPPORTED_OPERATION);
                            }
                        }
                        else {
                            updRes = entry.mvccUpdateRowsWithPreloadInfo(tx,
                                ctx.localNodeId(),
                                tx.topologyVersion(),
                                entries.infos(),
                                op.cacheOperation(),
                                snapshot,
                                futId,
                                batchNum);
                        }

                        break;
                    }
                    catch (GridCacheEntryRemovedException ignore) {
                        entry = dht.entryExx(key);
                    }
                    finally {
                        ctx.shared().database().checkpointReadUnlock();
                    }
                }

                if (!updRes.filtered())
                    ctx.shared().mvccCaching().addEnlisted(key, updRes.newValue(), 0, 0, tx.xidVersion(),
                        updRes.oldValue(), tx.local(), tx.topologyVersion(), snapshot, ctx.cacheId(), tx, futId, batchNum);

                assert updRes.updateFuture() == null : "Entry should not be locked on the backup";
            }
            finally {
                locPart.release();
=======
            try {
                GridDhtLocalPartition locPart = ctx.topology().localPartition(part, tx.topologyVersion(), false);

                if (locPart != null && locPart.reserve()) {
                    try {
                        // do not process renting partitions.
                        if (locPart.state() == GridDhtPartitionState.RENTING) {
                            tx.addInvalidPartition(ctx.cacheId(), part);

                            continue;
                        }

                        CacheObject val = null;
                        EntryProcessor entryProc = null;
                        Object[] invokeArgs = null;

                        boolean needOldVal = tx.txState().useMvccCaching(ctx.cacheId());

                        Message val0 = vals != null ? vals.get(i) : null;

                        CacheEntryInfoCollection entries =
                            val0 instanceof CacheEntryInfoCollection ? (CacheEntryInfoCollection)val0 : null;

                        if (entries == null && !op.isDeleteOrLock() && !op.isInvoke())
                            val = (val0 instanceof CacheObject) ? (CacheObject)val0 : null;

                        if (entries == null && op.isInvoke()) {
                            assert val0 instanceof GridInvokeValue;

                            GridInvokeValue invokeVal = (GridInvokeValue)val0;

                            entryProc = invokeVal.entryProcessor();
                            invokeArgs = invokeVal.invokeArgs();
                        }

                        assert entries != null || entryProc != null || !op.isInvoke() : "entryProc=" + entryProc + ", op=" + op;

                        GridDhtCacheEntry entry = dht.entryExx(key, tx.topologyVersion());

                        GridCacheUpdateTxResult updRes;

                        while (true) {
                            ctx.shared().database().checkpointReadLock();

                            try {
                                if (entries == null) {
                                    switch (op) {
                                        case DELETE:
                                            updRes = entry.mvccRemove(
                                                tx,
                                                ctx.localNodeId(),
                                                tx.topologyVersion(),
                                                snapshot,
                                                false,
                                                needOldVal,
                                                null,
                                                false);

                                            break;

                                        case INSERT:
                                        case TRANSFORM:
                                        case UPSERT:
                                        case UPDATE:
                                            updRes = entry.mvccSet(
                                                tx,
                                                ctx.localNodeId(),
                                                val,
                                                entryProc,
                                                invokeArgs,
                                                0,
                                                tx.topologyVersion(),
                                                snapshot,
                                                op.cacheOperation(),
                                                false,
                                                false,
                                                needOldVal,
                                                null,
                                                false,
                                                false);

                                            break;

                                        default:
                                            throw new IgniteSQLException("Cannot acquire lock for operation [op= "
                                                + op + "]" + "Operation is unsupported at the moment ",
                                                IgniteQueryErrorCode.UNSUPPORTED_OPERATION);
                                    }
                                }
                                else {
                                    updRes = entry.mvccUpdateRowsWithPreloadInfo(tx,
                                        ctx.localNodeId(),
                                        tx.topologyVersion(),
                                        entries.infos(),
                                        op.cacheOperation(),
                                        snapshot,
                                        futId,
                                        batchNum);
                                }

                                break;
                            }
                            catch (GridCacheEntryRemovedException ignore) {
                                entry = dht.entryExx(key);
                            }
                            finally {
                                ctx.shared().database().checkpointReadUnlock();
                            }
                        }

                        if (!updRes.filtered())
                            ctx.shared().mvccCaching().addEnlisted(key, updRes.newValue(), 0, 0, tx.xidVersion(),
                                updRes.oldValue(), tx.local(), tx.topologyVersion(), snapshot, ctx.cacheId(), tx, futId, batchNum);

                        assert updRes.updateFuture() == null : "Entry should not be locked on the backup";
                    }

                    finally {
                        locPart.release();
                    }
                }
                else
                    tx.addInvalidPartition(ctx.cacheId(), part);
            }
            catch (GridDhtInvalidPartitionException e) {
                tx.addInvalidPartition(ctx.cacheId(), e.partition());
>>>>>>> 8246bd84
            }
        }
    }

    /**
     * @param cacheCtx Context.
     * @param key Key
     * @param ver Version.
     * @throws IgniteCheckedException If invalidate failed.
     */
    private void invalidateNearEntry(GridCacheContext cacheCtx, KeyCacheObject key, GridCacheVersion ver)
        throws IgniteCheckedException {
        GridNearCacheAdapter near = cacheCtx.isNear() ? cacheCtx.near() : cacheCtx.dht().near();

        GridCacheEntryEx nearEntry = near.peekEx(key);

        if (nearEntry != null)
            nearEntry.invalidate(ver);
    }

    /**
     * Called while processing dht tx prepare request.
     *
     * @param ldr Loader.
     * @param nodeId Sender node ID.
     * @param req Request.
     * @return Remote transaction.
     * @throws IgniteCheckedException If failed.
     */
    @Nullable private GridNearTxRemote startNearRemoteTx(ClassLoader ldr, UUID nodeId,
        GridDhtTxPrepareRequest req) throws IgniteCheckedException {

        if (!F.isEmpty(req.nearWrites())) {
            GridNearTxRemote tx = ctx.tm().nearTx(req.version());

            if (tx == null) {
                tx = new GridNearTxRemote(
                    ctx,
                    req.topologyVersion(),
                    ldr,
                    nodeId,
                    req.nearNodeId(),
                    req.version(),
                    null,
                    req.system(),
                    req.policy(),
                    req.concurrency(),
                    req.isolation(),
                    req.isInvalidate(),
                    req.timeout(),
                    req.nearWrites(),
                    req.txSize(),
                    req.subjectId(),
                    req.taskNameHash(),
                    req.txLabel()
                );

                tx.writeVersion(req.writeVersion());

                if (!tx.empty()) {
                    tx = ctx.tm().onCreated(null, tx);

                    if (tx == null || !ctx.tm().onStarted(tx))
                        throw new IgniteTxRollbackCheckedException("Attempt to start a completed transaction: " + tx);
                }
            }
            else
                tx.addEntries(ldr, req.nearWrites());

            tx.ownedVersions(req.owned());

            // Prepare prior to reordering, so the pending locks added
            // in prepare phase will get properly ordered as well.
            tx.prepareRemoteTx();

            if (req.last())
                tx.state(PREPARED);

            return tx;
        }

        return null;
    }

    /**
     * @param nodeId Node ID.
     * @param req Request.
     */
    private void processCheckPreparedTxRequest(final UUID nodeId,
        final GridCacheTxRecoveryRequest req) {
        if (txRecoveryMsgLog.isDebugEnabled()) {
            txRecoveryMsgLog.debug("Received tx recovery request [txId=" + req.nearXidVersion() +
                ", node=" + nodeId + ']');
        }

        IgniteInternalFuture<Boolean> fut = req.nearTxCheck() ? ctx.tm().txCommitted(req.nearXidVersion()) :
            ctx.tm().txsPreparedOrCommitted(req.nearXidVersion(), req.transactions());

        if (fut == null || fut.isDone()) {
            boolean prepared;

            try {
                prepared = fut == null ? true : fut.get();
            }
            catch (IgniteCheckedException e) {
                U.error(log, "Check prepared transaction future failed [req=" + req + ']', e);

                prepared = false;
            }

            sendCheckPreparedResponse(nodeId, req, prepared);
        }
        else {
            fut.listen(new CI1<IgniteInternalFuture<Boolean>>() {
                @Override public void apply(IgniteInternalFuture<Boolean> fut) {
                    boolean prepared;

                    try {
                        prepared = fut.get();
                    }
                    catch (IgniteCheckedException e) {
                        U.error(log, "Check prepared transaction future failed [req=" + req + ']', e);

                        prepared = false;
                    }

                    sendCheckPreparedResponse(nodeId, req, prepared);
                }
            });
        }
    }

    /**
     * @param nodeId Node ID.
     * @param req Request.
     * @param prepared {@code True} if all transaction prepared or committed.
     */
    private void sendCheckPreparedResponse(UUID nodeId,
        GridCacheTxRecoveryRequest req,
        boolean prepared) {
        GridCacheTxRecoveryResponse res = new GridCacheTxRecoveryResponse(req.version(),
            req.futureId(),
            req.miniId(),
            prepared,
            req.deployInfo() != null);

        try {
            ctx.io().send(nodeId, res, req.system() ? UTILITY_CACHE_POOL : SYSTEM_POOL);

            if (txRecoveryMsgLog.isDebugEnabled()) {
                txRecoveryMsgLog.debug("Sent tx recovery response [txId=" + req.nearXidVersion() +
                    ", node=" + nodeId + ", res=" + res + ']');
            }
        }
        catch (ClusterTopologyCheckedException ignored) {
            if (txRecoveryMsgLog.isDebugEnabled())
                txRecoveryMsgLog.debug("Failed to send tx recovery response, node failed [" +
                    ", txId=" + req.nearXidVersion() +
                    ", node=" + nodeId +
                    ", res=" + res + ']');
        }
        catch (IgniteCheckedException e) {
            U.error(txRecoveryMsgLog, "Failed to send tx recovery response [txId=" + req.nearXidVersion() +
                ", node=" + nodeId +
                ", req=" + req +
                ", res=" + res + ']', e);
        }
    }

    /**
     * @param nodeId Node ID.
     * @param res Response.
     */
    protected void processCheckPreparedTxResponse(UUID nodeId, GridCacheTxRecoveryResponse res) {
        if (txRecoveryMsgLog.isInfoEnabled()) {
            txRecoveryMsgLog.info("Received tx recovery response [txId=" + res.version() +
                ", node=" + nodeId +
                ", res=" + res + ']');
        }

        GridCacheTxRecoveryFuture fut = (GridCacheTxRecoveryFuture)ctx.mvcc().future(res.futureId());

        if (fut == null) {
            if (txRecoveryMsgLog.isInfoEnabled()) {
                txRecoveryMsgLog.info("Failed to find future for tx recovery response [txId=" + res.version() +
                    ", node=" + nodeId + ", res=" + res + ']');
            }

            return;
        }
        else
            res.txState(fut.tx().txState());

        fut.onResult(nodeId, res);
    }

    /**
     * @param nodeId Node id.
     * @param req Request.
     */
    private void processPartitionCountersRequest(UUID nodeId, PartitionCountersNeighborcastRequest req) {
<<<<<<< HEAD
        applyPartitionsUpdatesCounters(req.updateCounters());

        try {
            ctx.io().send(nodeId, new PartitionCountersNeighborcastResponse(req.futId()), SYSTEM_POOL);
=======
        try {
            applyPartitionsUpdatesCounters(req.updateCounters(), true, false);
        }
        catch (IgniteCheckedException e) {
            throw new IgniteException(e);
        }

        try {
            ctx.io().send(nodeId, new PartitionCountersNeighborcastResponse(req.futId(), req.topologyVersion()), SYSTEM_POOL);
>>>>>>> 8246bd84
        }
        catch (ClusterTopologyCheckedException ignored) {
            if (txRecoveryMsgLog.isDebugEnabled())
                txRecoveryMsgLog.debug("Failed to send partition counters response, node left [node=" + nodeId + ']');
        }
        catch (IgniteCheckedException e) {
            U.error(txRecoveryMsgLog, "Failed to send partition counters response [node=" + nodeId + ']', e);
        }
    }

    /**
     * @param nodeId Node id.
     * @param res Response.
     */
    private void processPartitionCountersResponse(UUID nodeId, PartitionCountersNeighborcastResponse res) {
        PartitionCountersNeighborcastFuture fut = ((PartitionCountersNeighborcastFuture)ctx.mvcc().future(res.futId()));

        if (fut == null) {
            log.warning("Failed to find future for partition counters response [futId=" + res.futId() +
                ", node=" + nodeId + ']');

            return;
        }

        fut.onResult(nodeId);
    }

    /**
<<<<<<< HEAD
     * Applies partition counter updates for mvcc transactions.
     *
     * @param counters Counter values to be updated.
     */
    public void applyPartitionsUpdatesCounters(Iterable<PartitionUpdateCountersMessage> counters) {
        if (counters == null)
            return;

        int cacheId = CU.UNDEFINED_CACHE_ID;
        GridDhtPartitionTopology top = null;

        for (PartitionUpdateCountersMessage counter : counters) {
            if (counter.cacheId() != cacheId) {
                GridCacheContext ctx0 = ctx.cacheContext(cacheId = counter.cacheId());

                assert ctx0.mvccEnabled();

                top = ctx0.topology();
            }

            assert top != null;

            for (int i = 0; i < counter.size(); i++) {
                GridDhtLocalPartition part = top.localPartition(counter.partition(i));

                assert part != null;

                part.updateCounter(counter.initialCounter(i), counter.updatesCount(i));
            }
        }
=======
     * @param counters Counters.
     */
    public void applyPartitionsUpdatesCounters(Iterable<PartitionUpdateCountersMessage> counters)
        throws IgniteCheckedException {
        applyPartitionsUpdatesCounters(counters, false, false);
    }

    /**
     * Applies partition counter updates for transactions.
     *
     * @param counters Counter values to be updated.
     * @param rollback {@code True} if applied from rollbacks.
     */
    public void applyPartitionsUpdatesCounters(Iterable<PartitionUpdateCountersMessage> counters,
        boolean rollback,
        boolean rollbackOnPrimary) throws IgniteCheckedException {
        if (counters == null)
            return;

        WALPointer ptr = null;

        try {
            for (PartitionUpdateCountersMessage counter : counters) {
                GridCacheContext ctx0 = ctx.cacheContext(counter.cacheId());

                GridDhtPartitionTopology top = ctx0.topology();

                AffinityTopologyVersion topVer = top.readyTopologyVersion();

                assert top != null;

                for (int i = 0; i < counter.size(); i++) {
                    boolean invalid = false;

                    try {
                        GridDhtLocalPartition part = top.localPartition(counter.partition(i));

                        if (part != null && part.reserve()) {
                            try {
                                if (part.state() != GridDhtPartitionState.RENTING) { // Check is actual only for backup node.
                                    long start = counter.initialCounter(i);
                                    long delta = counter.updatesCount(i);

                                    boolean updated = part.updateCounter(start, delta);

                                    // Need to log rolled back range for logical recovery.
                                    if (updated && rollback) {
                                        CacheGroupContext grpCtx = part.group();

                                        if (grpCtx.persistenceEnabled() && grpCtx.walEnabled() && !grpCtx.mvccEnabled()) {
                                            RollbackRecord rec =
                                                new RollbackRecord(grpCtx.groupId(), part.id(), start, delta);

                                            ptr = ctx.wal().log(rec);
                                        }

                                        for (int cntr = 1; cntr <= delta; cntr++) {
                                            ctx0.continuousQueries().skipUpdateCounter(null, part.id(), start + cntr,
                                                topVer, rollbackOnPrimary);
                                        }
                                    }
                                }
                                else
                                    invalid = true;
                            }
                            finally {
                                part.release();
                            }
                        }
                        else
                            invalid = true;
                    }
                    catch (GridDhtInvalidPartitionException e) {
                        invalid = true;
                    }

                    if (invalid && log.isDebugEnabled()) {
                        log.debug("Received partition update counters message for invalid partition, ignoring: " +
                            "[cacheId=" + counter.cacheId() + ", part=" + counter.partition(i) + ']');
                    }
                }
            }
        }
        finally {
            if (ptr != null)
                ctx.wal().flush(ptr, false);
        }
>>>>>>> 8246bd84
    }

    /**
     * @param tx Transaction.
     * @param node Backup node.
     * @return Partition counters for the given backup node.
     */
    @Nullable public List<PartitionUpdateCountersMessage> filterUpdateCountersForBackupNode(
        IgniteInternalTx tx, ClusterNode node) {
        TxCounters txCntrs = tx.txCounters(false);
<<<<<<< HEAD

        if (txCntrs == null || F.isEmpty(txCntrs.updateCounters()))
            return null;

        Collection<PartitionUpdateCountersMessage> updCntrs = txCntrs.updateCounters();

=======
        Collection<PartitionUpdateCountersMessage> updCntrs;

        if (txCntrs == null || F.isEmpty(updCntrs = txCntrs.updateCounters()))
            return null;

>>>>>>> 8246bd84
        List<PartitionUpdateCountersMessage> res = new ArrayList<>(updCntrs.size());

        AffinityTopologyVersion top = tx.topologyVersionSnapshot();

        for (PartitionUpdateCountersMessage partCntrs : updCntrs) {
<<<<<<< HEAD
            GridCacheAffinityManager affinity = ctx.cacheContext(partCntrs.cacheId()).affinity();
=======
            GridDhtPartitionTopology topology = ctx.cacheContext(partCntrs.cacheId()).topology();
>>>>>>> 8246bd84

            PartitionUpdateCountersMessage resCntrs = new PartitionUpdateCountersMessage(partCntrs.cacheId(), partCntrs.size());

            for (int i = 0; i < partCntrs.size(); i++) {
                int part = partCntrs.partition(i);

<<<<<<< HEAD
                if (affinity.backupByPartition(node, part, top))
=======
                if (topology.nodes(part, top).indexOf(node) > 0)
>>>>>>> 8246bd84
                    resCntrs.add(part, partCntrs.initialCounter(i), partCntrs.updatesCount(i));
            }

            if (resCntrs.size() > 0)
                res.add(resCntrs);
        }

        return res;
    }
}<|MERGE_RESOLUTION|>--- conflicted
+++ resolved
@@ -26,7 +26,6 @@
 import org.apache.ignite.IgniteException;
 import org.apache.ignite.IgniteLogger;
 import org.apache.ignite.cluster.ClusterNode;
-import org.apache.ignite.cluster.ClusterTopologyException;
 import org.apache.ignite.failure.FailureContext;
 import org.apache.ignite.failure.FailureType;
 import org.apache.ignite.internal.IgniteFutureTimeoutCheckedException;
@@ -36,12 +35,8 @@
 import org.apache.ignite.internal.pagemem.wal.record.RollbackRecord;
 import org.apache.ignite.internal.processors.affinity.AffinityTopologyVersion;
 import org.apache.ignite.internal.processors.cache.CacheEntryInfoCollection;
-<<<<<<< HEAD
-=======
 import org.apache.ignite.internal.processors.cache.CacheGroupContext;
->>>>>>> 8246bd84
 import org.apache.ignite.internal.processors.cache.CacheObject;
-import org.apache.ignite.internal.processors.cache.GridCacheAffinityManager;
 import org.apache.ignite.internal.processors.cache.GridCacheContext;
 import org.apache.ignite.internal.processors.cache.GridCacheEntryEx;
 import org.apache.ignite.internal.processors.cache.GridCacheEntryInfo;
@@ -71,10 +66,7 @@
 import org.apache.ignite.internal.processors.cache.distributed.dht.PartitionUpdateCountersMessage;
 import org.apache.ignite.internal.processors.cache.distributed.dht.topology.GridDhtInvalidPartitionException;
 import org.apache.ignite.internal.processors.cache.distributed.dht.topology.GridDhtLocalPartition;
-<<<<<<< HEAD
-=======
 import org.apache.ignite.internal.processors.cache.distributed.dht.topology.GridDhtPartitionState;
->>>>>>> 8246bd84
 import org.apache.ignite.internal.processors.cache.distributed.dht.topology.GridDhtPartitionTopology;
 import org.apache.ignite.internal.processors.cache.distributed.near.GridNearCacheAdapter;
 import org.apache.ignite.internal.processors.cache.distributed.near.GridNearTxFinishFuture;
@@ -1913,119 +1905,6 @@
 
             int part = ctx.affinity().partition(key);
 
-<<<<<<< HEAD
-            GridDhtLocalPartition locPart = ctx.topology().localPartition(part, tx.topologyVersion(), false);
-
-            if (locPart == null || !locPart.reserve())
-                throw new ClusterTopologyException("Can not reserve partition. Please retry on stable topology.");
-
-            try {
-                CacheObject val = null;
-                EntryProcessor entryProc = null;
-                Object[] invokeArgs = null;
-
-                boolean needOldVal = ctx.shared().mvccCaching().continuousQueryListeners(ctx, tx, key) != null;
-
-                Message val0 = vals != null ? vals.get(i) : null;
-
-                CacheEntryInfoCollection entries =
-                    val0 instanceof CacheEntryInfoCollection ? (CacheEntryInfoCollection)val0 : null;
-
-                if (entries == null && !op.isDeleteOrLock() && !op.isInvoke())
-                    val = (val0 instanceof CacheObject) ? (CacheObject)val0 : null;
-
-                if(entries == null && op.isInvoke()) {
-                    assert val0 instanceof GridInvokeValue;
-
-                    GridInvokeValue invokeVal = (GridInvokeValue)val0;
-
-                    entryProc = invokeVal.entryProcessor();
-                    invokeArgs = invokeVal.invokeArgs();
-                }
-
-                assert entryProc != null || !op.isInvoke();
-
-                GridDhtCacheEntry entry = dht.entryExx(key, tx.topologyVersion());
-
-                GridCacheUpdateTxResult updRes;
-
-                while (true) {
-                    ctx.shared().database().checkpointReadLock();
-
-                    try {
-                        if (entries == null) {
-                            switch (op) {
-                                case DELETE:
-                                    updRes = entry.mvccRemove(
-                                        tx,
-                                        ctx.localNodeId(),
-                                        tx.topologyVersion(),
-                                        snapshot,
-                                        false,
-                                        needOldVal,
-                                        null,
-                                        false);
-
-                                    break;
-
-                                case INSERT:
-                                case TRANSFORM:
-                                case UPSERT:
-                                case UPDATE:
-                                    updRes = entry.mvccSet(
-                                        tx,
-                                        ctx.localNodeId(),
-                                        val,
-                                        entryProc,
-                                        invokeArgs,
-                                        0,
-                                        tx.topologyVersion(),
-                                        snapshot,
-                                        op.cacheOperation(),
-                                        false,
-                                        false,
-                                        needOldVal,
-                                        null,
-                                        false);
-
-                                    break;
-
-                                default:
-                                    throw new IgniteSQLException("Cannot acquire lock for operation [op= "
-                                        + op + "]" + "Operation is unsupported at the moment ",
-                                        IgniteQueryErrorCode.UNSUPPORTED_OPERATION);
-                            }
-                        }
-                        else {
-                            updRes = entry.mvccUpdateRowsWithPreloadInfo(tx,
-                                ctx.localNodeId(),
-                                tx.topologyVersion(),
-                                entries.infos(),
-                                op.cacheOperation(),
-                                snapshot,
-                                futId,
-                                batchNum);
-                        }
-
-                        break;
-                    }
-                    catch (GridCacheEntryRemovedException ignore) {
-                        entry = dht.entryExx(key);
-                    }
-                    finally {
-                        ctx.shared().database().checkpointReadUnlock();
-                    }
-                }
-
-                if (!updRes.filtered())
-                    ctx.shared().mvccCaching().addEnlisted(key, updRes.newValue(), 0, 0, tx.xidVersion(),
-                        updRes.oldValue(), tx.local(), tx.topologyVersion(), snapshot, ctx.cacheId(), tx, futId, batchNum);
-
-                assert updRes.updateFuture() == null : "Entry should not be locked on the backup";
-            }
-            finally {
-                locPart.release();
-=======
             try {
                 GridDhtLocalPartition locPart = ctx.topology().localPartition(part, tx.topologyVersion(), false);
 
@@ -2152,7 +2031,6 @@
             }
             catch (GridDhtInvalidPartitionException e) {
                 tx.addInvalidPartition(ctx.cacheId(), e.partition());
->>>>>>> 8246bd84
             }
         }
     }
@@ -2354,12 +2232,6 @@
      * @param req Request.
      */
     private void processPartitionCountersRequest(UUID nodeId, PartitionCountersNeighborcastRequest req) {
-<<<<<<< HEAD
-        applyPartitionsUpdatesCounters(req.updateCounters());
-
-        try {
-            ctx.io().send(nodeId, new PartitionCountersNeighborcastResponse(req.futId()), SYSTEM_POOL);
-=======
         try {
             applyPartitionsUpdatesCounters(req.updateCounters(), true, false);
         }
@@ -2369,7 +2241,6 @@
 
         try {
             ctx.io().send(nodeId, new PartitionCountersNeighborcastResponse(req.futId(), req.topologyVersion()), SYSTEM_POOL);
->>>>>>> 8246bd84
         }
         catch (ClusterTopologyCheckedException ignored) {
             if (txRecoveryMsgLog.isDebugEnabled())
@@ -2398,38 +2269,6 @@
     }
 
     /**
-<<<<<<< HEAD
-     * Applies partition counter updates for mvcc transactions.
-     *
-     * @param counters Counter values to be updated.
-     */
-    public void applyPartitionsUpdatesCounters(Iterable<PartitionUpdateCountersMessage> counters) {
-        if (counters == null)
-            return;
-
-        int cacheId = CU.UNDEFINED_CACHE_ID;
-        GridDhtPartitionTopology top = null;
-
-        for (PartitionUpdateCountersMessage counter : counters) {
-            if (counter.cacheId() != cacheId) {
-                GridCacheContext ctx0 = ctx.cacheContext(cacheId = counter.cacheId());
-
-                assert ctx0.mvccEnabled();
-
-                top = ctx0.topology();
-            }
-
-            assert top != null;
-
-            for (int i = 0; i < counter.size(); i++) {
-                GridDhtLocalPartition part = top.localPartition(counter.partition(i));
-
-                assert part != null;
-
-                part.updateCounter(counter.initialCounter(i), counter.updatesCount(i));
-            }
-        }
-=======
      * @param counters Counters.
      */
     public void applyPartitionsUpdatesCounters(Iterable<PartitionUpdateCountersMessage> counters)
@@ -2517,7 +2356,6 @@
             if (ptr != null)
                 ctx.wal().flush(ptr, false);
         }
->>>>>>> 8246bd84
     }
 
     /**
@@ -2528,41 +2366,24 @@
     @Nullable public List<PartitionUpdateCountersMessage> filterUpdateCountersForBackupNode(
         IgniteInternalTx tx, ClusterNode node) {
         TxCounters txCntrs = tx.txCounters(false);
-<<<<<<< HEAD
-
-        if (txCntrs == null || F.isEmpty(txCntrs.updateCounters()))
-            return null;
-
-        Collection<PartitionUpdateCountersMessage> updCntrs = txCntrs.updateCounters();
-
-=======
         Collection<PartitionUpdateCountersMessage> updCntrs;
 
         if (txCntrs == null || F.isEmpty(updCntrs = txCntrs.updateCounters()))
             return null;
 
->>>>>>> 8246bd84
         List<PartitionUpdateCountersMessage> res = new ArrayList<>(updCntrs.size());
 
         AffinityTopologyVersion top = tx.topologyVersionSnapshot();
 
         for (PartitionUpdateCountersMessage partCntrs : updCntrs) {
-<<<<<<< HEAD
-            GridCacheAffinityManager affinity = ctx.cacheContext(partCntrs.cacheId()).affinity();
-=======
             GridDhtPartitionTopology topology = ctx.cacheContext(partCntrs.cacheId()).topology();
->>>>>>> 8246bd84
 
             PartitionUpdateCountersMessage resCntrs = new PartitionUpdateCountersMessage(partCntrs.cacheId(), partCntrs.size());
 
             for (int i = 0; i < partCntrs.size(); i++) {
                 int part = partCntrs.partition(i);
 
-<<<<<<< HEAD
-                if (affinity.backupByPartition(node, part, top))
-=======
                 if (topology.nodes(part, top).indexOf(node) > 0)
->>>>>>> 8246bd84
                     resCntrs.add(part, partCntrs.initialCounter(i), partCntrs.updatesCount(i));
             }
 
