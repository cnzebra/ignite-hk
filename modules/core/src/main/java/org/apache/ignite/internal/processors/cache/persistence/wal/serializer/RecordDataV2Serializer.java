--- conflicted
+++ resolved
@@ -37,11 +37,8 @@
 import org.apache.ignite.internal.pagemem.wal.record.MvccDataEntry;
 import org.apache.ignite.internal.pagemem.wal.record.MvccDataRecord;
 import org.apache.ignite.internal.pagemem.wal.record.MvccTxRecord;
-<<<<<<< HEAD
-=======
 import org.apache.ignite.internal.pagemem.wal.record.PageSnapshot;
 import org.apache.ignite.internal.pagemem.wal.record.RollbackRecord;
->>>>>>> 8246bd84
 import org.apache.ignite.internal.pagemem.wal.record.SnapshotRecord;
 import org.apache.ignite.internal.pagemem.wal.record.TxRecord;
 import org.apache.ignite.internal.pagemem.wal.record.WALRecord;
@@ -61,11 +58,7 @@
 /**
  * Record data V2 serializer.
  */
-<<<<<<< HEAD
-public class RecordDataV2Serializer extends RecordDataV1Serializer implements RecordDataSerializer {
-=======
 public class RecordDataV2Serializer extends RecordDataV1Serializer {
->>>>>>> 8246bd84
     /** Length of HEADER record data. */
     private static final int HEADER_RECORD_DATA_SIZE = /*Magic*/8 + /*Version*/4;
 
@@ -119,12 +112,9 @@
             case MVCC_TX_RECORD:
                 return txRecordSerializer.size((MvccTxRecord)rec);
 
-<<<<<<< HEAD
-=======
             case ROLLBACK_TX_RECORD:
                 return 4 + 4 + 8 + 8;
 
->>>>>>> 8246bd84
             default:
                 return super.plainSize(rec);
         }
@@ -134,12 +124,8 @@
     @Override WALRecord readPlainRecord(
         RecordType type,
         ByteBufferBackedDataInput in,
-<<<<<<< HEAD
-        boolean encrypted
-=======
         boolean encrypted,
         int recordSize
->>>>>>> 8246bd84
     ) throws IOException, IgniteCheckedException {
         switch (type) {
             case PAGE_RECORD:
@@ -180,7 +166,6 @@
 
                 for (int i = 0; i < entryCnt; i++)
                     entries.add(readPlainDataEntry(in));
-<<<<<<< HEAD
 
                 return new DataRecord(entries, timeStamp);
 
@@ -206,33 +191,6 @@
 
                 return new DataRecord(entries, timeStamp);
 
-=======
-
-                return new DataRecord(entries, timeStamp);
-
-            case MVCC_DATA_RECORD:
-                entryCnt = in.readInt();
-                timeStamp = in.readLong();
-
-                entries = new ArrayList<>(entryCnt);
-
-                for (int i = 0; i < entryCnt; i++)
-                    entries.add(readMvccDataEntry(in));
-
-                return new MvccDataRecord(entries, timeStamp);
-
-            case ENCRYPTED_DATA_RECORD:
-                entryCnt = in.readInt();
-                timeStamp = in.readLong();
-
-                entries = new ArrayList<>(entryCnt);
-
-                for (int i = 0; i < entryCnt; i++)
-                    entries.add(readEncryptedDataEntry(in));
-
-                return new DataRecord(entries, timeStamp);
-
->>>>>>> 8246bd84
             case SNAPSHOT:
                 long snpId = in.readLong();
                 byte full = in.readByte();
@@ -251,11 +209,6 @@
 
             case MVCC_TX_RECORD:
                 return txRecordSerializer.readMvccTx(in);
-<<<<<<< HEAD
-
-            default:
-                return super.readPlainRecord(type, in, encrypted);
-=======
 
             case ROLLBACK_TX_RECORD:
                 int grpId = in.readInt();
@@ -267,7 +220,6 @@
 
             default:
                 return super.readPlainRecord(type, in, encrypted, recordSize);
->>>>>>> 8246bd84
         }
     }
 
@@ -348,8 +300,6 @@
 
                 break;
 
-<<<<<<< HEAD
-=======
             case ROLLBACK_TX_RECORD:
                 RollbackRecord rb = (RollbackRecord)rec;
 
@@ -360,7 +310,6 @@
 
                 break;
 
->>>>>>> 8246bd84
             default:
                 super.writePlainRecord(rec, buf);
         }
