/*
 * Licensed to the Apache Software Foundation (ASF) under one or more
 * contributor license agreements.  See the NOTICE file distributed with
 * this work for additional information regarding copyright ownership.
 * The ASF licenses this file to You under the Apache License, Version 2.0
 * (the "License"); you may not use this file except in compliance with
 * the License.  You may obtain a copy of the License at
 *
 *      http://www.apache.org/licenses/LICENSE-2.0
 *
 * Unless required by applicable law or agreed to in writing, software
 * distributed under the License is distributed on an "AS IS" BASIS,
 * WITHOUT WARRANTIES OR CONDITIONS OF ANY KIND, either express or implied.
 * See the License for the specific language governing permissions and
 * limitations under the License.
 */

package org.apache.ignite.internal.processors.cache.transactions;

import org.apache.ignite.*;
import org.apache.ignite.internal.processors.cache.*;
import org.apache.ignite.internal.processors.cache.distributed.*;
import org.apache.ignite.internal.processors.cache.version.*;
import org.apache.ignite.internal.util.*;
import org.apache.ignite.internal.util.lang.*;
import org.apache.ignite.internal.util.tostring.*;
import org.apache.ignite.internal.util.typedef.*;
import org.apache.ignite.internal.util.typedef.internal.*;
import org.apache.ignite.lang.*;
import org.apache.ignite.marshaller.optimized.*;
import org.jetbrains.annotations.*;

import javax.cache.*;
import javax.cache.expiry.*;
import javax.cache.processor.*;
import java.io.*;
import java.util.*;
import java.util.concurrent.atomic.*;

import static org.apache.ignite.internal.processors.cache.GridCacheOperation.*;

/**
 * Transaction entry. Note that it is essential that this class does not override
 * {@link #equals(Object)} method, as transaction entries should use referential
 * equality.
 */
public class IgniteTxEntry implements GridPeerDeployAware, Externalizable, OptimizedMarshallable {
    /** */
    private static final long serialVersionUID = 0L;

    /** */
    @SuppressWarnings({"NonConstantFieldWithUpperCaseName", "AbbreviationUsage", "UnusedDeclaration"})
    private static Object GG_CLASS_ID;

    /** Owning transaction. */
    @GridToStringExclude
    private IgniteInternalTx tx;

    /** Cache key. */
    @GridToStringInclude
    private KeyCacheObject key;

    /** Cache ID. */
    private int cacheId;

    /** Transient tx key. */
    private IgniteTxKey txKey;

    /** Cache value. */
    @GridToStringInclude
    private TxEntryValueHolder val = new TxEntryValueHolder();

    /** Visible value for peek. */
    @GridToStringInclude
    private TxEntryValueHolder prevVal = new TxEntryValueHolder();

    /** Filter bytes. */
    private byte[] filterBytes;

    /** Transform. */
    @GridToStringInclude
    private Collection<T2<EntryProcessor<Object, Object, Object>, Object[]>> entryProcessorsCol;

    /** Transform closure bytes. */
    @GridToStringExclude
    private byte[] transformClosBytes;

    /** Time to live. */
    private long ttl;

    /** DR expire time (explicit) */
    private long conflictExpireTime = CU.EXPIRE_TIME_CALCULATE;

    /** Conflict version. */
    private GridCacheVersion conflictVer;

    /** Explicit lock version if there is one. */
    @GridToStringInclude
    private GridCacheVersion explicitVer;

    /** DHT version. */
    private transient volatile GridCacheVersion dhtVer;

    /** Put filters. */
    @GridToStringInclude
    private IgnitePredicate<Cache.Entry<Object, Object>>[] filters;

    /** Flag indicating whether filters passed. Used for fast-commit transactions. */
    private boolean filtersPassed;

    /** Flag indicating that filter is set and can not be replaced. */
    private transient boolean filtersSet;

    /** Underlying cache entry. */
    private transient volatile GridCacheEntryEx entry;

    /** Cache registry. */
    private transient GridCacheContext<?, ?> ctx;

    /** Prepared flag to prevent multiple candidate add. */
    @SuppressWarnings({"TransientFieldNotInitialized"})
    private transient AtomicBoolean prepared = new AtomicBoolean();

    /** Lock flag for colocated cache. */
    private transient boolean locked;

    /** Assigned node ID (required only for partitioned cache). */
    private transient UUID nodeId;

    /** Flag if this node is a back up node. */
    private boolean locMapped;

    /** Group lock entry flag. */
    private boolean grpLock;

    /** Deployment enabled flag. */
    private boolean depEnabled;

    /** Expiry policy. */
    private ExpiryPolicy expiryPlc;

    /** Expiry policy transfer flag. */
    private boolean transferExpiryPlc;

    /**
     * Required by {@link Externalizable}
     */
    public IgniteTxEntry() {
        /* No-op. */
    }

    /**
     * This constructor is meant for remote transactions.
     *
     * @param ctx Cache registry.
     * @param tx Owning transaction.
     * @param op Operation.
     * @param val Value.
     * @param ttl Time to live.
     * @param conflictExpireTime DR expire time.
     * @param entry Cache entry.
     * @param conflictVer Data center replication version.
     */
    public IgniteTxEntry(GridCacheContext<?, ?> ctx,
        IgniteInternalTx tx,
        GridCacheOperation op,
        CacheObject val,
        long ttl,
        long conflictExpireTime,
        GridCacheEntryEx entry,
        @Nullable GridCacheVersion conflictVer) {
        assert ctx != null;
        assert tx != null;
        assert op != null;
        assert entry != null;

        this.ctx = ctx;
        this.tx = tx;
        this.val.value(op, val, false, false);
        this.entry = entry;
        this.ttl = ttl;
        this.conflictExpireTime = conflictExpireTime;
        this.conflictVer = conflictVer;

        key = entry.key();

        cacheId = entry.context().cacheId();

        depEnabled = ctx.gridDeploy().enabled();
    }

    /**
     * This constructor is meant for local transactions.
     *
     * @param ctx Cache registry.
     * @param tx Owning transaction.
     * @param op Operation.
     * @param val Value.
     * @param entryProcessor Entry processor.
     * @param invokeArgs Optional arguments for EntryProcessor.
     * @param ttl Time to live.
     * @param entry Cache entry.
     * @param filters Put filters.
     * @param conflictVer Data center replication version.
     */
    public IgniteTxEntry(GridCacheContext<?, ?> ctx,
        IgniteInternalTx tx,
        GridCacheOperation op,
        CacheObject val,
        EntryProcessor<Object, Object, Object> entryProcessor,
        Object[] invokeArgs,
        long ttl,
        GridCacheEntryEx entry,
        IgnitePredicate<Cache.Entry<Object, Object>>[] filters,
        GridCacheVersion conflictVer) {
        assert ctx != null;
        assert tx != null;
        assert op != null;
        assert entry != null;

        this.ctx = ctx;
        this.tx = tx;
        this.val.value(op, val, false, false);
        this.entry = entry;
        this.ttl = ttl;
        this.filters = filters;
        this.conflictVer = conflictVer;

        if (entryProcessor != null)
            addEntryProcessor(entryProcessor, invokeArgs);

        key = entry.key();

        cacheId = entry.context().cacheId();

        depEnabled = ctx.gridDeploy().enabled();
    }

    /**
     * @return Cache context for this tx entry.
     */
    public GridCacheContext<?, ?> context() {
        return ctx;
    }

    /**
     * @return Flag indicating if this entry is affinity mapped to the same node.
     */
    public boolean locallyMapped() {
        return locMapped;
    }

    /**
     * @param locMapped Flag indicating if this entry is affinity mapped to the same node.
     */
    public void locallyMapped(boolean locMapped) {
        this.locMapped = locMapped;
    }

    /**
     * @return {@code True} if this entry was added in group lock transaction and
     *      this is not a group lock entry.
     */
    public boolean groupLockEntry() {
        return grpLock;
    }

    /**
     * @param grpLock {@code True} if this entry was added in group lock transaction and
     *      this is not a group lock entry.
     */
    public void groupLockEntry(boolean grpLock) {
        this.grpLock = grpLock;
    }

    /**
     * @param ctx Context.
     * @return Clean copy of this entry.
     */
    public IgniteTxEntry cleanCopy(GridCacheContext<?, ?> ctx) {
        IgniteTxEntry cp = new IgniteTxEntry();

        cp.key = key;
        cp.cacheId = cacheId;
        cp.ctx = ctx;

        cp.val = new TxEntryValueHolder();

        cp.filters = filters;
        cp.val.value(val.op(), val.value(), val.hasWriteValue(), val.hasReadValue());
        cp.entryProcessorsCol = entryProcessorsCol;
        cp.ttl = ttl;
        cp.conflictExpireTime = conflictExpireTime;
        cp.explicitVer = explicitVer;
        cp.grpLock = grpLock;
        cp.depEnabled = depEnabled;
        cp.conflictVer = conflictVer;
        cp.expiryPlc = expiryPlc;

        return cp;
    }

    /**
     * @return Node ID.
     */
    public UUID nodeId() {
        return nodeId;
    }

    /**
     * @param nodeId Node ID.
     */
    public void nodeId(UUID nodeId) {
        this.nodeId = nodeId;
    }

    /**
     * @return DHT version.
     */
    public GridCacheVersion dhtVersion() {
        return dhtVer;
    }

    /**
     * @param dhtVer DHT version.
     */
    public void dhtVersion(GridCacheVersion dhtVer) {
        this.dhtVer = dhtVer;
    }

    /**
     * @return {@code True} if tx entry was marked as locked.
     */
    public boolean locked() {
        return locked;
    }

    /**
     * Marks tx entry as locked.
     */
    public void markLocked() {
        locked = true;
    }

    /**
     * @param val Value to set.
     */
    void setAndMarkValid(CacheObject val) {
        setAndMarkValid(op(), val, this.val.hasWriteValue(), this.val.hasReadValue());
    }

    /**
     * @param op Operation.
     * @param val Value to set.
     */
    void setAndMarkValid(GridCacheOperation op, CacheObject val) {
        setAndMarkValid(op, val, this.val.hasWriteValue(), this.val.hasReadValue());
    }

    /**
     * @param op Operation.
     * @param val Value to set.
     * @param hasReadVal Has read value flag.
     * @param hasWriteVal Has write value flag.
     */
    void setAndMarkValid(GridCacheOperation op, CacheObject val, boolean hasWriteVal, boolean hasReadVal) {
        this.val.value(op, val, hasWriteVal, hasReadVal);

        markValid();
    }

    /**
     * Marks this entry as value-has-bean-read. Effectively, makes values enlisted to transaction visible
     * to further peek operations.
     */
    void markValid() {
        prevVal.value(val.op(), val.value(), val.hasWriteValue(), val.hasReadValue());
    }

    /**
     * Marks entry as prepared.
     *
     * @return True if entry was marked prepared by this call.
     */
    boolean markPrepared() {
        return prepared.compareAndSet(false, true);
    }

    /**
     * @return Entry key.
     */
    public KeyCacheObject key() {
        return key;
    }

    /**
     * @return Cache ID.
     */
    public int cacheId() {
        return cacheId;
    }

    /**
     * @return Tx key.
     */
    public IgniteTxKey txKey() {
        if (txKey == null)
            txKey = new IgniteTxKey(key, cacheId);

        return txKey;
    }

    /**
     * @return Underlying cache entry.
     */
    public GridCacheEntryEx cached() {
        return entry;
    }

    /**
     * @param entry Cache entry.
     * @param keyBytes Key bytes, possibly {@code null}.
     */
    public void cached(GridCacheEntryEx entry, @Nullable byte[] keyBytes) {
        assert entry != null;

        assert entry.context() == ctx : "Invalid entry assigned to tx entry [txEntry=" + this +
            ", entry=" + entry + ", ctxNear=" + ctx.isNear() + ", ctxDht=" + ctx.isDht() + ']';

        this.entry = entry;
    }

    /**
     * @return Entry value.
     */
    @Nullable public CacheObject value() {
        return val.value();
    }

    /**
     * @return {@code True} if has value explicitly set.
     */
    public boolean hasValue() {
        return val.hasValue();
    }

    /**
     * @return {@code True} if has write value set.
     */
    public boolean hasWriteValue() {
        return val.hasWriteValue();
    }

    /**
     * @return {@code True} if has read value set.
     */
    public boolean hasReadValue() {
        return val.hasReadValue();
    }

    /**
     * @return Value visible for peek.
     */
    @Nullable public CacheObject previousValue() {
        return prevVal.value();
    }

    /**
     * @return {@code True} if has previous value explicitly set.
     */
    boolean hasPreviousValue() {
        return prevVal.hasValue();
    }

    /**
     * @return Previous operation to revert entry in case of filter failure.
     */
    @Nullable public GridCacheOperation previousOperation() {
        return prevVal.op();
    }

    /**
     * @return Time to live.
     */
    public long ttl() {
        return ttl;
    }

    /**
     * @param ttl Time to live.
     */
    public void ttl(long ttl) {
        this.ttl = ttl;
    }

    /**
     * @return Conflict expire time.
     */
    public long conflictExpireTime() {
        return conflictExpireTime;
    }

    /**
     * @param conflictExpireTime Conflict expire time.
     */
    public void conflictExpireTime(long conflictExpireTime) {
        this.conflictExpireTime = conflictExpireTime;
    }

    /**
     * @param val Entry value.
     * @param writeVal Write value flag.
     * @param readVal Read value flag.
     */
    public void value(@Nullable CacheObject val, boolean writeVal, boolean readVal) {
        this.val.value(this.val.op(), val, writeVal, readVal);
    }

    /**
     * Sets read value if this tx entry does not have write value yet.
     *
     * @param val Read value to set.
     */
    public void readValue(@Nullable CacheObject val) {
        this.val.value(this.val.op(), val, false, true);
    }

    /**
     * @param entryProcessor Entry processor.
     * @param invokeArgs Optional arguments for EntryProcessor.
     */
    public void addEntryProcessor(EntryProcessor<Object, Object, Object> entryProcessor, Object[] invokeArgs) {
        if (entryProcessorsCol == null)
            entryProcessorsCol = new LinkedList<>();

        entryProcessorsCol.add(new T2<>(entryProcessor, invokeArgs));

        // Must clear transform closure bytes since collection has changed.
        transformClosBytes = null;

        val.op(TRANSFORM);
    }

    /**
     * @return Collection of entry processors.
     */
    public Collection<T2<EntryProcessor<Object, Object, Object>, Object[]>> entryProcessors() {
        return entryProcessorsCol;
    }

    /**
     * @param cacheVal Value.
     * @return New value.
     */
    @SuppressWarnings("unchecked")
    public CacheObject applyEntryProcessors(CacheObject cacheVal) {
        Object key = CU.value(this.key, ctx);
        Object val = CU.value(cacheVal, ctx);

        for (T2<EntryProcessor<Object, Object, Object>, Object[]> t : entryProcessors()) {
            try {
                CacheInvokeEntry<Object, Object> invokeEntry = new CacheInvokeEntry<>(ctx, key, val);

                EntryProcessor processor = t.get1();

                processor.process(invokeEntry, t.get2());

                val = invokeEntry.getValue();
            }
            catch (Exception ignore) {
                // No-op.
            }
        }

        return ctx.toCacheObject(val);
// TODO IGNITE-51
//        if (ctx.portableEnabled())
//            val = (V)ctx.marshalToPortable(val);
//
//        return val;
    }

    public <V> V applyEntryProcessors(V cacheVal) {
        Object val = cacheVal;
        Object key = CU.value(this.key, ctx);

        for (T2<EntryProcessor<Object, Object, Object>, Object[]> t : entryProcessors()) {
            try {
                CacheInvokeEntry<Object, Object> invokeEntry = new CacheInvokeEntry<>(ctx, key, val);

                EntryProcessor processor = t.get1();

                processor.process(invokeEntry, t.get2());

                val = invokeEntry.getValue();
            }
            catch (Exception ignore) {
                // No-op.
            }
        }

        return (V)val;
    }

    /**
     * @param entryProcessorsCol Collection of entry processors.
     */
    public void entryProcessors(
        @Nullable Collection<T2<EntryProcessor<Object, Object, Object>, Object[]>> entryProcessorsCol) {
        this.entryProcessorsCol = entryProcessorsCol;

        // Must clear transform closure bytes since collection has changed.
        transformClosBytes = null;
    }

    /**
     * @return Cache operation.
     */
    public GridCacheOperation op() {
        return val.op();
    }

    /**
     * @param op Cache operation.
     */
    public void op(GridCacheOperation op) {
        val.op(op);
    }

    /**
     * @return {@code True} if read entry.
     */
    public boolean isRead() {
        return op() == READ;
    }

    /**
     * @param explicitVer Explicit version.
     */
    public void explicitVersion(GridCacheVersion explicitVer) {
        this.explicitVer = explicitVer;
    }

    /**
     * @return Explicit version.
     */
    public GridCacheVersion explicitVersion() {
        return explicitVer;
    }

    /**
     * @return Conflict version.
     */
    @Nullable public GridCacheVersion conflictVersion() {
        return conflictVer;
    }

    /**
     * @param conflictVer Conflict version.
     */
    public void conflictVersion(@Nullable GridCacheVersion conflictVer) {
        this.conflictVer = conflictVer;
    }

    /**
     * @return Put filters.
     */
    public IgnitePredicate<Cache.Entry<Object, Object>>[] filters() {
        return filters;
    }

    /**
     * @param filters Put filters.
     */
    public void filters(IgnitePredicate<Cache.Entry<Object, Object>>[] filters) {
        filterBytes = null;

        this.filters = filters;
    }

    /**
     * @return {@code True} if filters passed for fast-commit transactions.
     */
    public boolean filtersPassed() {
        return filtersPassed;
    }

    /**
     * @param filtersPassed {@code True} if filters passed for fast-commit transactions.
     */
    public void filtersPassed(boolean filtersPassed) {
        this.filtersPassed = filtersPassed;
    }

    /**
     * @return {@code True} if filters are set.
     */
    public boolean filtersSet() {
        return filtersSet;
    }

    /**
     * @param filtersSet {@code True} if filters are set and should not be replaced.
     */
    public void filtersSet(boolean filtersSet) {
        this.filtersSet = filtersSet;
    }

    /**
     * @param ctx Context.
     * @param transferExpiry {@code True} if expire policy should be marshalled.
     * @throws IgniteCheckedException If failed.
     */
    public void marshal(GridCacheSharedContext<?, ?> ctx, boolean transferExpiry) throws IgniteCheckedException {
        // Do not serialize filters if they are null.
        if (depEnabled) {
            if (transformClosBytes == null && entryProcessorsCol != null)
                transformClosBytes = CU.marshal(ctx, entryProcessorsCol);

            if (F.isEmptyOrNulls(filters))
                filterBytes = null;
            else if (filterBytes == null)
                filterBytes = CU.marshal(ctx, filters);
        }

        if (transferExpiry)
            transferExpiryPlc = expiryPlc != null && expiryPlc != this.ctx.expiry();

        val.marshal(ctx, context(), depEnabled);
    }

    /**
     * Unmarshalls entry.
     *
     * @param ctx Cache context.
     * @param near Near flag.
     * @param clsLdr Class loader.
     * @throws IgniteCheckedException If un-marshalling failed.
     */
    public void unmarshal(GridCacheSharedContext<?, ?> ctx, boolean near, ClassLoader clsLdr) throws IgniteCheckedException {
// TODO IGNITE-51.
//        if (this.ctx == null) {
//            GridCacheContext<?, ?> cacheCtx = ctx.cacheContext(cacheId);
//
//            if (cacheCtx.isNear() && !near)
//                cacheCtx = cacheCtx.near().dht().context();
//            else if (!cacheCtx.isNear() && near)
//                cacheCtx = cacheCtx.dht().near().context();
//
//            this.ctx = cacheCtx;
//        }
//
//        if (depEnabled) {
//            // Don't unmarshal more than once by checking key for null.
//            if (key == null)
//                key = ctx.marshaller().unmarshal(keyBytes, clsLdr);
//
//            // Unmarshal transform closure anyway if it exists.
//            if (transformClosBytes != null && entryProcessorsCol == null)
//                entryProcessorsCol = ctx.marshaller().unmarshal(transformClosBytes, clsLdr);
//
//            if (filters == null && filterBytes != null) {
//                filters = ctx.marshaller().unmarshal(filterBytes, clsLdr);
//
//                if (filters == null)
//                    filters = CU.empty();
//            }
//        }
//
//        val.unmarshal(this.ctx, clsLdr, depEnabled);
    }

    /**
     * @param expiryPlc Expiry policy.
     */
    public void expiry(@Nullable ExpiryPolicy expiryPlc) {
        this.expiryPlc = expiryPlc;
    }

    /**
     * @return Expiry policy.
     */
    @Nullable public ExpiryPolicy expiry() {
        return expiryPlc;
    }

    /** {@inheritDoc} */
    @Override public void writeExternal(ObjectOutput out) throws IOException {
<<<<<<< HEAD
// TODO IGNITE-51.
//        out.writeBoolean(depEnabled);
//
//        if (depEnabled) {
//            IgniteByteUtils.writeByteArray(out, keyBytes);
//            IgniteByteUtils.writeByteArray(out, transformClosBytes);
//            IgniteByteUtils.writeByteArray(out, filterBytes);
//        }
//        else {
//            out.writeObject(key);
//            U.writeCollection(out, entryProcessorsCol);
//            U.writeArray(out, filters);
//        }
//
//        out.writeInt(cacheId);
//
//        val.writeTo(out);
//
//        out.writeLong(ttl);
//
//        CU.writeVersion(out, explicitVer);
//        out.writeBoolean(grpLock);
//
//        if (conflictExpireTime != CU.EXPIRE_TIME_CALCULATE) {
//            out.writeBoolean(true);
//            out.writeLong(conflictExpireTime);
//        }
//        else
//            out.writeBoolean(false);
//
//        CU.writeVersion(out, conflictVer);
//
//        out.writeObject(transferExpiryPlc ? new IgniteExternalizableExpiryPolicy(expiryPlc) : null);
=======
        out.writeBoolean(depEnabled);

        if (depEnabled) {
            U.writeByteArray(out, keyBytes);
            U.writeByteArray(out, transformClosBytes);
            U.writeByteArray(out, filterBytes);
        }
        else {
            out.writeObject(key);
            U.writeCollection(out, entryProcessorsCol);
            U.writeArray(out, filters);
        }

        out.writeInt(cacheId);

        val.writeTo(out);

        out.writeLong(ttl);

        CU.writeVersion(out, explicitVer);
        out.writeBoolean(grpLock);

        if (conflictExpireTime != CU.EXPIRE_TIME_CALCULATE) {
            out.writeBoolean(true);
            out.writeLong(conflictExpireTime);
        }
        else
            out.writeBoolean(false);

        CU.writeVersion(out, conflictVer);

        out.writeObject(transferExpiryPlc ? new IgniteExternalizableExpiryPolicy(expiryPlc) : null);
>>>>>>> e09b0370
    }

    /** {@inheritDoc} */
    @SuppressWarnings({"unchecked"})
    @Override public void readExternal(ObjectInput in) throws IOException, ClassNotFoundException {
<<<<<<< HEAD
// TODO IGNITE-51.
//        depEnabled = in.readBoolean();
//
//        if (depEnabled) {
//            keyBytes = IgniteByteUtils.readByteArray(in);
//            transformClosBytes = IgniteByteUtils.readByteArray(in);
//            filterBytes = IgniteByteUtils.readByteArray(in);
//        }
//        else {
//            key = (K)in.readObject();
//            entryProcessorsCol = U.readCollection(in);
//            filters = GridCacheUtils.readEntryFilterArray(in);
//        }
//
//        cacheId = in.readInt();
//
//        val.readFrom(in);
//
//        ttl = in.readLong();
//
//        explicitVer = CU.readVersion(in);
//        grpLock = in.readBoolean();
//
//        conflictExpireTime = in.readBoolean() ? in.readLong() : CU.EXPIRE_TIME_CALCULATE;
//        conflictVer = CU.readVersion(in);
//
//        expiryPlc = (ExpiryPolicy)in.readObject();
=======
        depEnabled = in.readBoolean();

        if (depEnabled) {
            keyBytes = U.readByteArray(in);
            transformClosBytes = U.readByteArray(in);
            filterBytes = U.readByteArray(in);
        }
        else {
            key = (K)in.readObject();
            entryProcessorsCol = U.readCollection(in);
            filters = GridCacheUtils.readEntryFilterArray(in);
        }

        cacheId = in.readInt();

        val.readFrom(in);

        ttl = in.readLong();

        explicitVer = CU.readVersion(in);
        grpLock = in.readBoolean();

        conflictExpireTime = in.readBoolean() ? in.readLong() : CU.EXPIRE_TIME_CALCULATE;
        conflictVer = CU.readVersion(in);

        expiryPlc = (ExpiryPolicy)in.readObject();
>>>>>>> e09b0370
    }

    /** {@inheritDoc} */
    @Override public Object ggClassId() {
        return GG_CLASS_ID;
    }

    /** {@inheritDoc} */
    @Override public Class<?> deployClass() {
        ClassLoader clsLdr = getClass().getClassLoader();

        CacheObject val = value();

        // First of all check classes that may be loaded by class loader other than application one.
        return key != null && !clsLdr.equals(key.getClass().getClassLoader()) ?
            key.getClass() : val != null ? val.getClass() : getClass();
    }

    /** {@inheritDoc} */
    @Override public ClassLoader classLoader() {
        return deployClass().getClassLoader();
    }

    /** {@inheritDoc} */
    @Override public String toString() {
        return GridToStringBuilder.toString(IgniteTxEntry.class, this, "xidVer", tx == null ? "null" : tx.xidVersion());
    }

    /**
     * Auxiliary class to hold value, value-has-been-set flag, value update operation, value bytes.
     */
    private static class TxEntryValueHolder {
        /** */
        @GridToStringInclude
        private CacheObject val;

        /** */
        @GridToStringInclude
        private GridCacheOperation op = NOOP;

        /** Flag indicating that value has been set for write. */
        private boolean hasWriteVal;

        /** Flag indicating that value has been set for read. */
        private boolean hasReadVal;

        /** Flag indicating that bytes were sent. */
        private boolean valBytesSent;

        /**
         * @param op Cache operation.
         * @param val Value.
         * @param hasWriteVal Write value presence flag.
         * @param hasReadVal Read value presence flag.
         */
        public void value(GridCacheOperation op, CacheObject val, boolean hasWriteVal, boolean hasReadVal) {
            if (hasReadVal && this.hasWriteVal)
                return;

            this.op = op;
            this.val = val;

            this.hasWriteVal = hasWriteVal || op == CREATE || op == UPDATE || op == DELETE;
            this.hasReadVal = hasReadVal || op == READ;
        }

        /**
         * @return {@code True} if has read or write value.
         */
        public boolean hasValue() {
            return hasWriteVal || hasReadVal;
        }

        /**
         * Gets stored value.
         *
         * @return Value.
         */
        public CacheObject value() {
            return val;
        }

        /**
         * @param val Stored value.
         */
        public void value(@Nullable CacheObject val) {
            this.val = val;
        }

        /**
         * Gets cache operation.
         *
         * @return Cache operation.
         */
        public GridCacheOperation op() {
            return op;
        }

        /**
         * Sets cache operation.
         *
         * @param op Cache operation.
         */
        public void op(GridCacheOperation op) {
            this.op = op;
        }

        /**
         * @return {@code True} if write value was set.
         */
        public boolean hasWriteValue() {
            return hasWriteVal;
        }

        /**
         * @return {@code True} if read value was set.
         */
        public boolean hasReadValue() {
            return hasReadVal;
        }

        /**
         * @param sharedCtx Shared cache context.
         * @param ctx Cache context.
         * @param depEnabled Deployment enabled flag.
         * @throws IgniteCheckedException If marshaling failed.
         */
        public void marshal(GridCacheSharedContext<?, ?> sharedCtx, GridCacheContext<?, ?> ctx, boolean depEnabled)
            throws IgniteCheckedException {
// TODO IGNITE-51.
//            boolean valIsByteArr = val != null && val instanceof byte[];
//
//            // Do not send write values to remote nodes.
//            if (hasWriteVal && val != null && !valIsByteArr && valBytes == null &&
//                (depEnabled || !ctx.isUnmarshalValues()))
//                valBytes = CU.marshal(sharedCtx, val);
//
//            valBytesSent = hasWriteVal && !valIsByteArr && valBytes != null && (depEnabled || !ctx.isUnmarshalValues());
        }

        /**
         * @param ctx Cache context.
         * @param ldr Class loader.
         * @param depEnabled Deployment enabled flag.
         * @throws IgniteCheckedException If unmarshalling failed.
         */
        public void unmarshal(GridCacheContext<?, ?> ctx, ClassLoader ldr, boolean depEnabled) throws IgniteCheckedException {
// TODO IGNITE-51.
//            if (valBytes != null && val == null && (ctx.isUnmarshalValues() || op == TRANSFORM || depEnabled))
//                val = ctx.marshaller().unmarshal(valBytes, ldr);
        }

        /**
         * @param out Data output.
         * @throws IOException If failed.
         */
        public void writeTo(ObjectOutput out) throws IOException {
<<<<<<< HEAD
// TODO IGNITE-51.
//            out.writeBoolean(hasWriteVal);
//            out.writeBoolean(valBytesSent);
//
//            if (hasWriteVal) {
//                if (valBytesSent)
//                    IgniteByteUtils.writeByteArray(out, valBytes);
//                else {
//                    if (val != null && val instanceof byte[]) {
//                        out.writeBoolean(true);
//
//                        IgniteByteUtils.writeByteArray(out, (byte[]) val);
//                    }
//                    else {
//                        out.writeBoolean(false);
//
//                        out.writeObject(val);
//                    }
//                }
//            }
//
//            out.writeInt(op.ordinal());
=======
            out.writeBoolean(hasWriteVal);
            out.writeBoolean(valBytesSent);

            if (hasWriteVal) {
                if (valBytesSent)
                    U.writeByteArray(out, valBytes);
                else {
                    if (val != null && val instanceof byte[]) {
                        out.writeBoolean(true);

                        U.writeByteArray(out, (byte[]) val);
                    }
                    else {
                        out.writeBoolean(false);

                        out.writeObject(val);
                    }
                }
            }

            out.writeInt(op.ordinal());
>>>>>>> e09b0370
        }

        /**
         * @param in Data input.
         * @throws IOException If failed.
         * @throws ClassNotFoundException If failed.
         */
        @SuppressWarnings("unchecked")
        public void readFrom(ObjectInput in) throws IOException, ClassNotFoundException {
<<<<<<< HEAD
// TODO IGNITE-51.
//            hasWriteVal = in.readBoolean();
//            valBytesSent = in.readBoolean();
//
//            if (hasWriteVal) {
//                if (valBytesSent)
//                    valBytes = IgniteByteUtils.readByteArray(in);
//                else
//                    val = in.readBoolean() ? (V) IgniteByteUtils.readByteArray(in) : (V)in.readObject();
//            }
//
//            op = fromOrdinal(in.readInt());
=======
            hasWriteVal = in.readBoolean();
            valBytesSent = in.readBoolean();

            if (hasWriteVal) {
                if (valBytesSent)
                    valBytes = U.readByteArray(in);
                else
                    val = in.readBoolean() ? (V) U.readByteArray(in) : (V)in.readObject();
            }

            op = fromOrdinal(in.readInt());
>>>>>>> e09b0370
        }

        /** {@inheritDoc} */
        @Override public String toString() {
            return "[op=" + op +", val=" + val + ']';
        }
    }
}<|MERGE_RESOLUTION|>--- conflicted
+++ resolved
@@ -786,14 +786,13 @@
 
     /** {@inheritDoc} */
     @Override public void writeExternal(ObjectOutput out) throws IOException {
-<<<<<<< HEAD
 // TODO IGNITE-51.
 //        out.writeBoolean(depEnabled);
 //
 //        if (depEnabled) {
-//            IgniteByteUtils.writeByteArray(out, keyBytes);
-//            IgniteByteUtils.writeByteArray(out, transformClosBytes);
-//            IgniteByteUtils.writeByteArray(out, filterBytes);
+//            U.writeByteArray(out, keyBytes);
+//            U.writeByteArray(out, transformClosBytes);
+//            U.writeByteArray(out, filterBytes);
 //        }
 //        else {
 //            out.writeObject(key);
@@ -820,53 +819,18 @@
 //        CU.writeVersion(out, conflictVer);
 //
 //        out.writeObject(transferExpiryPlc ? new IgniteExternalizableExpiryPolicy(expiryPlc) : null);
-=======
-        out.writeBoolean(depEnabled);
-
-        if (depEnabled) {
-            U.writeByteArray(out, keyBytes);
-            U.writeByteArray(out, transformClosBytes);
-            U.writeByteArray(out, filterBytes);
-        }
-        else {
-            out.writeObject(key);
-            U.writeCollection(out, entryProcessorsCol);
-            U.writeArray(out, filters);
-        }
-
-        out.writeInt(cacheId);
-
-        val.writeTo(out);
-
-        out.writeLong(ttl);
-
-        CU.writeVersion(out, explicitVer);
-        out.writeBoolean(grpLock);
-
-        if (conflictExpireTime != CU.EXPIRE_TIME_CALCULATE) {
-            out.writeBoolean(true);
-            out.writeLong(conflictExpireTime);
-        }
-        else
-            out.writeBoolean(false);
-
-        CU.writeVersion(out, conflictVer);
-
-        out.writeObject(transferExpiryPlc ? new IgniteExternalizableExpiryPolicy(expiryPlc) : null);
->>>>>>> e09b0370
     }
 
     /** {@inheritDoc} */
     @SuppressWarnings({"unchecked"})
     @Override public void readExternal(ObjectInput in) throws IOException, ClassNotFoundException {
-<<<<<<< HEAD
 // TODO IGNITE-51.
 //        depEnabled = in.readBoolean();
 //
 //        if (depEnabled) {
-//            keyBytes = IgniteByteUtils.readByteArray(in);
-//            transformClosBytes = IgniteByteUtils.readByteArray(in);
-//            filterBytes = IgniteByteUtils.readByteArray(in);
+//            keyBytes = U.readByteArray(in);
+//            transformClosBytes = U.readByteArray(in);
+//            filterBytes = U.readByteArray(in);
 //        }
 //        else {
 //            key = (K)in.readObject();
@@ -887,34 +851,6 @@
 //        conflictVer = CU.readVersion(in);
 //
 //        expiryPlc = (ExpiryPolicy)in.readObject();
-=======
-        depEnabled = in.readBoolean();
-
-        if (depEnabled) {
-            keyBytes = U.readByteArray(in);
-            transformClosBytes = U.readByteArray(in);
-            filterBytes = U.readByteArray(in);
-        }
-        else {
-            key = (K)in.readObject();
-            entryProcessorsCol = U.readCollection(in);
-            filters = GridCacheUtils.readEntryFilterArray(in);
-        }
-
-        cacheId = in.readInt();
-
-        val.readFrom(in);
-
-        ttl = in.readLong();
-
-        explicitVer = CU.readVersion(in);
-        grpLock = in.readBoolean();
-
-        conflictExpireTime = in.readBoolean() ? in.readLong() : CU.EXPIRE_TIME_CALCULATE;
-        conflictVer = CU.readVersion(in);
-
-        expiryPlc = (ExpiryPolicy)in.readObject();
->>>>>>> e09b0370
     }
 
     /** {@inheritDoc} */
@@ -1072,19 +1008,18 @@
          * @throws IOException If failed.
          */
         public void writeTo(ObjectOutput out) throws IOException {
-<<<<<<< HEAD
 // TODO IGNITE-51.
 //            out.writeBoolean(hasWriteVal);
 //            out.writeBoolean(valBytesSent);
 //
 //            if (hasWriteVal) {
 //                if (valBytesSent)
-//                    IgniteByteUtils.writeByteArray(out, valBytes);
+//                    U.writeByteArray(out, valBytes);
 //                else {
 //                    if (val != null && val instanceof byte[]) {
 //                        out.writeBoolean(true);
 //
-//                        IgniteByteUtils.writeByteArray(out, (byte[]) val);
+//                        U.writeByteArray(out, (byte[]) val);
 //                    }
 //                    else {
 //                        out.writeBoolean(false);
@@ -1095,29 +1030,6 @@
 //            }
 //
 //            out.writeInt(op.ordinal());
-=======
-            out.writeBoolean(hasWriteVal);
-            out.writeBoolean(valBytesSent);
-
-            if (hasWriteVal) {
-                if (valBytesSent)
-                    U.writeByteArray(out, valBytes);
-                else {
-                    if (val != null && val instanceof byte[]) {
-                        out.writeBoolean(true);
-
-                        U.writeByteArray(out, (byte[]) val);
-                    }
-                    else {
-                        out.writeBoolean(false);
-
-                        out.writeObject(val);
-                    }
-                }
-            }
-
-            out.writeInt(op.ordinal());
->>>>>>> e09b0370
         }
 
         /**
@@ -1127,32 +1039,18 @@
          */
         @SuppressWarnings("unchecked")
         public void readFrom(ObjectInput in) throws IOException, ClassNotFoundException {
-<<<<<<< HEAD
 // TODO IGNITE-51.
 //            hasWriteVal = in.readBoolean();
 //            valBytesSent = in.readBoolean();
 //
 //            if (hasWriteVal) {
 //                if (valBytesSent)
-//                    valBytes = IgniteByteUtils.readByteArray(in);
+//                    valBytes = U.readByteArray(in);
 //                else
-//                    val = in.readBoolean() ? (V) IgniteByteUtils.readByteArray(in) : (V)in.readObject();
+//                    val = in.readBoolean() ? (V) U.readByteArray(in) : (V)in.readObject();
 //            }
 //
 //            op = fromOrdinal(in.readInt());
-=======
-            hasWriteVal = in.readBoolean();
-            valBytesSent = in.readBoolean();
-
-            if (hasWriteVal) {
-                if (valBytesSent)
-                    valBytes = U.readByteArray(in);
-                else
-                    val = in.readBoolean() ? (V) U.readByteArray(in) : (V)in.readObject();
-            }
-
-            op = fromOrdinal(in.readInt());
->>>>>>> e09b0370
         }
 
         /** {@inheritDoc} */
