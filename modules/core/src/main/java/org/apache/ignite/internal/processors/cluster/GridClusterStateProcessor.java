--- conflicted
+++ resolved
@@ -270,14 +270,7 @@
 
                 assert transitionRes != null;
 
-<<<<<<< HEAD
-                    return transitionRes;
-                }
-                else
-                    return globalState.baselineChanged();
-=======
                 return new IgniteFinishedFutureImpl<>(transitionRes);
->>>>>>> 8246bd84
             }
         }
         else
@@ -1270,11 +1263,8 @@
 
                     ctx.encryption().onActivate(ctx);
 
-<<<<<<< HEAD
-=======
                     distributedBaselineConfiguration.onActivate();
 
->>>>>>> 8246bd84
                     if (log.isInfoEnabled())
                         log.info("Successfully performed final activation steps [nodeId="
                             + ctx.localNodeId() + ", client=" + client + ", topVer=" + req.topologyVersion() + "]");
