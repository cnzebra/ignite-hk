--- conflicted
+++ resolved
@@ -1463,11 +1463,6 @@
 
     /**
      * Flushes pending update counters closing all possible gaps.
-<<<<<<< HEAD
-     */
-    public void finalizeUpdateCountres() {
-        store.finalizeUpdateCountres();
-=======
      *
      * @return Even-length array of pairs [start, end] for each gap.
      */
@@ -1482,7 +1477,6 @@
      */
     public void beforeApplyBatch(boolean last) {
         // No-op.
->>>>>>> 8246bd84
     }
 
     /**
