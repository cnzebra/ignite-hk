--- conflicted
+++ resolved
@@ -17,17 +17,10 @@
 
 package org.apache.ignite.internal.processors.cache;
 
-<<<<<<< HEAD
-import java.util.TreeSet;
-import java.util.concurrent.atomic.AtomicLong;
-import org.apache.ignite.IgniteLogger;
-import org.jetbrains.annotations.NotNull;
-=======
 import java.util.Iterator;
 import org.apache.ignite.IgniteCheckedException;
 import org.apache.ignite.internal.util.GridLongList;
 import org.jetbrains.annotations.Nullable;
->>>>>>> 8246bd84
 
 /**
  * Partition update counter maintains three entities for tracking partition update state.
@@ -37,20 +30,6 @@
  *     <li>Out-of-order applied updates in range between LWM and HWM.</li>
  * </ol>
  */
-<<<<<<< HEAD
-public class PartitionUpdateCounter {
-    /** */
-    private IgniteLogger log;
-
-    /** Queue of counter update tasks*/
-    private final TreeSet<Item> queue = new TreeSet<>();
-
-    /** Counter. */
-    private final AtomicLong cntr = new AtomicLong();
-
-    /** Initial counter. */
-    private long initCntr;
-=======
 public interface PartitionUpdateCounter extends Iterable<long[]> {
     /**
      * Restores update counter state.
@@ -59,7 +38,6 @@
      * @param cntrUpdData Counter updates raw data.
      */
     public void init(long initUpdCntr, @Nullable byte[] cntrUpdData);
->>>>>>> 8246bd84
 
     /**
      * @deprecated TODO LWM should be used as initial counter https://ggsystems.atlassian.net/browse/GG-17396
@@ -136,78 +114,23 @@
      *
      * @return Even-length array of pairs [start, end] for each gap.
      */
-<<<<<<< HEAD
-    private Item poll() {
-        return queue.pollFirst();
-    }
-=======
     public GridLongList finalizeUpdateCounters();
 
     /** */
     public @Nullable byte[] getBytes();
->>>>>>> 8246bd84
 
     /**
      * @return {@code True} if counter has no missed updates.
      */
-<<<<<<< HEAD
-    private Item peek() {
-        return queue.isEmpty() ? null : queue.first();
-
-    }
-=======
     public boolean sequential();
->>>>>>> 8246bd84
 
     /**
      * @return {@code True} if counter has not seen any update.
      */
-<<<<<<< HEAD
-    private void offer(Item item) {
-        queue.add(item);
-    }
-
-    /**
-     * Flushes pending update counters closing all possible gaps.
-     */
-    public synchronized void finalizeUpdateCountres() {
-        Item last = queue.pollLast();
-
-        if (last != null)
-            update(last.start + last.delta);
-
-        queue.clear();
-    }
-=======
     public boolean empty();
->>>>>>> 8246bd84
 
     /**
      * @return Iterator for pairs [start, range] for each out-of-order update in the update counter sequence.
      */
-<<<<<<< HEAD
-    private static class Item implements Comparable<Item> {
-        /** */
-        private final long start;
-
-        /** */
-        private final long delta;
-
-        /**
-         * @param start Start value.
-         * @param delta Delta value.
-         */
-        private Item(long start, long delta) {
-            this.start = start;
-            this.delta = delta;
-        }
-
-        /** {@inheritDoc} */
-        @Override public int compareTo(@NotNull Item o) {
-            return Long.compare(this.start, o.start);
-        }
-    }
-=======
     @Override public Iterator<long[]> iterator();
->>>>>>> 8246bd84
 }