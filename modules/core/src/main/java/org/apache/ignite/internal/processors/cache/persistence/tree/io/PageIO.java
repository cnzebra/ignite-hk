/*
 * Licensed to the Apache Software Foundation (ASF) under one or more
 * contributor license agreements.  See the NOTICE file distributed with
 * this work for additional information regarding copyright ownership.
 * The ASF licenses this file to You under the Apache License, Version 2.0
 * (the "License"); you may not use this file except in compliance with
 * the License.  You may obtain a copy of the License at
 *
 *      http://www.apache.org/licenses/LICENSE-2.0
 *
 * Unless required by applicable law or agreed to in writing, software
 * distributed under the License is distributed on an "AS IS" BASIS,
 * WITHOUT WARRANTIES OR CONDITIONS OF ANY KIND, either express or implied.
 * See the License for the specific language governing permissions and
 * limitations under the License.
 */

package org.apache.ignite.internal.processors.cache.persistence.tree.io;

import java.nio.ByteBuffer;
import java.util.ArrayList;
import java.util.List;
import org.apache.ignite.IgniteCheckedException;
import org.apache.ignite.internal.metric.IndexPageType;
import org.apache.ignite.internal.metric.IoStatisticsHolder;
import org.apache.ignite.internal.pagemem.PageIdUtils;
import org.apache.ignite.internal.pagemem.PageMemory;
import org.apache.ignite.internal.pagemem.PageUtils;
import org.apache.ignite.internal.pagemem.wal.IgniteWriteAheadLogManager;
import org.apache.ignite.internal.processors.cache.mvcc.txlog.TxLogInnerIO;
import org.apache.ignite.internal.processors.cache.mvcc.txlog.TxLogLeafIO;
import org.apache.ignite.internal.processors.cache.persistence.IndexStorageImpl;
import org.apache.ignite.internal.processors.cache.persistence.freelist.io.PagesListMetaIO;
import org.apache.ignite.internal.processors.cache.persistence.freelist.io.PagesListNodeIO;
import org.apache.ignite.internal.processors.cache.persistence.metastorage.MetastorageTree;
import org.apache.ignite.internal.processors.cache.persistence.metastorage.MetastoreDataPageIO;
import org.apache.ignite.internal.processors.cache.persistence.tree.util.PageHandler;
import org.apache.ignite.internal.processors.cache.persistence.tree.util.PageLockListener;
import org.apache.ignite.internal.processors.cache.tree.CacheIdAwareDataInnerIO;
import org.apache.ignite.internal.processors.cache.tree.CacheIdAwareDataLeafIO;
import org.apache.ignite.internal.processors.cache.tree.CacheIdAwarePendingEntryInnerIO;
import org.apache.ignite.internal.processors.cache.tree.CacheIdAwarePendingEntryLeafIO;
import org.apache.ignite.internal.processors.cache.tree.DataInnerIO;
import org.apache.ignite.internal.processors.cache.tree.DataLeafIO;
import org.apache.ignite.internal.processors.cache.tree.PendingEntryInnerIO;
import org.apache.ignite.internal.processors.cache.tree.PendingEntryLeafIO;
import org.apache.ignite.internal.processors.cache.tree.mvcc.data.MvccCacheIdAwareDataInnerIO;
import org.apache.ignite.internal.processors.cache.tree.mvcc.data.MvccCacheIdAwareDataLeafIO;
import org.apache.ignite.internal.processors.cache.tree.mvcc.data.MvccDataInnerIO;
import org.apache.ignite.internal.processors.cache.tree.mvcc.data.MvccDataLeafIO;
import org.apache.ignite.internal.util.GridStringBuilder;
import org.apache.ignite.spi.encryption.EncryptionSpi;

/**
 * Base format for all the page types.
 *
 * Checklist for page IO implementations and usage (The Rules):
 *
 * 1. IO should not have any `public static` methods.
 *    We have versioned IOs and any static method will mean that it have to always work in backward
 *    compatible way between all the IO versions. The base class {@link PageIO} has
 *    static methods (like {@code {@link #getPageId(long)}}) intentionally:
 *    this base format can not be changed between versions.
 *
 * 2. IO must correctly override {@link #initNewPage(long, long, int)} method and call super.
 *    We have logic that relies on this behavior.
 *
 * 3. Page IO type ID constant must be declared in this class to have a list of all the
 *    existing IO types in a single place.
 *
 * 4. IO must be added to {@link #getBPlusIO(int, int)} or to {@link #getPageIO(int, int)}.
 *
 * 5. Always keep in mind that IOs are versioned and their format can change from version
 *    to version. In this respect it is a good practice to avoid exposing details
 *    of IO internal format on it's API. The API should be minimalistic and abstract, so that
 *    internal format in future IO version can be completely changed without any changes
 *    to the API of this page IO.
 *
 * 6. Page IO API should not have any version dependent semantics and should not change API
 *    semantics in newer versions.
 *
 * 7. It is almost always preferable to read or write (especially write) page contents using
 *    static methods on {@link PageHandler}. To just initialize new page use
 *    {@link PageHandler#initPage(PageMemory, int, long, PageIO, IgniteWriteAheadLogManager, PageLockListener, IoStatisticsHolder)}
 *    method with needed IO instance.
 */
public abstract class PageIO {
    /** */
    private static PageIO testIO;

    /** */
    private static BPlusInnerIO<?> innerTestIO;

    /** */
    private static BPlusLeafIO<?> leafTestIO;

    /** */
    private static IOVersions<? extends BPlusInnerIO<?>> h2InnerIOs;

    /** */
    private static IOVersions<? extends BPlusLeafIO<?>> h2LeafIOs;

    /** */
    private static IOVersions<? extends BPlusInnerIO<?>> h2MvccInnerIOs;

    /** */
    private static IOVersions<? extends BPlusLeafIO<?>> h2MvccLeafIOs;

    /** Maximum payload size. */
    public static final short MAX_PAYLOAD_SIZE = 2048;

    /** */
    private static List<IOVersions<? extends BPlusInnerIO<?>>> h2ExtraInnerIOs = new ArrayList<>(MAX_PAYLOAD_SIZE);

    /** */
    private static List<IOVersions<? extends BPlusLeafIO<?>>> h2ExtraLeafIOs = new ArrayList<>(MAX_PAYLOAD_SIZE);

    /** */
    private static List<IOVersions<? extends BPlusInnerIO<?>>> h2ExtraMvccInnerIOs = new ArrayList<>(MAX_PAYLOAD_SIZE);

    /** */
    private static List<IOVersions<? extends BPlusLeafIO<?>>> h2ExtraMvccLeafIOs = new ArrayList<>(MAX_PAYLOAD_SIZE);

    /** */
    public static final int TYPE_OFF = 0;

    /** */
    public static final int VER_OFF = TYPE_OFF + 2;

    /** */
    public static final int CRC_OFF = VER_OFF + 2;

    /** */
    public static final int PAGE_ID_OFF = CRC_OFF + 4;

    /** */
    public static final int ROTATED_ID_PART_OFF = PAGE_ID_OFF + 8;

    /** */
    private static final int COMPRESSION_TYPE_OFF = ROTATED_ID_PART_OFF + 1;

    /** */
    private static final int COMPRESSED_SIZE_OFF = COMPRESSION_TYPE_OFF + 1;

    /** */
    private static final int COMPACTED_SIZE_OFF = COMPRESSED_SIZE_OFF + 2;

    /** */
    private static final int RESERVED_SHORT_OFF = COMPACTED_SIZE_OFF + 2;

    /** */
    private static final int RESERVED_2_OFF = RESERVED_SHORT_OFF + 2;

    /** */
    private static final int RESERVED_3_OFF = RESERVED_2_OFF + 8;

    /** */
    public static final int COMMON_HEADER_END = RESERVED_3_OFF + 8; // 40=type(2)+ver(2)+crc(4)+pageId(8)+rotatedIdPart(1)+reserved(1+2+4+2*8)

    /* All the page types. */

    /** */
    public static final short T_DATA = 1;

    /** */
    public static final short T_BPLUS_META = 2;

    /** */
    public static final short T_H2_REF_LEAF = 3;

    /** */
    public static final short T_H2_REF_INNER = 4;

    /** */
    public static final short T_DATA_REF_INNER = 5;

    /** */
    public static final short T_DATA_REF_LEAF = 6;

    /** */
    public static final short T_METASTORE_INNER = 7;

    /** */
    public static final short T_METASTORE_LEAF = 8;

    /** */
    public static final short T_PENDING_REF_INNER = 9;

    /** */
    public static final short T_PENDING_REF_LEAF = 10;

    /** */
    public static final short T_META = 11;

    /** */
    public static final short T_PAGE_LIST_META = 12;

    /** */
    public static final short T_PAGE_LIST_NODE = 13;

    /** */
    public static final short T_PART_META = 14;

    /** */
    public static final short T_PAGE_UPDATE_TRACKING = 15;

    /** */
    public static final short T_CACHE_ID_AWARE_DATA_REF_INNER = 16;

    /** */
    public static final short T_CACHE_ID_AWARE_DATA_REF_LEAF = 17;

    /** */
    public static final short T_CACHE_ID_AWARE_PENDING_REF_INNER = 18;

    /** */
    public static final short T_CACHE_ID_AWARE_PENDING_REF_LEAF = 19;

    /** */
    public static final short T_PART_CNTRS = 20;

    /** */
    public static final short T_DATA_METASTORAGE = 21;

    /** */
    public static final short T_DATA_REF_METASTORAGE_INNER = 22;

    /** */
    public static final short T_DATA_REF_METASTORAGE_LEAF = 23;

    /** */
    public static final short T_DATA_REF_MVCC_INNER = 24;

    /** */
    public static final short T_DATA_REF_MVCC_LEAF = 25;

    /** */
    public static final short T_CACHE_ID_DATA_REF_MVCC_INNER = 26;

    /** */
    public static final short T_CACHE_ID_DATA_REF_MVCC_LEAF = 27;

    /** */
    public static final short T_H2_MVCC_REF_LEAF = 28;

    /** */
    public static final short T_H2_MVCC_REF_INNER = 29;

    /** */
    public static final short T_TX_LOG_LEAF = 30;

    /** */
    public static final short T_TX_LOG_INNER = 31;

    /** */
    public static final short T_DATA_PART = 32;

    /** Index for payload == 1. */
    public static final short T_H2_EX_REF_LEAF_START = 10_000;

    /** */
    public static final short T_H2_EX_REF_LEAF_END = T_H2_EX_REF_LEAF_START + MAX_PAYLOAD_SIZE - 1;

    /** */
    public static final short T_H2_EX_REF_INNER_START = 20_000;

    /** */
    public static final short T_H2_EX_REF_INNER_END = T_H2_EX_REF_INNER_START + MAX_PAYLOAD_SIZE - 1;

    /** */
    public static final short T_H2_EX_REF_MVCC_LEAF_START = 23_000;

    /** */
    public static final short T_H2_EX_REF_MVCC_LEAF_END = T_H2_EX_REF_MVCC_LEAF_START + MAX_PAYLOAD_SIZE - 1;

    /** */
    public static final short T_H2_EX_REF_MVCC_INNER_START = 26_000;

    /** */
    public static final short T_H2_EX_REF_MVCC_INNER_END = T_H2_EX_REF_MVCC_INNER_START + MAX_PAYLOAD_SIZE - 1;

    /** */
    private final int ver;

    /** */
    private final int type;

    /**
     * @param type Page type.
     * @param ver Page format version.
     */
    protected PageIO(int type, int ver) {
        assert ver > 0 && ver < 65535 : ver;
        assert type > 0 && type < 65535 : type;

        this.type = type;
        this.ver = ver;
    }

    /**
     * @param buf Buffer.
     * @return Page type.
     */
    public static int getType(ByteBuffer buf) {
        return buf.getShort(TYPE_OFF) & 0xFFFF;
    }

    /**
     * @param pageAddr Page address.
     * @return Page type.
     */
    public static int getType(long pageAddr) {
        return PageUtils.getShort(pageAddr, TYPE_OFF) & 0xFFFF;
    }

    /**
     * @param pageAddr Page address.
     * @param type Type.
     */
    public static void setType(long pageAddr, int type) {
        PageUtils.putShort(pageAddr, TYPE_OFF, (short)type);

        assert getType(pageAddr) == type : getType(pageAddr);
    }

    /**
     * @param buf Buffer.
     * @return Version.
     */
    public static int getVersion(ByteBuffer buf) {
        return buf.getShort(VER_OFF) & 0xFFFF;
    }

    /**
     * @param pageAddr Page address.
     * @return Version.
     */
    public static int getVersion(long pageAddr) {
        return PageUtils.getShort(pageAddr, VER_OFF) & 0xFFFF;
    }

    /**
     * @param pageAddr Page address.
     * @param ver Version.
     */
    protected static void setVersion(long pageAddr, int ver) {
        PageUtils.putShort(pageAddr, VER_OFF, (short)ver);

        assert getVersion(pageAddr) == ver;
    }

    /**
     * @param buf Buffer.
     * @return Page ID.
     */
    public static long getPageId(ByteBuffer buf) {
        return buf.getLong(PAGE_ID_OFF);
    }

    /**
     * @param pageAddr Page address.
     * @return Page ID.
     */
    public static long getPageId(long pageAddr) {
        return PageUtils.getLong(pageAddr, PAGE_ID_OFF);
    }

    /**
     * @param pageAddr Page address.
     * @param pageId Page ID.
     */
    public static void setPageId(long pageAddr, long pageId) {
        PageUtils.putLong(pageAddr, PAGE_ID_OFF, pageId);

        assert getPageId(pageAddr) == pageId;
    }

    /**
     * @param pageAddr Page address.
     * @return Rotated page ID part.
     */
    public static int getRotatedIdPart(long pageAddr) {
        return PageUtils.getUnsignedByte(pageAddr, ROTATED_ID_PART_OFF);
    }

    /**
     * @param pageAddr Page address.
     * @param rotatedIdPart Rotated page ID part.
     */
    public static void setRotatedIdPart(long pageAddr, int rotatedIdPart) {
        PageUtils.putUnsignedByte(pageAddr, ROTATED_ID_PART_OFF, rotatedIdPart);

        assert getRotatedIdPart(pageAddr) == rotatedIdPart;
    }

    /**
     * @param page Page buffer.
     * @param compressType Compression type.
     */
    public static void setCompressionType(ByteBuffer page, byte compressType) {
        page.put(COMPRESSION_TYPE_OFF, compressType);
    }

    /**
     * @param page Page buffer.
     * @return Compression type.
     */
    public static byte getCompressionType(ByteBuffer page) {
        return page.get(COMPRESSION_TYPE_OFF);
    }

    /**
     * @param pageAddr Page address.
     * @return Compression type.
     */
    public static byte getCompressionType(long pageAddr) {
        return PageUtils.getByte(pageAddr, COMPRESSION_TYPE_OFF);
    }

    /**
     * @param page Page buffer.
     * @param compressedSize Compressed size.
     */
    public static void setCompressedSize(ByteBuffer page, short compressedSize) {
        page.putShort(COMPRESSED_SIZE_OFF, compressedSize);
    }

    /**
     * @param page Page buffer.
     * @return Compressed size.
     */
    public static short getCompressedSize(ByteBuffer page) {
        return page.getShort(COMPRESSED_SIZE_OFF);
    }

    /**
     * @param pageAddr Page address.
     * @return Compressed size.
     */
    public static short getCompressedSize(long pageAddr) {
        return PageUtils.getShort(pageAddr, COMPRESSED_SIZE_OFF);
    }

    /**
     * @param page Page buffer.
     * @param compactedSize Compacted size.
     */
    public static void setCompactedSize(ByteBuffer page, short compactedSize) {
        page.putShort(COMPACTED_SIZE_OFF, compactedSize);
    }

    /**
     * @param page Page buffer.
     * @return Compacted size.
     */
    public static short getCompactedSize(ByteBuffer page) {
        return page.getShort(COMPACTED_SIZE_OFF);
    }

    /**
     * @param pageAddr Page address.
     * @return Compacted size.
     */
    public static short getCompactedSize(long pageAddr) {
        return PageUtils.getShort(pageAddr, COMPACTED_SIZE_OFF);
    }

    /**
     * @param pageAddr Page address.
     * @return Checksum.
     */
    public static int getCrc(long pageAddr) {
        return PageUtils.getInt(pageAddr, CRC_OFF);
    }

    /**
     * @param pageAddr Page address.
     * @param crc Checksum.
     */
    public static void setCrc(long pageAddr, int crc) {
        PageUtils.putInt(pageAddr, CRC_OFF, crc);
    }

    /**
     * @param buf Buffer.
     * @return Checksum.
     */
    public static int getCrc(ByteBuffer buf) {
        return buf.getInt(CRC_OFF);
    }

    /**
     * @param buf Buffer.
     * @param crc Checksum.
     */
    public static void setCrc(ByteBuffer buf, int crc) {
        buf.putInt(CRC_OFF, crc);
    }

    /**
     * Registers this B+Tree IO versions.
     *
     * @param innerIOs Inner IO versions.
     * @param leafIOs Leaf IO versions.
     * @param mvccInnerIOs Inner IO versions with mvcc enabled.
     * @param mvccLeafIOs Leaf IO versions with mvcc enabled.
     */
    public static void registerH2(
        IOVersions<? extends BPlusInnerIO<?>> innerIOs,
        IOVersions<? extends BPlusLeafIO<?>> leafIOs,
        IOVersions<? extends BPlusInnerIO<?>> mvccInnerIOs,
        IOVersions<? extends BPlusLeafIO<?>> mvccLeafIOs
    ) {
        h2InnerIOs = innerIOs;
        h2LeafIOs = leafIOs;
        h2MvccInnerIOs = mvccInnerIOs;
        h2MvccLeafIOs = mvccLeafIOs;
    }

    /**
     * Registers extra inner IO versions.
     *
     * @param innerExtIOs Extra versions.
     */
    public static void registerH2ExtraInner(IOVersions<? extends BPlusInnerIO<?>> innerExtIOs, boolean mvcc) {
        List<IOVersions<? extends BPlusInnerIO<?>>> ios = mvcc ? h2ExtraMvccInnerIOs : h2ExtraInnerIOs;

        ios.add(innerExtIOs);
    }

    /**
     * Registers extra inner IO versions.
     *
     * @param leafExtIOs Extra versions.
     */
    public static void registerH2ExtraLeaf(IOVersions<? extends BPlusLeafIO<?>> leafExtIOs, boolean mvcc) {
        List<IOVersions<? extends BPlusLeafIO<?>>> ios = mvcc ? h2ExtraMvccLeafIOs : h2ExtraLeafIOs;

        ios.add(leafExtIOs);
    }

    /**
     * @param idx Index.
     * @return IOVersions for given idx.
     */
    public static IOVersions<? extends BPlusInnerIO<?>> getInnerVersions(int idx, boolean mvcc) {
        List<IOVersions<? extends BPlusInnerIO<?>>> ios = mvcc ? h2ExtraMvccInnerIOs : h2ExtraInnerIOs;

        return ios.get(idx);
    }

    /**
     * @param idx Index.
     * @return IOVersions for given idx.
     */
    public static IOVersions<? extends BPlusLeafIO<?>> getLeafVersions(int idx, boolean mvcc) {
        List<IOVersions<? extends BPlusLeafIO<?>>> ios = mvcc ? h2ExtraMvccLeafIOs : h2ExtraLeafIOs;

        return ios.get(idx);
    }

    /**
     * Registers IOs for testing.
     *
     * @param innerIO Inner IO.
     * @param leafIO Leaf IO.
     */
    public static void registerTest(BPlusInnerIO<?> innerIO, BPlusLeafIO<?> leafIO) {
        innerTestIO = innerIO;
        leafTestIO = leafIO;
    }

    /**
     * Registers IO for testing.
     *
     * @param io Page IO.
     */
    public static void registerTest(PageIO io) {
        testIO = io;
    }

    /**
     * @return Type.
     */
    public final int getType() {
        return type;
    }

    /**
     * @return Version.
     */
    public final int getVersion() {
        return ver;
    }

    /**
     * @param pageAddr Page address.
     * @param pageId Page ID.
     * @param pageSize Page size.
     *
     * @see EncryptionSpi#encryptedSize(int)
     */
    public void initNewPage(long pageAddr, long pageId, int pageSize) {
        setType(pageAddr, getType());
        setVersion(pageAddr, getVersion());
        setPageId(pageAddr, pageId);
        setCrc(pageAddr, 0);

        // rotated(1) + compress_type(1) + compressed_size(2) + compacted_size(2) + reserved(2)
        PageUtils.putLong(pageAddr, ROTATED_ID_PART_OFF, 0L);
        PageUtils.putLong(pageAddr, RESERVED_2_OFF, 0L);
        PageUtils.putLong(pageAddr, RESERVED_3_OFF, 0L);
    }

    /** {@inheritDoc} */
    @Override public String toString() {
        return getClass().getSimpleName() + "[ver=" + getVersion() + "]";
    }

    /**
     * @param pageAddr Page address.
     * @return IO.
     * @throws IgniteCheckedException If failed.
     */
    public static <Q extends PageIO> Q getPageIO(long pageAddr) throws IgniteCheckedException {
        int type = getType(pageAddr);
        int ver = getVersion(pageAddr);

        return getPageIO(type, ver);
    }

    /**
     * @param page Page.
     * @return Page IO.
     * @throws IgniteCheckedException If failed.
     */
    public static <Q extends PageIO> Q getPageIO(ByteBuffer page) throws IgniteCheckedException {
        return getPageIO(getType(page), getVersion(page));
    }

    /**
     * @param type IO Type.
     * @param ver IO Version.
     * @return Page IO.
     * @throws IgniteCheckedException If failed.
     */
    public static <Q extends PageIO> Q getPageIO(int type, int ver) throws IgniteCheckedException {
        switch (type) {
            case T_DATA:
                return (Q)DataPageIO.VERSIONS.forVersion(ver);

            case T_BPLUS_META:
                return (Q)BPlusMetaIO.VERSIONS.forVersion(ver);

            case T_PAGE_LIST_NODE:
                return (Q)PagesListNodeIO.VERSIONS.forVersion(ver);

            case T_PAGE_LIST_META:
                return (Q)PagesListMetaIO.VERSIONS.forVersion(ver);

            case T_META:
                return (Q)PageMetaIO.VERSIONS.forVersion(ver);

            case T_PART_META:
                return (Q)PagePartitionMetaIO.VERSIONS.forVersion(ver);

            case T_PART_CNTRS:
                return (Q)PagePartitionCountersIO.VERSIONS.forVersion(ver);

            case T_PAGE_UPDATE_TRACKING:
                return (Q)TrackingPageIO.VERSIONS.forVersion(ver);

            case T_DATA_METASTORAGE:
                return (Q)MetastoreDataPageIO.VERSIONS.forVersion(ver);

            case T_DATA_PART:
                return (Q)SimpleDataPageIO.VERSIONS.forVersion(ver);

            default:
                if (testIO != null) {
                    if (testIO.type == type && testIO.ver == ver)
                        return (Q)testIO;
                }

                return (Q)getBPlusIO(type, ver);
        }
    }

    /**
     * @param pageAddr Page address.
     * @return IO for either inner or leaf B+Tree page.
     * @throws IgniteCheckedException If failed.
     */
    public static <Q extends BPlusIO<?>> Q getBPlusIO(long pageAddr) throws IgniteCheckedException {
        int type = getType(pageAddr);
        int ver = getVersion(pageAddr);

        return getBPlusIO(type, ver);
    }

    /**
     * @param type IO Type.
     * @param ver IO Version.
     * @return IO for either inner or leaf B+Tree page.
     * @throws IgniteCheckedException If failed.
     */
    public static <Q extends BPlusIO<?>> Q getBPlusIO(int type, int ver) throws IgniteCheckedException {
        if (type >= T_H2_EX_REF_LEAF_START && type <= T_H2_EX_REF_LEAF_END)
            return (Q)h2ExtraLeafIOs.get(type - T_H2_EX_REF_LEAF_START).forVersion(ver);

        if (type >= T_H2_EX_REF_INNER_START && type <= T_H2_EX_REF_INNER_END)
            return (Q)h2ExtraInnerIOs.get(type - T_H2_EX_REF_INNER_START).forVersion(ver);

        if (type >= T_H2_EX_REF_MVCC_LEAF_START && type <= T_H2_EX_REF_MVCC_LEAF_END)
            return (Q)h2ExtraMvccLeafIOs.get(type - T_H2_EX_REF_MVCC_LEAF_START).forVersion(ver);

        if (type >= T_H2_EX_REF_MVCC_INNER_START && type <= T_H2_EX_REF_MVCC_INNER_END)
            return (Q)h2ExtraMvccInnerIOs.get(type - T_H2_EX_REF_MVCC_INNER_START).forVersion(ver);

        switch (type) {
            case T_H2_REF_INNER:
                if (h2InnerIOs == null)
                    break;

                return (Q)h2InnerIOs.forVersion(ver);

            case T_H2_REF_LEAF:
                if (h2LeafIOs == null)
                    break;

                return (Q)h2LeafIOs.forVersion(ver);

            case T_H2_MVCC_REF_INNER:
                if (h2MvccInnerIOs == null)
                    break;

                return (Q)h2MvccInnerIOs.forVersion(ver);

            case T_H2_MVCC_REF_LEAF:
                if (h2MvccLeafIOs == null)
                    break;

                return (Q)h2MvccLeafIOs.forVersion(ver);

            case T_TX_LOG_INNER:
                return (Q)TxLogInnerIO.VERSIONS.forVersion(ver);

            case T_TX_LOG_LEAF:
                return (Q)TxLogLeafIO.VERSIONS.forVersion(ver);

            case T_DATA_REF_INNER:
                return (Q)DataInnerIO.VERSIONS.forVersion(ver);

            case T_DATA_REF_LEAF:
                return (Q)DataLeafIO.VERSIONS.forVersion(ver);

            case T_CACHE_ID_AWARE_DATA_REF_INNER:
                return (Q)CacheIdAwareDataInnerIO.VERSIONS.forVersion(ver);

            case T_CACHE_ID_AWARE_DATA_REF_LEAF:
                return (Q)CacheIdAwareDataLeafIO.VERSIONS.forVersion(ver);

            case T_CACHE_ID_DATA_REF_MVCC_INNER:
                return (Q) MvccCacheIdAwareDataInnerIO.VERSIONS.forVersion(ver);

            case T_CACHE_ID_DATA_REF_MVCC_LEAF:
                return (Q) MvccCacheIdAwareDataLeafIO.VERSIONS.forVersion(ver);

            case T_DATA_REF_MVCC_INNER:
                return (Q)MvccDataInnerIO.VERSIONS.forVersion(ver);

            case T_DATA_REF_MVCC_LEAF:
                return (Q)MvccDataLeafIO.VERSIONS.forVersion(ver);

            case T_METASTORE_INNER:
                return (Q)IndexStorageImpl.MetaStoreInnerIO.VERSIONS.forVersion(ver);

            case T_METASTORE_LEAF:
                return (Q)IndexStorageImpl.MetaStoreLeafIO.VERSIONS.forVersion(ver);

            case T_PENDING_REF_INNER:
                return (Q)PendingEntryInnerIO.VERSIONS.forVersion(ver);

            case T_PENDING_REF_LEAF:
                return (Q)PendingEntryLeafIO.VERSIONS.forVersion(ver);

            case T_CACHE_ID_AWARE_PENDING_REF_INNER:
                return (Q)CacheIdAwarePendingEntryInnerIO.VERSIONS.forVersion(ver);

            case T_CACHE_ID_AWARE_PENDING_REF_LEAF:
                return (Q)CacheIdAwarePendingEntryLeafIO.VERSIONS.forVersion(ver);

            case T_DATA_REF_METASTORAGE_INNER:
                return (Q)MetastorageTree.MetastorageInnerIO.VERSIONS.forVersion(ver);

            case T_DATA_REF_METASTORAGE_LEAF:
                return (Q)MetastorageTree.MetastoreLeafIO.VERSIONS.forVersion(ver);

            default:
                // For tests.
                if (innerTestIO != null && innerTestIO.getType() == type && innerTestIO.getVersion() == ver)
                    return (Q)innerTestIO;

                if (leafTestIO != null && leafTestIO.getType() == type && leafTestIO.getVersion() == ver)
                    return (Q)leafTestIO;
        }

        throw new IgniteCheckedException("Unknown page IO type: " + type);
    }

    /**
     * @param pageAddr Address of page.
     * @return Index page type.
     */
    public static IndexPageType deriveIndexPageType(long pageAddr) {
        int pageIoType = PageIO.getType(pageAddr);
        switch (pageIoType) {
            case PageIO.T_DATA_REF_INNER:
            case PageIO.T_DATA_REF_MVCC_INNER:
            case PageIO.T_H2_REF_INNER:
            case PageIO.T_H2_MVCC_REF_INNER:
            case PageIO.T_CACHE_ID_AWARE_DATA_REF_INNER:
            case PageIO.T_CACHE_ID_DATA_REF_MVCC_INNER:
                return IndexPageType.INNER;

            case PageIO.T_DATA_REF_LEAF:
            case PageIO.T_DATA_REF_MVCC_LEAF:
            case PageIO.T_H2_REF_LEAF:
            case PageIO.T_H2_MVCC_REF_LEAF:
            case PageIO.T_CACHE_ID_AWARE_DATA_REF_LEAF:
            case PageIO.T_CACHE_ID_DATA_REF_MVCC_LEAF:
                return IndexPageType.LEAF;

            default:
                if ((PageIO.T_H2_EX_REF_LEAF_START <= pageIoType && pageIoType <= PageIO.T_H2_EX_REF_LEAF_END) ||
                    (PageIO.T_H2_EX_REF_MVCC_LEAF_START <= pageIoType && pageIoType <= PageIO.T_H2_EX_REF_MVCC_LEAF_END)
                )
                    return IndexPageType.LEAF;

                if ((PageIO.T_H2_EX_REF_INNER_START <= pageIoType && pageIoType <= PageIO.T_H2_EX_REF_INNER_END) ||
                    (PageIO.T_H2_EX_REF_MVCC_INNER_START <= pageIoType && pageIoType <= PageIO.T_H2_EX_REF_MVCC_INNER_END)
                )
                    return IndexPageType.INNER;
        }

        return IndexPageType.NOT_INDEX;
    }

    /**
     * @param type Type to test.
     * @return {@code True} if data page.
     */
    public static boolean isDataPageType(int type) {
        return type == T_DATA;
    }

    /**
     * @param addr Address.
     * @param pageSize Page size.
     * @param sb Sb.
     */
    protected abstract void printPage(long addr, int pageSize, GridStringBuilder sb) throws IgniteCheckedException;

    /**
     * @param page Page.
     * @param out Output buffer.
     * @param pageSize Page size.
     */
<<<<<<< HEAD
    public static String printPage(long addr, int pageSize) {
        GridStringBuilder sb = new GridStringBuilder("Header [\n\ttype=");

        try {
            PageIO io = getPageIO(addr);

=======
    protected final void copyPage(ByteBuffer page, ByteBuffer out, int pageSize) {
        assert out.position() == 0;
        assert pageSize <= out.remaining();
        assert pageSize == page.remaining();

        PageHandler.copyMemory(page, 0, out, 0, pageSize);
        out.limit(pageSize);
    }

    /**
     * @param addr Address.
     */
    public static String printPage(long addr, int pageSize) {
        GridStringBuilder sb = new GridStringBuilder("Header [\n\ttype=");

        try {
            PageIO io = getPageIO(addr);

>>>>>>> 8246bd84
            sb.a(getType(addr)).a(" (").a(io.getClass().getSimpleName())
                .a("),\n\tver=").a(getVersion(addr)).a(",\n\tcrc=").a(getCrc(addr))
                .a(",\n\t").a(PageIdUtils.toDetailString(getPageId(addr)))
                .a("\n],\n");

<<<<<<< HEAD
            io.printPage(addr, pageSize, sb);
=======
            if (getCompressionType(addr) != 0) {
                sb.a("CompressedPage[\n\tcompressionType=").a(getCompressionType(addr))
                    .a(",\n\tcompressedSize=").a(getCompressedSize(addr))
                    .a(",\n\tcompactedSize=").a(getCompactedSize(addr))
                    .a("\n]");
            }
            else
                io.printPage(addr, pageSize, sb);
>>>>>>> 8246bd84
        }
        catch (IgniteCheckedException e) {
            sb.a("Failed to print page: ").a(e.getMessage());
        }

        return sb.toString();
    }
}<|MERGE_RESOLUTION|>--- conflicted
+++ resolved
@@ -866,14 +866,6 @@
      * @param out Output buffer.
      * @param pageSize Page size.
      */
-<<<<<<< HEAD
-    public static String printPage(long addr, int pageSize) {
-        GridStringBuilder sb = new GridStringBuilder("Header [\n\ttype=");
-
-        try {
-            PageIO io = getPageIO(addr);
-
-=======
     protected final void copyPage(ByteBuffer page, ByteBuffer out, int pageSize) {
         assert out.position() == 0;
         assert pageSize <= out.remaining();
@@ -892,15 +884,11 @@
         try {
             PageIO io = getPageIO(addr);
 
->>>>>>> 8246bd84
             sb.a(getType(addr)).a(" (").a(io.getClass().getSimpleName())
                 .a("),\n\tver=").a(getVersion(addr)).a(",\n\tcrc=").a(getCrc(addr))
                 .a(",\n\t").a(PageIdUtils.toDetailString(getPageId(addr)))
                 .a("\n],\n");
 
-<<<<<<< HEAD
-            io.printPage(addr, pageSize, sb);
-=======
             if (getCompressionType(addr) != 0) {
                 sb.a("CompressedPage[\n\tcompressionType=").a(getCompressionType(addr))
                     .a(",\n\tcompressedSize=").a(getCompressedSize(addr))
@@ -909,7 +897,6 @@
             }
             else
                 io.printPage(addr, pageSize, sb);
->>>>>>> 8246bd84
         }
         catch (IgniteCheckedException e) {
             sb.a("Failed to print page: ").a(e.getMessage());
