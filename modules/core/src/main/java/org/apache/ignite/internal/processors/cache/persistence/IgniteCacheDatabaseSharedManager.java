--- conflicted
+++ resolved
@@ -101,11 +101,7 @@
     private static final long MAX_PAGE_MEMORY_INIT_SIZE_32_BIT = 2L * 1024 * 1024 * 1024;
 
     /** {@code True} to reuse memory on deactive. */
-<<<<<<< HEAD
-    private final boolean reuseMemory = IgniteSystemProperties.getBoolean(IGNITE_REUSE_MEMORY_ON_DEACTIVATE);
-=======
     protected final boolean reuseMemory = IgniteSystemProperties.getBoolean(IGNITE_REUSE_MEMORY_ON_DEACTIVATE);
->>>>>>> 8246bd84
 
     /** */
     protected final Map<String, DataRegion> dataRegionMap = new ConcurrentHashMap<>();
@@ -140,11 +136,6 @@
     /** First eviction was warned flag. */
     private volatile boolean firstEvictWarn;
 
-<<<<<<< HEAD
-    /** Stores memory providers eligible for reuse. */
-    private Map<String, DirectMemoryProvider> memProviderMap;
-=======
->>>>>>> 8246bd84
 
     /** {@inheritDoc} */
     @Override protected void start0() throws IgniteCheckedException {
@@ -328,15 +319,6 @@
     protected void initDataRegions0(DataStorageConfiguration memCfg) throws IgniteCheckedException {
         DataRegionConfiguration[] dataRegionCfgs = memCfg.getDataRegionConfigurations();
 
-<<<<<<< HEAD
-        int dataRegions = dataRegionCfgs == null ? 0 : dataRegionCfgs.length;
-
-        dataRegionMap = U.newHashMap(3 + dataRegions);
-        memMetricsMap = U.newHashMap(3 + dataRegions);
-        memProviderMap = reuseMemory ? U.newHashMap(3 + dataRegions) : null;
-
-=======
->>>>>>> 8246bd84
         if (dataRegionCfgs != null) {
             for (DataRegionConfiguration dataRegionCfg : dataRegionCfgs)
                 addDataRegion(memCfg, dataRegionCfg, dataRegionCfg.isPersistenceEnabled());
@@ -834,35 +816,6 @@
     /** {@inheritDoc} */
     @Override protected void stop0(boolean cancel) {
         onDeActivate(true);
-<<<<<<< HEAD
-    }
-
-    /**
-     * Unregister MBean.
-     * @param name Name of mbean.
-     */
-    private void unregisterMBean(String name) {
-        if(U.IGNITE_MBEANS_DISABLED)
-            return;
-
-        IgniteConfiguration cfg = cctx.gridConfig();
-
-        try {
-            cfg.getMBeanServer().unregisterMBean(
-                U.makeMBeanName(
-                    cfg.getIgniteInstanceName(),
-                    "DataRegionMetrics", name
-                    ));
-        }
-        catch (InstanceNotFoundException ignored) {
-            // We tried to unregister a non-existing MBean, not a big deal.
-        }
-        catch (Throwable e) {
-            U.error(log, "Failed to unregister MBean for memory metrics: " +
-                name, e);
-        }
-=======
->>>>>>> 8246bd84
     }
 
     /** {@inheritDoc} */
@@ -892,16 +845,6 @@
     }
 
     /**
-<<<<<<< HEAD
-     * No-op for non-persistent storage.
-     */
-    public void checkpointReadLockTimeout(long val) {
-        // No-op.
-    }
-
-    /**
-=======
->>>>>>> 8246bd84
      * No-op for non-persistent storage.
      */
     public void checkpointReadLockTimeout(long val) {
@@ -1187,11 +1130,7 @@
      *
      * @return {@code True} if policy supports memory reuse.
      */
-<<<<<<< HEAD
-    private boolean supportsMemoryReuse(DataRegionConfiguration plcCfg) {
-=======
     public boolean supportsMemoryReuse(DataRegionConfiguration plcCfg) {
->>>>>>> 8246bd84
         return reuseMemory && plcCfg.getSwapPath() == null;
     }
 
@@ -1369,10 +1308,6 @@
         if (dataRegionsStarted)
             return;
 
-<<<<<<< HEAD
-        for (DatabaseLifecycleListener lsnr : getDatabaseListeners(kctx))
-            lsnr.afterInitialise(this);
-=======
         assert cfg != null;
 
         registerMetricsMBeans(cctx.gridConfig());
@@ -1384,7 +1319,6 @@
         dataRegionsStarted = true;
 
         U.log(log, "Configured data regions started successfully [total=" + dataRegionMap.size() + ']');
->>>>>>> 8246bd84
     }
 
     /** {@inheritDoc} */
@@ -1393,24 +1327,14 @@
     }
 
     /**
-<<<<<<< HEAD
-     * @param shutdown Shutdown.
-=======
      * @param shutdown {@code True} to force memory regions shutdown.
->>>>>>> 8246bd84
      */
     private void onDeActivate(boolean shutdown) {
         for (DatabaseLifecycleListener lsnr : getDatabaseListeners(cctx.kernalContext()))
             lsnr.beforeStop(this);
 
-<<<<<<< HEAD
-        if (dataRegionMap != null) {
-            for (DataRegion memPlc : dataRegionMap.values()) {
-                memPlc.pageMemory().stop(shutdown);
-=======
         for (DataRegion region : dataRegionMap.values()) {
             region.pageMemory().stop(shutdown);
->>>>>>> 8246bd84
 
             region.evictionTracker().stop();
 
@@ -1426,20 +1350,9 @@
         if (shutdown && memProviderMap != null)
             memProviderMap.clear();
 
-<<<<<<< HEAD
-            if (shutdown && memProviderMap != null) {
-                memProviderMap.clear();
-
-                memProviderMap = null;
-            }
-
-            dataRegionsInitialized = false;
-        }
-=======
         dataRegionsInitialized = false;
 
         dataRegionsStarted = false;
->>>>>>> 8246bd84
     }
 
     /**
