/*
 * Licensed to the Apache Software Foundation (ASF) under one or more
 * contributor license agreements.  See the NOTICE file distributed with
 * this work for additional information regarding copyright ownership.
 * The ASF licenses this file to You under the Apache License, Version 2.0
 * (the "License"); you may not use this file except in compliance with
 * the License.  You may obtain a copy of the License at
 *
 *      http://www.apache.org/licenses/LICENSE-2.0
 *
 * Unless required by applicable law or agreed to in writing, software
 * distributed under the License is distributed on an "AS IS" BASIS,
 * WITHOUT WARRANTIES OR CONDITIONS OF ANY KIND, either express or implied.
 * See the License for the specific language governing permissions and
 * limitations under the License.
 */

package org.apache.ignite.internal.jdbc2;

import java.sql.Connection;
import java.sql.DatabaseMetaData;
import java.sql.PseudoColumnUsage;
import java.sql.ResultSet;
import java.sql.RowIdLifetime;
import java.sql.SQLException;
import java.util.ArrayList;
import java.util.Arrays;
import java.util.Collection;
import java.util.Collections;
import java.util.List;
import java.util.Set;
import java.util.SortedSet;
import org.apache.ignite.Ignite;
import org.apache.ignite.IgniteCache;
import org.apache.ignite.internal.IgniteVersionUtils;
import org.apache.ignite.internal.processors.cache.IgniteCacheProxy;
import org.apache.ignite.internal.processors.cache.query.GridCacheSqlMetadata;
import org.apache.ignite.internal.processors.odbc.jdbc.JdbcColumnMeta;
import org.apache.ignite.internal.processors.odbc.jdbc.JdbcIndexMeta;
import org.apache.ignite.internal.processors.odbc.jdbc.JdbcMetadataInfo;
import org.apache.ignite.internal.processors.odbc.jdbc.JdbcPrimaryKeyMeta;
import org.apache.ignite.internal.processors.odbc.jdbc.JdbcTableMeta;
import org.apache.ignite.lang.IgniteCallable;
import org.apache.ignite.resources.IgniteInstanceResource;

import static java.sql.Connection.TRANSACTION_NONE;
import static java.sql.ResultSet.CONCUR_READ_ONLY;
import static java.sql.ResultSet.HOLD_CURSORS_OVER_COMMIT;
import static java.sql.RowIdLifetime.ROWID_UNSUPPORTED;
import static java.util.Arrays.asList;
import static java.util.Collections.singletonList;
import static org.apache.ignite.internal.jdbc2.JdbcUtils.CATALOG_NAME;
import static org.apache.ignite.internal.jdbc2.JdbcUtils.TYPE_TABLE;
import static org.apache.ignite.internal.jdbc2.JdbcUtils.TYPE_VIEW;
import static org.apache.ignite.internal.jdbc2.JdbcUtils.columnRow;
import static org.apache.ignite.internal.jdbc2.JdbcUtils.indexRows;
import static org.apache.ignite.internal.jdbc2.JdbcUtils.primaryKeyRows;
import static org.apache.ignite.internal.jdbc2.JdbcUtils.tableRow;

/**
 * JDBC database metadata implementation.
 */
public class JdbcDatabaseMetadata implements DatabaseMetaData {
    /** Driver name. */
    public static final String DRIVER_NAME = "Apache Ignite JDBC Driver";

    /** Connection. */
    private final JdbcConnection conn;

<<<<<<< HEAD
    /** Metadata. */
    private Map<String, Map<String, Map<String, ColumnInfo>>> meta;

    /** Metadata hidden columns */
    private Map<String, Map<String, Map<String, ColumnInfo>>> metaHidden;

    /** Index info. */
    private Collection<List<Object>> indexes;
=======
    private final JdbcMetadataInfo meta;
>>>>>>> 8246bd84

    /**
     * @param conn Connection.
     */
    JdbcDatabaseMetadata(JdbcConnection conn) {
        this.conn = conn;

        meta = new JdbcMetadataInfo(conn.ignite().context());
    }

    /** {@inheritDoc} */
    @Override public boolean allProceduresAreCallable() {
        return true;
    }

    /** {@inheritDoc} */
    @Override public boolean allTablesAreSelectable() {
        return true;
    }

    /** {@inheritDoc} */
    @Override public String getURL() {
        return conn.url();
    }

    /** {@inheritDoc} */
    @Override public String getUserName() {
        return "";
    }

    /** {@inheritDoc} */
    @Override public boolean isReadOnly() {
        return false;
    }

    /** {@inheritDoc} */
    @Override public boolean nullsAreSortedHigh() {
        return false;
    }

    /** {@inheritDoc} */
    @Override public boolean nullsAreSortedLow() {
        return true;
    }

    /** {@inheritDoc} */
    @Override public boolean nullsAreSortedAtStart() {
        return false;
    }

    /** {@inheritDoc} */
    @Override public boolean nullsAreSortedAtEnd() {
        return true;
    }

    /** {@inheritDoc} */
    @Override public String getDatabaseProductName() {
        return "Apache Ignite";
    }

    /** {@inheritDoc} */
    @Override public String getDatabaseProductVersion() {
        return IgniteVersionUtils.VER.toString();
    }

    /** {@inheritDoc} */
    @Override public int getDatabaseMajorVersion() {
        return IgniteVersionUtils.VER.major();
    }

    /** {@inheritDoc} */
    @Override public int getDatabaseMinorVersion() {
        return IgniteVersionUtils.VER.minor();
    }

    /** {@inheritDoc} */
    @Override public String getDriverName() {
        return DRIVER_NAME;
    }

    /** {@inheritDoc} */
    @Override public String getDriverVersion() {
        return IgniteVersionUtils.VER.toString();
    }

    /** {@inheritDoc} */
    @Override public int getDriverMajorVersion() {
        return IgniteVersionUtils.VER.major();
    }

    /** {@inheritDoc} */
    @Override public int getDriverMinorVersion() {
        return IgniteVersionUtils.VER.minor();
    }

    /** {@inheritDoc} */
    @Override public boolean usesLocalFiles() {
        return false;
    }

    /** {@inheritDoc} */
    @Override public boolean usesLocalFilePerTable() {
        return false;
    }

    /** {@inheritDoc} */
    @Override public boolean supportsMixedCaseIdentifiers() {
        return false;
    }

    /** {@inheritDoc} */
    @Override public boolean storesUpperCaseIdentifiers() {
        return true;
    }

    /** {@inheritDoc} */
    @Override public boolean storesLowerCaseIdentifiers() {
        return false;
    }

    /** {@inheritDoc} */
    @Override public boolean storesMixedCaseIdentifiers() {
        return false;
    }

    /** {@inheritDoc} */
    @Override public boolean supportsMixedCaseQuotedIdentifiers() {
        return false;
    }

    /** {@inheritDoc} */
    @Override public boolean storesUpperCaseQuotedIdentifiers() {
        return true;
    }

    /** {@inheritDoc} */
    @Override public boolean storesLowerCaseQuotedIdentifiers() {
        return false;
    }

    /** {@inheritDoc} */
    @Override public boolean storesMixedCaseQuotedIdentifiers() {
        return false;
    }

    /** {@inheritDoc} */
    @Override public String getIdentifierQuoteString() {
        return "\"";
    }

    /** {@inheritDoc} */
    @Override public String getSQLKeywords() {
        return "LIMIT,MINUS,ROWNUM,SYSDATE,SYSTIME,SYSTIMESTAMP,TODAY";
    }

    /** {@inheritDoc} */
    @Override public String getNumericFunctions() {
        return "";
    }

    /** {@inheritDoc} */
    @Override public String getStringFunctions() {
        return "";
    }

    /** {@inheritDoc} */
    @Override public String getSystemFunctions() {
        return "";
    }

    /** {@inheritDoc} */
    @Override public String getTimeDateFunctions() {
        return "";
    }

    /** {@inheritDoc} */
    @Override public String getSearchStringEscape() {
        return "\\";
    }

    /** {@inheritDoc} */
    @Override public String getExtraNameCharacters() {
        return "";
    }

    /** {@inheritDoc} */
    @Override public boolean supportsAlterTableWithAddColumn() {
        return false;
    }

    /** {@inheritDoc} */
    @Override public boolean supportsAlterTableWithDropColumn() {
        return false;
    }

    /** {@inheritDoc} */
    @Override public boolean supportsColumnAliasing() {
        return true;
    }

    /** {@inheritDoc} */
    @Override public boolean nullPlusNonNullIsNull() {
        return false;
    }

    /** {@inheritDoc} */
    @Override public boolean supportsConvert() {
        return true;
    }

    /** {@inheritDoc} */
    @Override public boolean supportsConvert(int fromType, int toType) {
        return true;
    }

    /** {@inheritDoc} */
    @Override public boolean supportsTableCorrelationNames() {
        return true;
    }

    /** {@inheritDoc} */
    @Override public boolean supportsDifferentTableCorrelationNames() {
        return true;
    }

    /** {@inheritDoc} */
    @Override public boolean supportsExpressionsInOrderBy() {
        return true;
    }

    /** {@inheritDoc} */
    @Override public boolean supportsOrderByUnrelated() {
        return true;
    }

    /** {@inheritDoc} */
    @Override public boolean supportsGroupBy() {
        return true;
    }

    /** {@inheritDoc} */
    @Override public boolean supportsGroupByUnrelated() {
        return true;
    }

    /** {@inheritDoc} */
    @Override public boolean supportsGroupByBeyondSelect() {
        return true;
    }

    /** {@inheritDoc} */
    @Override public boolean supportsLikeEscapeClause() {
        return true;
    }

    /** {@inheritDoc} */
    @Override public boolean supportsMultipleResultSets() {
        return conn.isMultipleStatementsAllowed();
    }

    /** {@inheritDoc} */
    @Override public boolean supportsMultipleTransactions() {
        return false;
    }

    /** {@inheritDoc} */
    @Override public boolean supportsNonNullableColumns() {
        return false;
    }

    /** {@inheritDoc} */
    @Override public boolean supportsMinimumSQLGrammar() {
        return false;
    }

    /** {@inheritDoc} */
    @Override public boolean supportsCoreSQLGrammar() {
        return true;
    }

    /** {@inheritDoc} */
    @Override public boolean supportsExtendedSQLGrammar() {
        return false;
    }

    /** {@inheritDoc} */
    @Override public boolean supportsANSI92EntryLevelSQL() {
        return false;
    }

    /** {@inheritDoc} */
    @Override public boolean supportsANSI92IntermediateSQL() {
        return false;
    }

    /** {@inheritDoc} */
    @Override public boolean supportsANSI92FullSQL() {
        return false;
    }

    /** {@inheritDoc} */
    @Override public boolean supportsIntegrityEnhancementFacility() {
        return false;
    }

    /** {@inheritDoc} */
    @Override public boolean supportsOuterJoins() {
        return true;
    }

    /** {@inheritDoc} */
    @Override public boolean supportsFullOuterJoins() {
        return false;
    }

    /** {@inheritDoc} */
    @Override public boolean supportsLimitedOuterJoins() {
        return true;
    }

    /** {@inheritDoc} */
    @Override public String getSchemaTerm() {
        return "";
    }

    /** {@inheritDoc} */
    @Override public String getProcedureTerm() {
        return "";
    }

    /** {@inheritDoc} */
    @Override public String getCatalogTerm() {
        return "";
    }

    /** {@inheritDoc} */
    @Override public boolean isCatalogAtStart() {
        return false;
    }

    /** {@inheritDoc} */
    @Override public String getCatalogSeparator() {
        return "";
    }

    /** {@inheritDoc} */
    @Override public boolean supportsSchemasInDataManipulation() {
        return true;
    }

    /** {@inheritDoc} */
    @Override public boolean supportsSchemasInProcedureCalls() {
        return false;
    }

    /** {@inheritDoc} */
    @Override public boolean supportsSchemasInTableDefinitions() {
        return false;
    }

    /** {@inheritDoc} */
    @Override public boolean supportsSchemasInIndexDefinitions() {
        return false;
    }

    /** {@inheritDoc} */
    @Override public boolean supportsSchemasInPrivilegeDefinitions() {
        return false;
    }

    /** {@inheritDoc} */
    @Override public boolean supportsCatalogsInDataManipulation() {
        return false;
    }

    /** {@inheritDoc} */
    @Override public boolean supportsCatalogsInProcedureCalls() {
        return false;
    }

    /** {@inheritDoc} */
    @Override public boolean supportsCatalogsInTableDefinitions() {
        return false;
    }

    /** {@inheritDoc} */
    @Override public boolean supportsCatalogsInIndexDefinitions() {
        return false;
    }

    /** {@inheritDoc} */
    @Override public boolean supportsCatalogsInPrivilegeDefinitions() {
        return false;
    }

    /** {@inheritDoc} */
    @Override public boolean supportsPositionedDelete() {
        return false;
    }

    /** {@inheritDoc} */
    @Override public boolean supportsPositionedUpdate() {
        return false;
    }

    /** {@inheritDoc} */
    @Override public boolean supportsSelectForUpdate() {
        return false;
    }

    /** {@inheritDoc} */
    @Override public boolean supportsStoredProcedures() {
        return false;
    }

    /** {@inheritDoc} */
    @Override public boolean supportsSubqueriesInComparisons() {
        return true;
    }

    /** {@inheritDoc} */
    @Override public boolean supportsSubqueriesInExists() {
        return true;
    }

    /** {@inheritDoc} */
    @Override public boolean supportsSubqueriesInIns() {
        return true;
    }

    /** {@inheritDoc} */
    @Override public boolean supportsSubqueriesInQuantifieds() {
        return true;
    }

    /** {@inheritDoc} */
    @Override public boolean supportsCorrelatedSubqueries() {
        return true;
    }

    /** {@inheritDoc} */
    @Override public boolean supportsUnion() {
        return true;
    }

    /** {@inheritDoc} */
    @Override public boolean supportsUnionAll() {
        return true;
    }

    /** {@inheritDoc} */
    @Override public boolean supportsOpenCursorsAcrossCommit() {
        return false;
    }

    /** {@inheritDoc} */
    @Override public boolean supportsOpenCursorsAcrossRollback() {
        return false;
    }

    /** {@inheritDoc} */
    @Override public boolean supportsOpenStatementsAcrossCommit() {
        return false;
    }

    /** {@inheritDoc} */
    @Override public boolean supportsOpenStatementsAcrossRollback() {
        return false;
    }

    /** {@inheritDoc} */
    @Override public int getMaxBinaryLiteralLength() {
        return 0;
    }

    /** {@inheritDoc} */
    @Override public int getMaxCharLiteralLength() {
        return 0;
    }

    /** {@inheritDoc} */
    @Override public int getMaxColumnNameLength() {
        return 0;
    }

    /** {@inheritDoc} */
    @Override public int getMaxColumnsInGroupBy() {
        return 0;
    }

    /** {@inheritDoc} */
    @Override public int getMaxColumnsInIndex() {
        return 0;
    }

    /** {@inheritDoc} */
    @Override public int getMaxColumnsInOrderBy() {
        return 0;
    }

    /** {@inheritDoc} */
    @Override public int getMaxColumnsInSelect() {
        return 0;
    }

    /** {@inheritDoc} */
    @Override public int getMaxColumnsInTable() {
        return 0;
    }

    /** {@inheritDoc} */
    @Override public int getMaxConnections() {
        return 0;
    }

    /** {@inheritDoc} */
    @Override public int getMaxCursorNameLength() {
        return 0;
    }

    /** {@inheritDoc} */
    @Override public int getMaxIndexLength() {
        return 0;
    }

    /** {@inheritDoc} */
    @Override public int getMaxSchemaNameLength() {
        return 0;
    }

    /** {@inheritDoc} */
    @Override public int getMaxProcedureNameLength() {
        return 0;
    }

    /** {@inheritDoc} */
    @Override public int getMaxCatalogNameLength() {
        return 0;
    }

    /** {@inheritDoc} */
    @Override public int getMaxRowSize() {
        return 0;
    }

    /** {@inheritDoc} */
    @Override public boolean doesMaxRowSizeIncludeBlobs() {
        return false;
    }

    /** {@inheritDoc} */
    @Override public int getMaxStatementLength() {
        return 0;
    }

    /** {@inheritDoc} */
    @Override public int getMaxStatements() {
        return 0;
    }

    /** {@inheritDoc} */
    @Override public int getMaxTableNameLength() {
        return 0;
    }

    /** {@inheritDoc} */
    @Override public int getMaxTablesInSelect() {
        return 0;
    }

    /** {@inheritDoc} */
    @Override public int getMaxUserNameLength() {
        return 0;
    }

    /** {@inheritDoc} */
    @Override public int getDefaultTransactionIsolation() {
        return TRANSACTION_NONE;
    }

    /** {@inheritDoc} */
    @Override public boolean supportsTransactions() {
        return false;
    }

    /** {@inheritDoc} */
    @Override public boolean supportsTransactionIsolationLevel(int level) {
        return false;
    }

    /** {@inheritDoc} */
    @Override public boolean supportsDataDefinitionAndDataManipulationTransactions() {
        return false;
    }

    /** {@inheritDoc} */
    @Override public boolean supportsDataManipulationTransactionsOnly() {
        return false;
    }

    /** {@inheritDoc} */
    @Override public boolean dataDefinitionCausesTransactionCommit() {
        return false;
    }

    /** {@inheritDoc} */
    @Override public boolean dataDefinitionIgnoredInTransactions() {
        return false;
    }

    /** {@inheritDoc} */
    @Override public ResultSet getProcedures(String catalog, String schemaPtrn,
        String procedureNamePtrn) throws SQLException {
        return new JdbcResultSet(true, null,
            conn.createStatement0(),
            Collections.<String>emptyList(),
            asList("PROCEDURE_CAT", "PROCEDURE_SCHEM", "PROCEDURE_NAME",
                "REMARKS", "PROCEDURE_TYPE", "SPECIFIC_NAME"),
            asList(String.class.getName(), String.class.getName(), String.class.getName(),
                String.class.getName(), Short.class.getName(), String.class.getName()),
            Collections.<List<?>>emptyList(), true
        );
    }

    /** {@inheritDoc} */
    @Override public ResultSet getProcedureColumns(String catalog, String schemaPtrn, String procedureNamePtrn,
        String colNamePtrn) throws SQLException {
        return new JdbcResultSet(true, null,
            conn.createStatement0(),
            Collections.<String>emptyList(),
            asList("PROCEDURE_CAT", "PROCEDURE_SCHEM", "PROCEDURE_NAME",
                "COLUMN_NAME", "COLUMN_TYPE", "DATA_TYPE", "TYPE_NAME", "PRECISION",
                "LENGTH", "SCALE", "RADIX", "NULLABLE", "REMARKS", "COLUMN_DEF",
                "SQL_DATA_TYPE", "SQL_DATETIME_SUB", "CHAR_OCTET_LENGTH",
                "ORDINAL_POSITION", "IS_NULLABLE", "SPECIFIC_NAME"),
            asList(String.class.getName(), String.class.getName(), String.class.getName(),
                String.class.getName(), Short.class.getName(), Integer.class.getName(), String.class.getName(),
                Integer.class.getName(), Integer.class.getName(), Short.class.getName(), Short.class.getName(),
                Short.class.getName(), String.class.getName(), String.class.getName(), Integer.class.getName(),
                Integer.class.getName(), Integer.class.getName(), Integer.class.getName(), String.class.getName(),
                String.class.getName()),
            Collections.<List<?>>emptyList(), true
        );
    }

    /** {@inheritDoc} */
    @Override public ResultSet getTables(String catalog, String schemaPtrn, String tblNamePtrn,
        String[] tblTypes) throws SQLException {
        conn.ensureNotClosed();

        List<List<?>> rows = Collections.emptyList();

        boolean areTypesValid = false;

        if(tblTypes == null)
            areTypesValid = true;
        else {
            for (String type : tblTypes) {
                if (TYPE_TABLE.equals(type) || TYPE_VIEW.equals(type)) {
                    areTypesValid = true;

                    break;
                }
            }
        }

        if (isValidCatalog(catalog) && areTypesValid) {
            List<JdbcTableMeta> tabMetas = meta.getTablesMeta(schemaPtrn, tblNamePtrn, tblTypes);

            rows = new ArrayList<>(tabMetas.size());

            for (JdbcTableMeta m : tabMetas)
                rows.add(tableRow(m));
        }

        return new JdbcResultSet(true, null,
            conn.createStatement0(),
            Collections.<String>emptyList(),
            asList("TABLE_CAT", "TABLE_SCHEM", "TABLE_NAME", "TABLE_TYPE", "REMARKS", "TYPE_CAT",
                "TYPE_SCHEM", "TYPE_NAME", "SELF_REFERENCING_COL_NAME", "REF_GENERATION"),
            asList(String.class.getName(), String.class.getName(), String.class.getName(),
                String.class.getName(), String.class.getName(), String.class.getName(), String.class.getName(),
                String.class.getName(), String.class.getName(), String.class.getName()),
            rows, true
        );
    }

    /** {@inheritDoc} */
    @Override public ResultSet getSchemas() throws SQLException {
        return getSchemas(null, "%");
    }

    /** {@inheritDoc} */
    @Override public ResultSet getCatalogs() throws SQLException {
        return new JdbcResultSet(true, null,
            conn.createStatement0(),
            Collections.<String>emptyList(),
            singletonList("TABLE_CAT"),
            singletonList(String.class.getName()),
            singletonList(singletonList(CATALOG_NAME)),
            true
        );
    }

    /** {@inheritDoc} */
    @Override public ResultSet getTableTypes() throws SQLException {
        return new JdbcResultSet(true, null,
            conn.createStatement0(),
            Collections.<String>emptyList(),
            singletonList("TABLE_TYPE"),
            singletonList(String.class.getName()),
            asList(singletonList(TYPE_TABLE), singletonList(TYPE_VIEW) ),
            true);
    }

    /** {@inheritDoc} */
    @Override public ResultSet getColumns(String catalog, String schemaPtrn, String tblNamePtrn,
        String colNamePtrn) throws SQLException {
        conn.ensureNotClosed();

        List<List<?>> rows = Collections.emptyList();

        // FIXME: IGNITE-10745
        int cnt = 0;

        if (isValidCatalog(catalog)) {
            Collection<JdbcColumnMeta> colMetas =
                meta.getColumnsMeta(null /* latest */, schemaPtrn, tblNamePtrn, colNamePtrn);

            rows = new ArrayList<>(colMetas.size());

            for (JdbcColumnMeta col : colMetas)
                rows.add(columnRow(col, ++cnt));
        }

        return new JdbcResultSet(true, null,
            conn.createStatement0(),
            Collections.<String>emptyList(),
            asList(
                "TABLE_CAT",        // 1
                "TABLE_SCHEM",      // 2
                "TABLE_NAME",       // 3
                "COLUMN_NAME",      // 4
                "DATA_TYPE",        // 5
                "TYPE_NAME",        // 6
                "COLUMN_SIZE",      // 7
                "BUFFER_LENGTH",    // 8
                "DECIMAL_DIGITS",   // 9
                "NUM_PREC_RADIX",   // 10
                "NULLABLE",         // 11
                "REMARKS",          // 12
                "COLUMN_DEF",       // 13
                "SQL_DATA_TYPE",    // 14
                "SQL_DATETIME_SUB", // 15
                "CHAR_OCTET_LENGTH", // 16
                "ORDINAL_POSITION",  // 17
                "IS_NULLABLE",      // 18
                "SCOPE_CATLOG",     // 19
                "SCOPE_SCHEMA",     // 20
                "SCOPE_TABLE",      // 21
                "SOURCE_DATA_TYPE", // 22
                "IS_AUTOINCREMENT", // 23
                "IS_GENERATEDCOLUMN"), // 23
            asList(
                String.class.getName(),     // 1
                String.class.getName(),     // 2
                String.class.getName(),     // 3
                String.class.getName(),     // 4
                Integer.class.getName(),    // 5
                String.class.getName(),     // 6
                Integer.class.getName(),    // 7
                Integer.class.getName(),    // 8
                Integer.class.getName(),    // 9
                Integer.class.getName(),    // 10
                Integer.class.getName(),    // 11
                String.class.getName(),     // 12
                String.class.getName(),     // 13
                Integer.class.getName(),    // 14
                Integer.class.getName(),    // 15
                Integer.class.getName(),    // 16
                Integer.class.getName(),    // 17
                String.class.getName(),     // 18
                String.class.getName(),     // 19
                String.class.getName(),     // 20
                String.class.getName(),     // 21
                Short.class.getName(),      // 22
                String.class.getName(),     // 23
                String.class.getName()),    // 24
            rows, true
        );
    }

<<<<<<< HEAD
    /**
     * @param schema Schema name.
     * @param tbl Table name.
     * @param col Column name.
     * @param type Type.
     * @param typeName Type name.
     * @param nullable Nullable flag.
     * @param pos Ordinal position.
     * @return Column metadata row.
     */
    private List<Object> columnRow(String schema, String tbl, String col, int type, String typeName,
        boolean nullable, int pos) {
        List<Object> row = new ArrayList<>(20);

        row.add(null);                  // 1. TABLE_CAT
        row.add(schema);                // 2. TABLE_SCHEM
        row.add(tbl);                   // 3. TABLE_NAME
        row.add(col);                   // 4. COLUMN_NAME
        row.add(type);                  // 5. DATA_TYPE
        row.add(typeName);              // 6. TYPE_NAME
        row.add(null);                  // 7. COLUMN_SIZE
        row.add(null);                  // 8. BUFFER_LENGTH
        row.add(null);                  // 9. DECIMAL_DIGITS
        row.add(10);                    // 10. NUM_PREC_RADIX
        row.add(nullable ? columnNullable : columnNoNulls); // 11. NULLABLE
        row.add(null);                  // 12. REMARKS
        row.add(null);                  // 13. COLUMN_DEF
        row.add(type);                  // 14. SQL_DATA_TYPE
        row.add(null);                  // 15. SQL_DATETIME_SUB
        row.add(Integer.MAX_VALUE);     // 16. CHAR_OCTET_LENGTH
        row.add(pos);                   // 17. ORDINAL_POSITION
        row.add(nullable ? "YES" : "NO"); // 18. IS_NULLABLE
        row.add(null);                  // 19. SCOPE_CATALOG
        row.add(null);                  // 20. SCOPE_SCHEMA
        row.add(null);                  // 21. SCOPE_TABLE
        row.add(null);                  // 22. SOURCE_DATA_TYPE
        row.add("NO");                  // 23. IS_AUTOINCREMENT
        row.add("NO");                  // 24. IS_GENERATEDCOLUMN

        return row;
    }

    /**
     * @param schema Schema name.
     * @param tbl Table name.
     * @param col Column name.
     * @param type Type.
     * @param typeName Type name.
     * @param nullable Nullable flag.
     * @param pos Ordinal position.
     * @return speudo column metadata row.
     */
    private List<Object> pseudoColumnRow(String schema, String tbl, String col, int type, String typeName,
        boolean nullable, int pos) {
        List<Object> row = new ArrayList<>(20);

        row.add(null);                  // 1. TABLE_CAT
        row.add(schema);                // 2. TABLE_SCHEM
        row.add(tbl);                   // 3. TABLE_NAME
        row.add(col);                   // 4. COLUMN_NAME
        row.add(type);                  // 5. DATA_TYPE
        row.add(null);                  // 6. COLUMN_SIZE
        row.add(null);                  // 7. DECIMAL_DIGITS
        row.add(10);                    // 8. NUM_PREC_RADIX
        row.add(PseudoColumnUsage.NO_USAGE_RESTRICTIONS);                    // 9. COLUMN_USAGE
        row.add(null);                  // 10. REMARKS
        row.add(Integer.MAX_VALUE);     // 11. CHAR_OCTET_LENGTH
        row.add(nullable ? "YES" : "NO"); // 12. IS_NULLABLE

        return row;
    }

=======
>>>>>>> 8246bd84
    /** {@inheritDoc} */
    @Override public ResultSet getColumnPrivileges(String catalog, String schema, String tbl,
        String colNamePtrn) throws SQLException {
        return new JdbcResultSet(true, null,
            conn.createStatement0(),
            Collections.<String>emptyList(),
            Collections.<String>emptyList(),
            Collections.<String>emptyList(),
            Collections.<List<?>>emptyList(),
            true
        );
    }

    /** {@inheritDoc} */
    @Override public ResultSet getTablePrivileges(String catalog, String schemaPtrn,
        String tblNamePtrn) throws SQLException {
        return new JdbcResultSet(true, null,
            conn.createStatement0(),
            Collections.<String>emptyList(),
            Collections.<String>emptyList(),
            Collections.<String>emptyList(),
            Collections.<List<?>>emptyList(),
            true
        );
    }

    /** {@inheritDoc} */
    @Override public ResultSet getBestRowIdentifier(String catalog, String schema, String tbl, int scope,
        boolean nullable) throws SQLException {
        return new JdbcResultSet(true, null,
            conn.createStatement0(),
            Collections.<String>emptyList(),
            Collections.<String>emptyList(),
            Collections.<String>emptyList(),
            Collections.<List<?>>emptyList(),
            true
        );
    }

    /** {@inheritDoc} */
    @Override public ResultSet getVersionColumns(String catalog, String schema, String tbl) throws SQLException {
        return new JdbcResultSet(true, null,
            conn.createStatement0(),
            Collections.<String>emptyList(),
            Collections.<String>emptyList(),
            Collections.<String>emptyList(),
            Collections.<List<?>>emptyList(),
            true
        );
    }

    /** {@inheritDoc} */
    @Override public ResultSet getPrimaryKeys(String catalog, String schemaPtrn, String tblNamePtrn)
        throws SQLException {
        conn.ensureNotClosed();

        List<List<?>> rows;

        if (isValidCatalog(catalog)) {
            Collection<JdbcPrimaryKeyMeta> tabsKeyInfo = meta.getPrimaryKeys(schemaPtrn, tblNamePtrn);

            rows = new ArrayList<>();

            for (JdbcPrimaryKeyMeta keyInfo : tabsKeyInfo)
                rows.addAll(primaryKeyRows(keyInfo));

        }
        else
            rows = Collections.emptyList();

        return new JdbcResultSet(true, null,
            conn.createStatement0(),
            Collections.<String>emptyList(),
            asList("TABLE_CAT", "TABLE_SCHEM", "TABLE_NAME", "COLUMN_NAME", "KEY_SEQ", "PK_NAME"),
            asList(String.class.getName(), String.class.getName(), String.class.getName(),
                String.class.getName(), Short.class.getName(), String.class.getName()),
            rows, true
        );
    }

    /** {@inheritDoc} */
    @Override public ResultSet getImportedKeys(String catalog, String schema, String tbl) throws SQLException {
        return new JdbcResultSet(true, null,
            conn.createStatement0(),
            Collections.<String>emptyList(),
            Collections.<String>emptyList(),
            Collections.<String>emptyList(),
            Collections.<List<?>>emptyList(),
            true
        );
    }

    /** {@inheritDoc} */
    @Override public ResultSet getExportedKeys(String catalog, String schema, String tbl) throws SQLException {
        return new JdbcResultSet(true, null,
            conn.createStatement0(),
            Collections.<String>emptyList(),
            Collections.<String>emptyList(),
            Collections.<String>emptyList(),
            Collections.<List<?>>emptyList(),
            true
        );
    }

    /** {@inheritDoc} */
    @Override public ResultSet getCrossReference(String parentCatalog, String parentSchema, String parentTbl,
        String foreignCatalog, String foreignSchema, String foreignTbl) throws SQLException {
        return new JdbcResultSet(true, null,
            conn.createStatement0(),
            Collections.<String>emptyList(),
            Collections.<String>emptyList(),
            Collections.<String>emptyList(),
            Collections.<List<?>>emptyList(),
            true
        );
    }

    /** {@inheritDoc} */
    @Override public ResultSet getTypeInfo() throws SQLException {
        return new JdbcResultSet(true, null,
            conn.createStatement0(),
            Collections.<String>emptyList(),
            Collections.<String>emptyList(),
            Collections.<String>emptyList(),
            Collections.<List<?>>emptyList(),
            true
        );
    }

    /** {@inheritDoc} */
    @Override public ResultSet getIndexInfo(String catalog, String schema, String tbl, boolean unique,
        boolean approximate) throws SQLException {
        conn.ensureNotClosed();

        List<List<?>> rows = Collections.emptyList();

        if (isValidCatalog(catalog)) {
            // Currently we are treating schema and tbl as sql patterns.
            SortedSet<JdbcIndexMeta> idxMetas = meta.getIndexesMeta(schema, tbl);

            rows = new ArrayList<>(idxMetas.size());

            for (JdbcIndexMeta idxMeta : idxMetas)
                rows.addAll(indexRows(idxMeta));
        }

        return new JdbcResultSet(true, null,
            conn.createStatement0(),
            Collections.<String>emptyList(),
            asList("TABLE_CAT", "TABLE_SCHEM", "TABLE_NAME", "NON_UNIQUE", "INDEX_QUALIFIER",
                "INDEX_NAME", "TYPE", "ORDINAL_POSITION", "COLUMN_NAME", "ASC_OR_DESC", "CARDINALITY",
                "PAGES", "FILTER_CONDITION"),
            asList(String.class.getName(), String.class.getName(), String.class.getName(),
                Boolean.class.getName(), String.class.getName(), String.class.getName(), Short.class.getName(),
                Short.class.getName(), String.class.getName(), String.class.getName(), Integer.class.getName(),
                Integer.class.getName(), String.class.getName()),
            rows, true
        );
    }

    /** {@inheritDoc} */
    @Override public boolean supportsResultSetType(int type) {
        return true;
    }

    /** {@inheritDoc} */
    @Override public boolean supportsResultSetConcurrency(int type, int concurrency) {
        return concurrency == CONCUR_READ_ONLY;
    }

    /** {@inheritDoc} */
    @Override public boolean ownUpdatesAreVisible(int type) {
        return false;
    }

    /** {@inheritDoc} */
    @Override public boolean ownDeletesAreVisible(int type) {
        return false;
    }

    /** {@inheritDoc} */
    @Override public boolean ownInsertsAreVisible(int type) {
        return false;
    }

    /** {@inheritDoc} */
    @Override public boolean othersUpdatesAreVisible(int type) {
        return false;
    }

    /** {@inheritDoc} */
    @Override public boolean othersDeletesAreVisible(int type) {
        return false;
    }

    /** {@inheritDoc} */
    @Override public boolean othersInsertsAreVisible(int type) {
        return false;
    }

    /** {@inheritDoc} */
    @Override public boolean updatesAreDetected(int type) {
        return false;
    }

    /** {@inheritDoc} */
    @Override public boolean deletesAreDetected(int type) {
        return false;
    }

    /** {@inheritDoc} */
    @Override public boolean insertsAreDetected(int type) {
        return false;
    }

    /** {@inheritDoc} */
    @Override public boolean supportsBatchUpdates() {
        return true;
    }

    /** {@inheritDoc} */
    @Override public ResultSet getUDTs(String catalog, String schemaPtrn, String typeNamePtrn,
        int[] types) throws SQLException {
        return new JdbcResultSet(true, null,
            conn.createStatement0(),
            Collections.<String>emptyList(),
            Collections.<String>emptyList(),
            Collections.<String>emptyList(),
            Collections.<List<?>>emptyList(),
            true
        );
    }

    /** {@inheritDoc} */
    @Override public Connection getConnection() {
        return conn;
    }

    /** {@inheritDoc} */
    @Override public boolean supportsSavepoints() {
        return false;
    }

    /** {@inheritDoc} */
    @Override public boolean supportsNamedParameters() {
        return false;
    }

    /** {@inheritDoc} */
    @Override public boolean supportsMultipleOpenResults() {
        return false;
    }

    /** {@inheritDoc} */
    @Override public boolean supportsGetGeneratedKeys() {
        return false;
    }

    /** {@inheritDoc} */
    @Override public ResultSet getSuperTypes(String catalog, String schemaPtrn,
        String typeNamePtrn) throws SQLException {
        return new JdbcResultSet(true, null,
            conn.createStatement0(),
            Collections.<String>emptyList(),
            Collections.<String>emptyList(),
            Collections.<String>emptyList(),
            Collections.<List<?>>emptyList(),
            true
        );
    }

    /** {@inheritDoc} */
    @Override public ResultSet getSuperTables(String catalog, String schemaPtrn,
        String tblNamePtrn) throws SQLException {
        return new JdbcResultSet(true, null,
            conn.createStatement0(),
            Collections.<String>emptyList(),
            Collections.<String>emptyList(),
            Collections.<String>emptyList(),
            Collections.<List<?>>emptyList(),
            true
        );
    }

    /** {@inheritDoc} */
    @Override public ResultSet getAttributes(String catalog, String schemaPtrn, String typeNamePtrn,
        String attributeNamePtrn) throws SQLException {
        return new JdbcResultSet(true, null,
            conn.createStatement0(),
            Collections.<String>emptyList(),
            Collections.<String>emptyList(),
            Collections.<String>emptyList(),
            Collections.<List<?>>emptyList(),
            true
        );
    }

    /** {@inheritDoc} */
    @Override public boolean supportsResultSetHoldability(int holdability) {
        return holdability == HOLD_CURSORS_OVER_COMMIT;
    }

    /** {@inheritDoc} */
    @Override public int getResultSetHoldability() {
        return HOLD_CURSORS_OVER_COMMIT;
    }

    /** {@inheritDoc} */
    @Override public int getJDBCMajorVersion() {
        return 4;
    }

    /** {@inheritDoc} */
    @Override public int getJDBCMinorVersion() {
        return 1;
    }

    /** {@inheritDoc} */
    @Override public int getSQLStateType() {
        return 0;
    }

    /** {@inheritDoc} */
    @Override public boolean locatorsUpdateCopy() {
        return false;
    }

    /** {@inheritDoc} */
    @Override public boolean supportsStatementPooling() {
        return false;
    }

    /** {@inheritDoc} */
    @Override public RowIdLifetime getRowIdLifetime() {
        return ROWID_UNSUPPORTED;
    }

    /** {@inheritDoc} */
    @Override public ResultSet getSchemas(String catalog, String schemaPtrn) throws SQLException {
        conn.ensureNotClosed();

        List<List<?>> rows = Collections.emptyList();

        if (isValidCatalog(catalog)) {
            Set<String> schemas = meta.getSchemasMeta(schemaPtrn);

            rows = new ArrayList<>(schemas.size());

            for (String schema : schemas) {
                if (matches(schema, schemaPtrn))
                    rows.add(Arrays.<Object>asList(schema, CATALOG_NAME));
            }
        }

        return new JdbcResultSet(true, null,
            conn.createStatement0(),
            Collections.<String>emptyList(),
            asList("TABLE_SCHEM", "TABLE_CATALOG"),
            asList(String.class.getName(), String.class.getName()),
            rows, true
        );
    }

    /** {@inheritDoc} */
    @Override public boolean supportsStoredFunctionsUsingCallSyntax() {
        return false;
    }

    /** {@inheritDoc} */
    @Override public boolean autoCommitFailureClosesAllResultSets() {
        return false;
    }

    /** {@inheritDoc} */
    @Override public boolean generatedKeyAlwaysReturned() {
        return false;
    }

    /** {@inheritDoc} */
    @Override public ResultSet getClientInfoProperties() throws SQLException {
        return new JdbcResultSet(true, null,
            conn.createStatement0(),
            Collections.<String>emptyList(),
            Collections.<String>emptyList(),
            Collections.<String>emptyList(),
            Collections.<List<?>>emptyList(),
            true
        );
    }

    /** {@inheritDoc} */
    @Override public ResultSet getFunctions(String catalog, String schemaPtrn,
        String functionNamePtrn) throws SQLException {
        return new JdbcResultSet(true, null,
            conn.createStatement0(),
            Collections.<String>emptyList(),
            asList("FUNCTION_CAT", "FUNCTION_SCHEM", "FUNCTION_NAME",
                "REMARKS", "FUNCTION_TYPE", "SPECIFIC_NAME"),
            asList(String.class.getName(), String.class.getName(), String.class.getName(),
                String.class.getName(), Short.class.getName(), String.class.getName()),
            Collections.<List<?>>emptyList(), true
        );
    }

    /** {@inheritDoc} */
    @Override public ResultSet getFunctionColumns(String catalog, String schemaPtrn, String functionNamePtrn,
        String colNamePtrn) throws SQLException {
        return new JdbcResultSet(true, null,
            conn.createStatement0(),
            Collections.<String>emptyList(),
            asList("FUNCTION_CAT", "FUNCTION_SCHEM", "FUNCTION_NAME",
                "COLUMN_NAME", "COLUMN_TYPE", "DATA_TYPE", "TYPE_NAME", "PRECISION",
                "LENGTH", "SCALE", "RADIX", "NULLABLE", "REMARKS", "CHAR_OCTET_LENGTH",
                "ORDINAL_POSITION", "IS_NULLABLE", "SPECIFIC_NAME"),
            asList(String.class.getName(), String.class.getName(), String.class.getName(),
                String.class.getName(), Short.class.getName(), Integer.class.getName(), String.class.getName(),
                Integer.class.getName(), Integer.class.getName(), Short.class.getName(), Short.class.getName(),
                Short.class.getName(), String.class.getName(), Integer.class.getName(), Integer.class.getName(),
                String.class.getName(), String.class.getName()),
            Collections.<List<?>>emptyList(), true
        );
    }

    /** {@inheritDoc} */
    @Override public ResultSet getPseudoColumns(String catalog, String schemaPtrn, String tblNamePtrn,
        String colNamePtrn) throws SQLException {
        updateMetaData();

        List<List<?>> rows = new LinkedList<>();

        int cnt = 0;

        if (validCatalogPattern(catalog)) {
            for (Map.Entry<String, Map<String, Map<String, ColumnInfo>>> schema : metaHidden.entrySet()) {
                if (matches(schema.getKey(), schemaPtrn)) {
                    for (Map.Entry<String, Map<String, ColumnInfo>> tbl : schema.getValue().entrySet()) {
                        if (matches(tbl.getKey(), tblNamePtrn)) {
                            for (Map.Entry<String, ColumnInfo> col : tbl.getValue().entrySet()) {
                                rows.add(pseudoColumnRow(schema.getKey(), tbl.getKey(), col.getKey(),
                                    JdbcUtils.type(col.getValue().typeName()), JdbcUtils.typeName(col.getValue().typeName()),
                                    !col.getValue().isNotNull(), ++cnt));
                            }
                        }
                    }
                }
            }
        }

        return new JdbcResultSet(true, null,
            conn.createStatement0(),
            Collections.<String>emptyList(),
            Arrays.asList(
                "TABLE_CAT",        // 1
                "TABLE_SCHEM",      // 2
                "TABLE_NAME",       // 3
                "COLUMN_NAME",      // 4
                "DATA_TYPE",        // 5
                "COLUMN_SIZE",      // 6
                "DECIMAL_DIGITS",   // 7
                "NUM_PREC_RADIX",   // 8
                "COLUMN_USAGE",     // 9
                "REMARKS",          // 10
                "CHAR_OCTET_LENGTH",// 11
                "IS_NULLABLE"    ), // 12
            Arrays.asList(
                String.class.getName(),     // 1
                String.class.getName(),     // 2
                String.class.getName(),     // 3
                String.class.getName(),     // 4
                Integer.class.getName(),    // 5
                Integer.class.getName(),    // 6
                Integer.class.getName(),    // 7
                Integer.class.getName(),    // 8
                String.class.getName(),     // 9
                String.class.getName(),     // 10
                Integer.class.getName(),    // 11
                String.class.getName()),    // 12
            rows, true
        );
    }

    /** {@inheritDoc} */
    @Override public <T> T unwrap(Class<T> iface) throws SQLException {
        if (!isWrapperFor(iface))
            throw new SQLException("Database meta data is not a wrapper for " + iface.getName());

        return (T)this;
    }

    /** {@inheritDoc} */
    @Override public boolean isWrapperFor(Class<?> iface) {
        return iface != null && iface == DatabaseMetaData.class;
    }

    /**
<<<<<<< HEAD
     * Updates meta data.
     *
     * @throws SQLException In case of error.
     */
    @SuppressWarnings("unchecked")
    private void updateMetaData() throws SQLException {
        if (conn.isClosed())
            throw new SQLException("Connection is closed.", SqlStateCode.CONNECTION_CLOSED);

        try {
            Ignite ignite = conn.ignite();

            UUID nodeId = conn.nodeId();

            Collection<GridCacheSqlMetadata> metas;

            UpdateMetadataTask task = new UpdateMetadataTask(conn.cacheName(), nodeId == null ? ignite : null);

            metas = nodeId == null ? task.call() : ignite.compute(ignite.cluster().forNodeId(nodeId)).call(task);

            meta = U.newHashMap(metas.size());
            metaHidden = U.newHashMap(metas.size());

            indexes = new ArrayList<>();

            for (GridCacheSqlMetadata m : metas) {
                String name = m.cacheName();

                if (name == null)
                    name = "PUBLIC";

                Collection<String> types = m.types();

                Map<String, Map<String, ColumnInfo>> typesMap = U.newHashMap(types.size());
                Map<String, Map<String, ColumnInfo>> hiddenTypesMap = U.newHashMap(types.size());

                for (String type : types) {
                    Collection<String> notNullFields = m.notNullFields(type);
                    Collection<String> hiddenFields = m.hiddenFields(type);

                    Map<String, ColumnInfo> fields = new LinkedHashMap<>();
                    Map<String, ColumnInfo> fieldsHidden = new LinkedHashMap<>();


                    for (Map.Entry<String, String> fld : m.fields(type).entrySet()) {
                        ColumnInfo colInfo = new ColumnInfo(fld.getValue(),
                            notNullFields == null ? false : notNullFields.contains(fld.getKey()));

                        if (hiddenFields != null && hiddenFields.contains(fld.getKey()) ){
                            fieldsHidden.put(fld.getKey(), colInfo);
                        }else{
                            fields.put(fld.getKey(), colInfo);
                        }
                    }

                    typesMap.put(type.toUpperCase(), fields);
                    hiddenTypesMap.put(type.toUpperCase(), fieldsHidden);

                    for (GridCacheSqlIndexMetadata idx : m.indexes(type)) {
                        int cnt = 0;

                        for (String field : idx.fields()) {
                            indexes.add(F.<Object>asList(name, type.toUpperCase(), !idx.unique(),
                                idx.name(), ++cnt, field, idx.descending(field)));
                        }
                    }
                }

                meta.put(name, typesMap);
                metaHidden.put(name, hiddenTypesMap);
            }
        }
        catch (Exception e) {
            throw convertToSqlException(e, "Failed to get meta data from Ignite.");
        }
    }

    /**
=======
>>>>>>> 8246bd84
     * Checks whether string matches SQL pattern.
     *
     * @param str String.
     * @param ptrn Pattern.
     * @return Whether string matches pattern.
     */
    private static boolean matches(String str, String ptrn) {
        return str != null && (ptrn == null ||
            str.matches(ptrn.replace("%", ".*").replace("_", ".")));
    }

    /**
     * Checks if specified catalog matches the only possible catalog value. See {@link JdbcUtils#CATALOG_NAME}.
     *
     * @param catalog Catalog name or {@code null}.
     * @return {@code true} If catalog equal ignoring case to {@link JdbcUtils#CATALOG_NAME} or null (which means any catalog).
     *  Otherwise returns {@code false}.
     */
    private static boolean isValidCatalog(String catalog) {
        return catalog == null || catalog.equalsIgnoreCase(CATALOG_NAME);
    }

    /**
     * This class is held only for compatibility purposes and shouldn't be used;
     *
     * @deprecated Use {@link JdbcMetadataInfo} instead.
     */
    private static class UpdateMetadataTask implements IgniteCallable<Collection<GridCacheSqlMetadata>> {
        /** Serial version uid. */
        private static final long serialVersionUID = 0L;

        /** Ignite. */
        @IgniteInstanceResource
        private Ignite ignite;

        /** Cache name. */
        private final String cacheName;

        /**
         * @param cacheName Cache name.
         * @param ignite Ignite.
         */
        public UpdateMetadataTask(String cacheName, Ignite ignite) {
            this.cacheName = cacheName;
            this.ignite = ignite;
        }

        /** {@inheritDoc} */
        @SuppressWarnings("unchecked")
        @Override public Collection<GridCacheSqlMetadata> call() throws Exception {
            IgniteCache cache = ignite.cache(cacheName);

            return ((IgniteCacheProxy)cache).context().queries().sqlMetadataV2();
        }
    }

    /**
     * This class is held only for compatibility purposes and shouldn't be used;
     *
     * Column info.
     *
     * @deprecated Use {@link JdbcMetadataInfo} instead.
     */
    private static class ColumnInfo {
        /** Class name. */
        private final String typeName;

        /** Not null flag. */
        private final boolean notNull;

        /**
         * @param typeName Type name.
         * @param notNull Not null flag.
         */
        private ColumnInfo(String typeName, boolean notNull) {
            this.typeName = typeName;
            this.notNull = notNull;
        }

        /**
         * @return Type name.
         */
        public String typeName() {
            return typeName;
        }

        /**
         * @return Not null flag.
         */
        public boolean isNotNull() {
            return notNull;
        }
    }
}<|MERGE_RESOLUTION|>--- conflicted
+++ resolved
@@ -67,18 +67,13 @@
     /** Connection. */
     private final JdbcConnection conn;
 
-<<<<<<< HEAD
-    /** Metadata. */
-    private Map<String, Map<String, Map<String, ColumnInfo>>> meta;
+    private final JdbcMetadataInfo meta;
 
     /** Metadata hidden columns */
     private Map<String, Map<String, Map<String, ColumnInfo>>> metaHidden;
 
     /** Index info. */
     private Collection<List<Object>> indexes;
-=======
-    private final JdbcMetadataInfo meta;
->>>>>>> 8246bd84
 
     /**
      * @param conn Connection.
@@ -871,81 +866,6 @@
         );
     }
 
-<<<<<<< HEAD
-    /**
-     * @param schema Schema name.
-     * @param tbl Table name.
-     * @param col Column name.
-     * @param type Type.
-     * @param typeName Type name.
-     * @param nullable Nullable flag.
-     * @param pos Ordinal position.
-     * @return Column metadata row.
-     */
-    private List<Object> columnRow(String schema, String tbl, String col, int type, String typeName,
-        boolean nullable, int pos) {
-        List<Object> row = new ArrayList<>(20);
-
-        row.add(null);                  // 1. TABLE_CAT
-        row.add(schema);                // 2. TABLE_SCHEM
-        row.add(tbl);                   // 3. TABLE_NAME
-        row.add(col);                   // 4. COLUMN_NAME
-        row.add(type);                  // 5. DATA_TYPE
-        row.add(typeName);              // 6. TYPE_NAME
-        row.add(null);                  // 7. COLUMN_SIZE
-        row.add(null);                  // 8. BUFFER_LENGTH
-        row.add(null);                  // 9. DECIMAL_DIGITS
-        row.add(10);                    // 10. NUM_PREC_RADIX
-        row.add(nullable ? columnNullable : columnNoNulls); // 11. NULLABLE
-        row.add(null);                  // 12. REMARKS
-        row.add(null);                  // 13. COLUMN_DEF
-        row.add(type);                  // 14. SQL_DATA_TYPE
-        row.add(null);                  // 15. SQL_DATETIME_SUB
-        row.add(Integer.MAX_VALUE);     // 16. CHAR_OCTET_LENGTH
-        row.add(pos);                   // 17. ORDINAL_POSITION
-        row.add(nullable ? "YES" : "NO"); // 18. IS_NULLABLE
-        row.add(null);                  // 19. SCOPE_CATALOG
-        row.add(null);                  // 20. SCOPE_SCHEMA
-        row.add(null);                  // 21. SCOPE_TABLE
-        row.add(null);                  // 22. SOURCE_DATA_TYPE
-        row.add("NO");                  // 23. IS_AUTOINCREMENT
-        row.add("NO");                  // 24. IS_GENERATEDCOLUMN
-
-        return row;
-    }
-
-    /**
-     * @param schema Schema name.
-     * @param tbl Table name.
-     * @param col Column name.
-     * @param type Type.
-     * @param typeName Type name.
-     * @param nullable Nullable flag.
-     * @param pos Ordinal position.
-     * @return speudo column metadata row.
-     */
-    private List<Object> pseudoColumnRow(String schema, String tbl, String col, int type, String typeName,
-        boolean nullable, int pos) {
-        List<Object> row = new ArrayList<>(20);
-
-        row.add(null);                  // 1. TABLE_CAT
-        row.add(schema);                // 2. TABLE_SCHEM
-        row.add(tbl);                   // 3. TABLE_NAME
-        row.add(col);                   // 4. COLUMN_NAME
-        row.add(type);                  // 5. DATA_TYPE
-        row.add(null);                  // 6. COLUMN_SIZE
-        row.add(null);                  // 7. DECIMAL_DIGITS
-        row.add(10);                    // 8. NUM_PREC_RADIX
-        row.add(PseudoColumnUsage.NO_USAGE_RESTRICTIONS);                    // 9. COLUMN_USAGE
-        row.add(null);                  // 10. REMARKS
-        row.add(Integer.MAX_VALUE);     // 11. CHAR_OCTET_LENGTH
-        row.add(nullable ? "YES" : "NO"); // 12. IS_NULLABLE
-
-        return row;
-    }
-
-=======
->>>>>>> 8246bd84
     /** {@inheritDoc} */
     @Override public ResultSet getColumnPrivileges(String catalog, String schema, String tbl,
         String colNamePtrn) throws SQLException {
@@ -1441,7 +1361,6 @@
     }
 
     /**
-<<<<<<< HEAD
      * Updates meta data.
      *
      * @throws SQLException In case of error.
@@ -1520,8 +1439,6 @@
     }
 
     /**
-=======
->>>>>>> 8246bd84
      * Checks whether string matches SQL pattern.
      *
      * @param str String.
