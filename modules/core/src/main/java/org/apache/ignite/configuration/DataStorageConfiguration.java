--- conflicted
+++ resolved
@@ -294,8 +294,6 @@
     /** Timeout for checkpoint read lock acquisition. */
     private Long checkpointReadLockTimeout;
 
-<<<<<<< HEAD
-=======
     /** Compression algorithm for WAL page snapshot records. */
     private DiskPageCompression walPageCompression = DFLT_WAL_PAGE_COMPRESSION;
 
@@ -309,7 +307,6 @@
     public DataStorageConfiguration() {
     }
 
->>>>>>> 8246bd84
     /**
      * Initial size of a data region reserved for system cache.
      *
@@ -1060,8 +1057,6 @@
         return this;
     }
 
-<<<<<<< HEAD
-=======
     /**
      * Gets compression algorithm for WAL page snapshot records.
      *
@@ -1106,7 +1101,6 @@
         return this;
     }
 
->>>>>>> 8246bd84
     /** {@inheritDoc} */
     @Override public String toString() {
         return S.toString(DataStorageConfiguration.class, this);
