/*
 * Licensed to the Apache Software Foundation (ASF) under one or more
 * contributor license agreements.  See the NOTICE file distributed with
 * this work for additional information regarding copyright ownership.
 * The ASF licenses this file to You under the Apache License, Version 2.0
 * (the "License"); you may not use this file except in compliance with
 * the License.  You may obtain a copy of the License at
 *
 *      http://www.apache.org/licenses/LICENSE-2.0
 *
 * Unless required by applicable law or agreed to in writing, software
 * distributed under the License is distributed on an "AS IS" BASIS,
 * WITHOUT WARRANTIES OR CONDITIONS OF ANY KIND, either express or implied.
 * See the License for the specific language governing permissions and
 * limitations under the License.
 */

package org.apache.ignite.internal.processors.cache.distributed.dht;

import java.nio.ByteBuffer;
import java.util.List;
import org.apache.ignite.IgniteCheckedException;
import org.apache.ignite.internal.GridDirectCollection;
import org.apache.ignite.internal.processors.cache.CacheEntryInfoCollection;
import org.apache.ignite.internal.processors.cache.CacheObject;
import org.apache.ignite.internal.processors.cache.CacheObjectContext;
import org.apache.ignite.internal.processors.cache.GridCacheContext;
<<<<<<< HEAD
=======
import org.apache.ignite.internal.processors.cache.GridCacheDeployable;
>>>>>>> 8246bd84
import org.apache.ignite.internal.processors.cache.GridCacheEntryInfo;
import org.apache.ignite.internal.processors.cache.GridCacheIdMessage;
import org.apache.ignite.internal.processors.cache.GridCacheSharedContext;
import org.apache.ignite.internal.processors.cache.KeyCacheObject;
import org.apache.ignite.internal.processors.cache.version.GridCacheVersion;
import org.apache.ignite.internal.processors.query.EnlistOperation;
import org.apache.ignite.internal.util.typedef.F;
import org.apache.ignite.internal.util.typedef.internal.S;
import org.apache.ignite.lang.IgniteUuid;
import org.apache.ignite.plugin.extensions.communication.Message;
import org.apache.ignite.plugin.extensions.communication.MessageCollectionItemType;
import org.apache.ignite.plugin.extensions.communication.MessageReader;
import org.apache.ignite.plugin.extensions.communication.MessageWriter;

/**
 *
 */
public class GridDhtTxQueryEnlistRequest extends GridCacheIdMessage implements GridCacheDeployable {
    /** */
    private static final long serialVersionUID = 5103887309729425173L;

    /** */
    private IgniteUuid dhtFutId;

    /** */
    private int batchId;

    /** DHT tx version. */
    private GridCacheVersion lockVer;

    /** */
    private EnlistOperation op;

    /** */
    private int mvccOpCnt;

    /** */
    @GridDirectCollection(KeyCacheObject.class)
    private List<KeyCacheObject> keys;

    /** */
    @GridDirectCollection(Message.class)
    private List<Message> vals;

    /**
     *
     */
    public GridDhtTxQueryEnlistRequest() {
    }

    /**
     * @param cacheId Cache id.
     * @param dhtFutId DHT future id.
     * @param lockVer Lock version.
     * @param op Operation.
     * @param batchId Batch id.
     * @param mvccOpCnt Mvcc operation counter.
     * @param keys Keys.
     * @param vals Values.
     */
    GridDhtTxQueryEnlistRequest(int cacheId,
        IgniteUuid dhtFutId,
        GridCacheVersion lockVer,
        EnlistOperation op,
        int batchId,
        int mvccOpCnt,
        List<KeyCacheObject> keys,
        List<Message> vals) {
        this.cacheId = cacheId;
        this.dhtFutId = dhtFutId;
        this.lockVer = lockVer;
        this.op = op;
        this.batchId = batchId;
        this.mvccOpCnt = mvccOpCnt;
        this.keys = keys;
        this.vals = vals;
    }

    /**
     * Returns request rows number.
     *
     * @return Request rows number.
     */
    public int batchSize() {
        return keys == null ? 0  : keys.size();
    }

    /**
     * @return Dht future id.
     */
    public IgniteUuid dhtFutureId() {
        return dhtFutId;
    }

    /**
     * @return Lock version.
     */
    public GridCacheVersion version() {
        return lockVer;
    }

    /**
     * @return Mvcc operation counter.
     */
    public int operationCounter() {
        return mvccOpCnt;
    }

    /**
     * @return Operation.
     */
    public EnlistOperation op() {
        return op;
    }

    /**
     * @return Keys.
     */
    public List<KeyCacheObject> keys() {
        return keys;
    }

    /**
     * @return Values.
     */
    public List<Message> values() {
        return vals;
    }

    /**
     * @return Batch id.
     */
    public int batchId() {
        return batchId;
    }

    /** {@inheritDoc} */
    @Override public boolean addDeploymentInfo() {
        return addDepInfo;
    }

    /** {@inheritDoc} */
    @Override public short directType() {
        return 155;
    }

    /** {@inheritDoc} */
    @Override public void prepareMarshal(GridCacheSharedContext ctx) throws IgniteCheckedException {
        super.prepareMarshal(ctx);

        GridCacheContext cctx = ctx.cacheContext(cacheId);
        CacheObjectContext objCtx = cctx.cacheObjectContext();
<<<<<<< HEAD
=======

        if (!addDepInfo && cctx.deploymentEnabled())
            addDepInfo = true;
>>>>>>> 8246bd84

        if (keys != null) {
            for (int i = 0; i < keys.size(); i++) {

                keys.get(i).prepareMarshal(objCtx);

                if (vals != null) {
                    Message val = vals.get(i);

                    if (val instanceof CacheObject)
                        ((CacheObject)val).prepareMarshal(objCtx);
                    else if (val instanceof CacheEntryInfoCollection) {
                        for (GridCacheEntryInfo entry : ((CacheEntryInfoCollection)val).infos()) {
                            CacheObject entryVal = entry.value();

                            if (entryVal != null)
                                entryVal.prepareMarshal(objCtx);
                        }
                    }
                    else if (val instanceof GridInvokeValue)
<<<<<<< HEAD
                        ((GridInvokeValue)val).prepareMarshal(cctx);
=======
                            prepareInvokeValue(cctx, (GridInvokeValue)val);
>>>>>>> 8246bd84
                }
            }
        }
    }

    /**
     *
     * @param cctx Cache context.
     * @param val0 Invoke value.
     * @throws IgniteCheckedException If failed.
     */
    private void prepareInvokeValue(GridCacheContext cctx, GridInvokeValue val0) throws IgniteCheckedException {
        assert val0 != null;

        forceAddDepInfo = true;

        prepareObject(val0.entryProcessor(), cctx.shared());

        if (!F.isEmpty(val0.invokeArgs())) {
            for (Object o : val0.invokeArgs())
                prepareObject(o, cctx.shared());
        }

        val0.prepareMarshal(cctx);
    }

    /** {@inheritDoc} */
    @Override public void finishUnmarshal(GridCacheSharedContext ctx, ClassLoader ldr) throws IgniteCheckedException {
        super.finishUnmarshal(ctx, ldr);

        CacheObjectContext objCtx = ctx.cacheContext(cacheId).cacheObjectContext();

        if (keys != null) {
            for (int i = 0; i < keys.size(); i++) {
                keys.get(i).finishUnmarshal(objCtx, ldr);

                if (vals != null) {
                    Message val = vals.get(i);

                    if (val instanceof CacheObject)
                        ((CacheObject)val).finishUnmarshal(objCtx, ldr);
                    else if (val instanceof CacheEntryInfoCollection) {
                        for (GridCacheEntryInfo entry : ((CacheEntryInfoCollection)val).infos()) {
                            CacheObject entryVal = entry.value();

                            if (entryVal != null)
                                entryVal.finishUnmarshal(objCtx, ldr);
                        }
                    }
                    else if (val instanceof GridInvokeValue)
                        ((GridInvokeValue)val).finishUnmarshal(ctx, ldr);
                }
            }
        }
    }

    /** {@inheritDoc} */
    @Override public boolean writeTo(ByteBuffer buf, MessageWriter writer) {
        writer.setBuffer(buf);

        if (!super.writeTo(buf, writer))
            return false;

        if (!writer.isHeaderWritten()) {
            if (!writer.writeHeader(directType(), fieldsCount()))
                return false;

            writer.onHeaderWritten();
        }

        switch (writer.state()) {
            case 4:
                if (!writer.writeInt("batchId", batchId))
                    return false;

                writer.incrementState();

            case 5:
                if (!writer.writeIgniteUuid("dhtFutId", dhtFutId))
                    return false;

                writer.incrementState();

            case 6:
                if (!writer.writeCollection("keys", keys, MessageCollectionItemType.MSG))
                    return false;

                writer.incrementState();

            case 7:
                if (!writer.writeMessage("lockVer", lockVer))
                    return false;

                writer.incrementState();

            case 8:
                if (!writer.writeInt("mvccOpCnt", mvccOpCnt))
                    return false;

                writer.incrementState();

            case 9:
                if (!writer.writeByte("op", op != null ? (byte)op.ordinal() : -1))
                    return false;

                writer.incrementState();

            case 10:
                if (!writer.writeCollection("vals", vals, MessageCollectionItemType.MSG))
                    return false;

                writer.incrementState();

        }

        return true;
    }

    /** {@inheritDoc} */
    @Override public boolean readFrom(ByteBuffer buf, MessageReader reader) {
        reader.setBuffer(buf);

        if (!reader.beforeMessageRead())
            return false;

        if (!super.readFrom(buf, reader))
            return false;

        switch (reader.state()) {
            case 4:
                batchId = reader.readInt("batchId");

                if (!reader.isLastRead())
                    return false;

                reader.incrementState();

            case 5:
                dhtFutId = reader.readIgniteUuid("dhtFutId");

                if (!reader.isLastRead())
                    return false;

                reader.incrementState();

            case 6:
                keys = reader.readCollection("keys", MessageCollectionItemType.MSG);

                if (!reader.isLastRead())
                    return false;

                reader.incrementState();

            case 7:
                lockVer = reader.readMessage("lockVer");

                if (!reader.isLastRead())
                    return false;

                reader.incrementState();

            case 8:
                mvccOpCnt = reader.readInt("mvccOpCnt");

                if (!reader.isLastRead())
                    return false;

                reader.incrementState();

            case 9:
                byte opOrd;

                opOrd = reader.readByte("op");

                if (!reader.isLastRead())
                    return false;

                op = EnlistOperation.fromOrdinal(opOrd);

                reader.incrementState();

            case 10:
                vals = reader.readCollection("vals", MessageCollectionItemType.MSG);

                if (!reader.isLastRead())
                    return false;

                reader.incrementState();

        }

        return reader.afterMessageRead(GridDhtTxQueryEnlistRequest.class);
    }

    /** {@inheritDoc} */
    @Override public byte fieldsCount() {
        return 11;
    }

    /** {@inheritDoc} */
    @Override public String toString() {
        return S.toString(GridDhtTxQueryEnlistRequest.class, this);
    }
}<|MERGE_RESOLUTION|>--- conflicted
+++ resolved
@@ -25,10 +25,7 @@
 import org.apache.ignite.internal.processors.cache.CacheObject;
 import org.apache.ignite.internal.processors.cache.CacheObjectContext;
 import org.apache.ignite.internal.processors.cache.GridCacheContext;
-<<<<<<< HEAD
-=======
 import org.apache.ignite.internal.processors.cache.GridCacheDeployable;
->>>>>>> 8246bd84
 import org.apache.ignite.internal.processors.cache.GridCacheEntryInfo;
 import org.apache.ignite.internal.processors.cache.GridCacheIdMessage;
 import org.apache.ignite.internal.processors.cache.GridCacheSharedContext;
@@ -181,12 +178,9 @@
 
         GridCacheContext cctx = ctx.cacheContext(cacheId);
         CacheObjectContext objCtx = cctx.cacheObjectContext();
-<<<<<<< HEAD
-=======
 
         if (!addDepInfo && cctx.deploymentEnabled())
             addDepInfo = true;
->>>>>>> 8246bd84
 
         if (keys != null) {
             for (int i = 0; i < keys.size(); i++) {
@@ -207,11 +201,7 @@
                         }
                     }
                     else if (val instanceof GridInvokeValue)
-<<<<<<< HEAD
-                        ((GridInvokeValue)val).prepareMarshal(cctx);
-=======
                             prepareInvokeValue(cctx, (GridInvokeValue)val);
->>>>>>> 8246bd84
                 }
             }
         }
