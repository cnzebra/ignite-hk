--- conflicted
+++ resolved
@@ -31,10 +31,7 @@
 import java.util.Set;
 import java.util.UUID;
 import java.util.concurrent.CountDownLatch;
-<<<<<<< HEAD
-=======
 import java.util.concurrent.TimeUnit;
->>>>>>> 8246bd84
 import java.util.concurrent.atomic.AtomicReference;
 import java.util.concurrent.locks.Lock;
 import javax.cache.Cache;
@@ -2096,12 +2093,8 @@
      * @return Internal proxy.
      */
     @Override public GridCacheProxyImpl<K, V> internalProxy() {
-<<<<<<< HEAD
-        checkRestart();
-=======
-        GridCacheContext<K, V> ctx = getContextSafe();
-        IgniteInternalCache<K, V> delegate = getDelegateSafe();
->>>>>>> 8246bd84
+        GridCacheContext<K, V> ctx = getContextSafe();
+        IgniteInternalCache<K, V> delegate = getDelegateSafe();
 
         return new GridCacheProxyImpl<>(ctx, delegate, ctx.operationContextPerCall());
     }
@@ -2228,12 +2221,6 @@
      * Throws {@code IgniteCacheRestartingException} if proxy is restarting.
      */
     public void checkRestart() {
-<<<<<<< HEAD
-        RestartFuture currentFut = restartFut.get();
-
-        if (currentFut != null)
-            currentFut.checkRestartOrAwait();
-=======
        checkRestart(false);
     }
 
@@ -2257,7 +2244,6 @@
 
             throw new IgniteCacheRestartingException(new IgniteFutureImpl<>(currentFut), cacheName);
         }
->>>>>>> 8246bd84
     }
 
     /**
@@ -2271,14 +2257,6 @@
      * Suspend this cache proxy.
      * To make cache proxy active again, it's needed to restart it.
      */
-<<<<<<< HEAD
-    public boolean restart() {
-        RestartFuture restartFut = new RestartFuture(ctx.name());
-
-         RestartFuture curFut = this.restartFut.get();
-
-        boolean changed = this.restartFut.compareAndSet(curFut, restartFut);
-=======
     public RestartFuture suspend() {
         while (true) {
             RestartFuture curFut = this.restartFut.get();
@@ -2296,7 +2274,6 @@
                             }
                         }
                     }
->>>>>>> 8246bd84
 
                     return restartFut;
                 }
@@ -2304,16 +2281,6 @@
             else
                 return curFut;
         }
-    }
-
-    /**
-     * @param fut Finish restart future.
-     */
-    public void registrateFutureRestart(GridFutureAdapter<?> fut){
-        RestartFuture currentFut = restartFut.get();
-
-        if (currentFut != null)
-            currentFut.addRestartFinishedFuture(fut);
     }
 
     /**
@@ -2331,13 +2298,8 @@
      *
      * @param cache To use for restart proxy.
      */
-<<<<<<< HEAD
-    public GridFutureAdapter<Void> opportunisticRestart() {
-        RestartFuture restartFut = new RestartFuture(ctx.name());
-=======
     public void opportunisticRestart(IgniteInternalCache<K, V> cache) {
         RestartFuture restartFut = new RestartFuture(cacheName);
->>>>>>> 8246bd84
 
         while (true) {
             if (this.restartFut.compareAndSet(null, restartFut)) {
@@ -2432,52 +2394,6 @@
         }
     }
 
-    /**
-     *
-     */
-    private class RestartFuture extends GridFutureAdapter<Void> {
-        /** */
-        private final String name;
-
-        /** */
-        private volatile GridFutureAdapter<?> restartFinishFut;
-
-        /** */
-        private RestartFuture(String name) {
-            this.name = name;
-        }
-
-        /**
-         *
-         */
-        void checkRestartOrAwait() {
-            GridFutureAdapter<?> fut = restartFinishFut;
-
-            if (fut != null) {
-                try {
-                    fut.get();
-                }
-                catch (IgniteCheckedException e) {
-                    throw U.convertException(e);
-                }
-
-                return;
-            }
-
-            throw new IgniteCacheRestartingException(
-                new IgniteFutureImpl<>(this),
-                "Cache is restarting: " + name
-            );
-        }
-
-        /**
-         *
-         */
-        void addRestartFinishedFuture(GridFutureAdapter<?> fut) {
-            restartFinishFut = fut;
-        }
-    }
-
     /** {@inheritDoc} */
     @Override public String toString() {
         return S.toString(IgniteCacheProxyImpl.class, this);
