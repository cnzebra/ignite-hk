--- conflicted
+++ resolved
@@ -181,13 +181,6 @@
         if ((mvccOpCntr & MVCC_HINTS_MASK) != 0)
             return (byte)(mvccOpCntr >>> MVCC_HINTS_BIT_OFF);
 
-<<<<<<< HEAD
-        byte state = proc.state(mvccCrd, mvccCntr);
-
-        if ((state == TxState.NA || state == TxState.PREPARED)
-            && (proc.currentCoordinator() == null // Recovery from WAL.
-            || mvccCrd < proc.currentCoordinator().coordinatorVersion()))
-=======
         MvccCoordinator crd = proc.currentCoordinator();
 
         byte state = proc.state(mvccCrd, mvccCntr);
@@ -195,7 +188,6 @@
         if ((state == TxState.NA || state == TxState.PREPARED)
             && (crd.unassigned() // Recovery from WAL.
             || (crd.initialized() && mvccCrd < crd.version()))) // Stale row.
->>>>>>> 8246bd84
             state = TxState.ABORTED;
 
         return state;
@@ -274,11 +266,7 @@
         // because read-only queries use last committed version in it's snapshot which could be actually aborted
         // (during transaction recovery we do not know whether recovered transaction was committed or aborted).
         if (mvccCntr == snapshotCntr && snapshotOpCntr != MVCC_READ_OP_CNTR) {
-<<<<<<< HEAD
-            assert opCntr <= snapshotOpCntr : "rowVer=" + mvccVersion(mvccCrd, mvccCntr, opCntr) + ", snapshot=" + snapshot;
-=======
             assert opCntr <= snapshotOpCntr : "rowVer=" + mvccVersion(mvccCrd, mvccCntr, opCntrWithHints) + ", snapshot=" + snapshot;
->>>>>>> 8246bd84
 
             return opCntr < snapshotOpCntr; // we don't see own pending updates
         }
@@ -617,27 +605,7 @@
             try{
                 DataPageIO dataIo = DataPageIO.VERSIONS.forPage(pageAddr);
 
-<<<<<<< HEAD
-                int offset = dataIo.getPayloadOffset(pageAddr, itemId(link), pageMem.realPageSize(grpId),
-                    MVCC_INFO_SIZE);
-
-                long mvccCrd = dataIo.mvccCoordinator(pageAddr, offset);
-                long mvccCntr = dataIo.mvccCounter(pageAddr, offset);
-                int mvccOpCntr = dataIo.mvccOperationCounter(pageAddr, offset) & ~MVCC_KEY_ABSENT_BEFORE_MASK;
-
-                assert mvccVersionIsValid(mvccCrd, mvccCntr, mvccOpCntr) : mvccVersion(mvccCrd, mvccCntr, mvccOpCntr);
-
-                long newMvccCrd = dataIo.newMvccCoordinator(pageAddr, offset);
-                long newMvccCntr = dataIo.newMvccCounter(pageAddr, offset);
-                int newMvccOpCntr = dataIo.newMvccOperationCounter(pageAddr, offset) & ~MVCC_KEY_ABSENT_BEFORE_MASK;
-
-                assert newMvccCrd == MVCC_CRD_COUNTER_NA || mvccVersionIsValid(newMvccCrd, newMvccCntr, newMvccOpCntr)
-                    : mvccVersion(newMvccCrd, newMvccCntr, newMvccOpCntr);
-
-                return clo.apply(cctx, snapshot, mvccCrd, mvccCntr, mvccOpCntr, newMvccCrd, newMvccCntr, newMvccOpCntr);
-=======
                 return invoke(cctx, dataIo, pageAddr, itemId, pageSize, clo, snapshot);
->>>>>>> 8246bd84
             }
             finally {
                 pageMem.readUnlock(grpId, pageId, page);
