--- conflicted
+++ resolved
@@ -621,7 +621,6 @@
         }
     }
 
-<<<<<<< HEAD
     /**
      * @param cfgs Cache configurations.
      * @throws IgniteCheckedException If failed.
@@ -630,10 +629,6 @@
         if (sharedCtx.pageStore() != null &&
             sharedCtx.database().persistenceEnabled() &&
             !ctx.config().isDaemon()) {
-=======
-            // Initialize defaults.
-            initialize(cfg, cacheObjCtx);
->>>>>>> 0b996e62
 
             Set<String> savedCacheNames = sharedCtx.pageStore().savedCacheNames();
 
@@ -786,11 +781,7 @@
                             ((desc.receivedOnDiscovery() && CU.affinityNode(locNode, filter)) ||
                                 CU.isSystemCache(c.getName()))) {
 
-<<<<<<< HEAD
                             tmpCacheCfg.add(c);
-=======
-                            checkCache(locCfg, rmtCfg, n);
->>>>>>> 0b996e62
 
                             break;
                         }
@@ -3141,12 +3132,7 @@
      * @param rmtNode Remote node.
      * @throws IgniteCheckedException If check failed.
      */
-<<<<<<< HEAD
-    private void checkCache(CacheConfiguration locCfg, CacheConfiguration rmtCfg, ClusterNode rmtNode)
-        throws IgniteCheckedException {
-=======
     private void checkCache(CacheConfiguration locCfg, CacheConfiguration rmtCfg, ClusterNode rmtNode) throws IgniteCheckedException {
->>>>>>> 0b996e62
         ClusterNode locNode = ctx.discovery().localNode();
 
         UUID rmt = rmtNode.id();
