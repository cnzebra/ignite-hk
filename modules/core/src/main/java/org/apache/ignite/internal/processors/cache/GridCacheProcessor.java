/*
 * Licensed to the Apache Software Foundation (ASF) under one or more
 * contributor license agreements.  See the NOTICE file distributed with
 * this work for additional information regarding copyright ownership.
 * The ASF licenses this file to You under the Apache License, Version 2.0
 * (the "License"); you may not use this file except in compliance with
 * the License.  You may obtain a copy of the License at
 *
 *      http://www.apache.org/licenses/LICENSE-2.0
 *
 * Unless required by applicable law or agreed to in writing, software
 * distributed under the License is distributed on an "AS IS" BASIS,
 * WITHOUT WARRANTIES OR CONDITIONS OF ANY KIND, either express or implied.
 * See the License for the specific language governing permissions and
 * limitations under the License.
 */

package org.apache.ignite.internal.processors.cache;

import java.util.ArrayList;
import java.util.Collection;
import java.util.Collections;
import java.util.Comparator;
import java.util.Deque;
import java.util.HashMap;
import java.util.HashSet;
import java.util.IdentityHashMap;
import java.util.Iterator;
import java.util.LinkedList;
import java.util.List;
import java.util.ListIterator;
import java.util.Map;
import java.util.Set;
import java.util.UUID;
import java.util.concurrent.ConcurrentHashMap;
import java.util.concurrent.ConcurrentMap;
import java.util.concurrent.CountDownLatch;
import java.util.concurrent.TimeUnit;
import java.util.stream.Collectors;
import javax.cache.configuration.FactoryBuilder;
import javax.cache.expiry.EternalExpiryPolicy;
import javax.cache.expiry.ExpiryPolicy;
import javax.management.MBeanServer;
import org.apache.ignite.IgniteCheckedException;
import org.apache.ignite.IgniteException;
import org.apache.ignite.IgniteSystemProperties;
import org.apache.ignite.cache.CacheExistsException;
import org.apache.ignite.cache.CacheMode;
import org.apache.ignite.cache.CacheRebalanceMode;
import org.apache.ignite.cache.QueryEntity;
import org.apache.ignite.cache.affinity.AffinityFunction;
import org.apache.ignite.cache.affinity.AffinityFunctionContext;
import org.apache.ignite.cache.affinity.rendezvous.RendezvousAffinityFunction;
import org.apache.ignite.cache.store.CacheStore;
import org.apache.ignite.cache.store.CacheStoreSessionListener;
import org.apache.ignite.cluster.ClusterNode;
import org.apache.ignite.configuration.CacheConfiguration;
import org.apache.ignite.configuration.DataStorageConfiguration;
import org.apache.ignite.configuration.DeploymentMode;
import org.apache.ignite.configuration.FileSystemConfiguration;
import org.apache.ignite.configuration.IgniteConfiguration;
import org.apache.ignite.configuration.MemoryConfiguration;
import org.apache.ignite.configuration.NearCacheConfiguration;
import org.apache.ignite.configuration.TransactionConfiguration;
import org.apache.ignite.configuration.WALMode;
import org.apache.ignite.events.EventType;
import org.apache.ignite.internal.GridKernalContext;
import org.apache.ignite.internal.IgniteClientDisconnectedCheckedException;
import org.apache.ignite.internal.IgniteComponentType;
import org.apache.ignite.internal.IgniteInternalFuture;
import org.apache.ignite.internal.IgniteNodeAttributes;
import org.apache.ignite.internal.IgniteTransactionsEx;
import org.apache.ignite.internal.binary.BinaryContext;
import org.apache.ignite.internal.binary.BinaryMarshaller;
import org.apache.ignite.internal.binary.GridBinaryMarshaller;
import org.apache.ignite.internal.managers.discovery.DiscoveryCustomMessage;
import org.apache.ignite.internal.pagemem.store.IgnitePageStoreManager;
import org.apache.ignite.internal.pagemem.wal.IgniteWriteAheadLogManager;
import org.apache.ignite.internal.processors.GridProcessorAdapter;
import org.apache.ignite.internal.processors.affinity.AffinityTopologyVersion;
import org.apache.ignite.internal.processors.affinity.GridAffinityAssignmentCache;
import org.apache.ignite.internal.processors.cache.CacheJoinNodeDiscoveryData.CacheInfo;
import org.apache.ignite.internal.processors.cache.binary.CacheObjectBinaryProcessorImpl;
import org.apache.ignite.internal.processors.cache.datastructures.CacheDataStructuresManager;
import org.apache.ignite.internal.processors.cache.distributed.dht.GridDhtCache;
import org.apache.ignite.internal.processors.cache.distributed.dht.GridDhtCacheAdapter;
import org.apache.ignite.internal.processors.cache.distributed.dht.atomic.GridDhtAtomicCache;
import org.apache.ignite.internal.processors.cache.distributed.dht.colocated.GridDhtColocatedCache;
import org.apache.ignite.internal.processors.cache.distributed.dht.preloader.StopCachesOnClientReconnectExchangeTask;
import org.apache.ignite.internal.processors.cache.distributed.dht.topology.GridDhtLocalPartition;
import org.apache.ignite.internal.processors.cache.distributed.dht.topology.GridDhtPartitionTopology;
import org.apache.ignite.internal.processors.cache.distributed.dht.topology.PartitionsEvictManager;
import org.apache.ignite.internal.processors.cache.distributed.near.GridNearAtomicCache;
import org.apache.ignite.internal.processors.cache.distributed.near.GridNearTransactionalCache;
import org.apache.ignite.internal.processors.cache.dr.GridCacheDrManager;
import org.apache.ignite.internal.processors.cache.jta.CacheJtaManagerAdapter;
import org.apache.ignite.internal.processors.cache.local.GridLocalCache;
import org.apache.ignite.internal.processors.cache.local.atomic.GridLocalAtomicCache;
import org.apache.ignite.internal.processors.cache.mvcc.MvccCachingManager;
import org.apache.ignite.internal.processors.cache.persistence.DataRegion;
import org.apache.ignite.internal.processors.cache.persistence.DbCheckpointListener;
import org.apache.ignite.internal.processors.cache.persistence.GridCacheDatabaseSharedManager;
import org.apache.ignite.internal.processors.cache.persistence.IgniteCacheDatabaseSharedManager;
import org.apache.ignite.internal.processors.cache.persistence.file.FilePageStoreManager;
import org.apache.ignite.internal.processors.cache.persistence.freelist.FreeList;
import org.apache.ignite.internal.processors.cache.persistence.metastorage.MetastorageLifecycleListener;
import org.apache.ignite.internal.processors.cache.persistence.metastorage.ReadOnlyMetastorage;
import org.apache.ignite.internal.processors.cache.persistence.metastorage.ReadWriteMetastorage;
import org.apache.ignite.internal.processors.cache.persistence.snapshot.IgniteCacheSnapshotManager;
import org.apache.ignite.internal.processors.cache.persistence.snapshot.SnapshotDiscoveryMessage;
import org.apache.ignite.internal.processors.cache.persistence.tree.reuse.ReuseList;
import org.apache.ignite.internal.processors.cache.persistence.wal.FileWriteAheadLogManager;
import org.apache.ignite.internal.processors.cache.persistence.wal.FsyncModeFileWriteAheadLogManager;
import org.apache.ignite.internal.processors.cache.query.GridCacheDistributedQueryManager;
import org.apache.ignite.internal.processors.cache.query.GridCacheLocalQueryManager;
import org.apache.ignite.internal.processors.cache.query.GridCacheQueryManager;
import org.apache.ignite.internal.processors.cache.query.continuous.CacheContinuousQueryManager;
import org.apache.ignite.internal.processors.cache.store.CacheStoreManager;
import org.apache.ignite.internal.processors.cache.transactions.IgniteTransactionsImpl;
import org.apache.ignite.internal.processors.cache.transactions.IgniteTxManager;
import org.apache.ignite.internal.processors.cache.version.GridCacheVersionManager;
import org.apache.ignite.internal.processors.cacheobject.IgniteCacheObjectProcessor;
import org.apache.ignite.internal.processors.cluster.ChangeGlobalStateFinishMessage;
import org.apache.ignite.internal.processors.cluster.ChangeGlobalStateMessage;
import org.apache.ignite.internal.processors.cluster.DiscoveryDataClusterState;
import org.apache.ignite.internal.processors.datastructures.DataStructuresProcessor;
import org.apache.ignite.internal.processors.plugin.CachePluginManager;
import org.apache.ignite.internal.processors.query.QuerySchema;
import org.apache.ignite.internal.processors.query.QuerySchemaPatch;
import org.apache.ignite.internal.processors.query.QueryUtils;
import org.apache.ignite.internal.processors.query.schema.SchemaExchangeWorkerTask;
import org.apache.ignite.internal.processors.query.schema.SchemaNodeLeaveExchangeWorkerTask;
import org.apache.ignite.internal.processors.query.schema.message.SchemaAbstractDiscoveryMessage;
import org.apache.ignite.internal.processors.query.schema.message.SchemaProposeDiscoveryMessage;
import org.apache.ignite.internal.processors.security.SecurityContext;
import org.apache.ignite.internal.processors.timeout.GridTimeoutObject;
import org.apache.ignite.internal.suggestions.GridPerformanceSuggestions;
import org.apache.ignite.internal.util.F0;
import org.apache.ignite.internal.util.future.GridCompoundFuture;
import org.apache.ignite.internal.util.future.GridFinishedFuture;
import org.apache.ignite.internal.util.future.GridFutureAdapter;
import org.apache.ignite.internal.util.lang.GridPlainClosure;
import org.apache.ignite.internal.util.lang.IgniteOutClosureX;
import org.apache.ignite.internal.util.tostring.GridToStringInclude;
import org.apache.ignite.internal.util.typedef.CIX1;
import org.apache.ignite.internal.util.typedef.F;
import org.apache.ignite.internal.util.typedef.T2;
import org.apache.ignite.internal.util.typedef.X;
import org.apache.ignite.internal.util.typedef.internal.A;
import org.apache.ignite.internal.util.typedef.internal.CU;
import org.apache.ignite.internal.util.typedef.internal.S;
import org.apache.ignite.internal.util.typedef.internal.U;
import org.apache.ignite.lang.IgniteBiTuple;
import org.apache.ignite.lang.IgniteClosure;
import org.apache.ignite.lang.IgniteFuture;
import org.apache.ignite.lang.IgniteInClosure;
import org.apache.ignite.lang.IgnitePredicate;
import org.apache.ignite.lang.IgniteUuid;
import org.apache.ignite.lifecycle.LifecycleAware;
import org.apache.ignite.marshaller.Marshaller;
import org.apache.ignite.marshaller.MarshallerUtils;
import org.apache.ignite.marshaller.jdk.JdkMarshaller;
import org.apache.ignite.mxbean.CacheGroupMetricsMXBean;
import org.apache.ignite.mxbean.IgniteMBeanAware;
import org.apache.ignite.plugin.security.SecurityException;
import org.apache.ignite.plugin.security.SecurityPermission;
import org.apache.ignite.spi.IgniteNodeValidationResult;
import org.apache.ignite.spi.discovery.DiscoveryDataBag;
import org.apache.ignite.spi.discovery.DiscoveryDataBag.GridDiscoveryData;
import org.apache.ignite.spi.discovery.DiscoveryDataBag.JoiningNodeDiscoveryData;
import org.apache.ignite.spi.encryption.EncryptionSpi;
import org.jetbrains.annotations.NotNull;
import org.jetbrains.annotations.Nullable;

import static org.apache.ignite.IgniteSystemProperties.IGNITE_CACHE_REMOVED_ENTRIES_TTL;
import static org.apache.ignite.IgniteSystemProperties.IGNITE_SKIP_CONFIGURATION_CONSISTENCY_CHECK;
import static org.apache.ignite.IgniteSystemProperties.getBoolean;
import static org.apache.ignite.cache.CacheAtomicityMode.ATOMIC;
import static org.apache.ignite.cache.CacheAtomicityMode.TRANSACTIONAL_SNAPSHOT;
import static org.apache.ignite.cache.CacheMode.LOCAL;
import static org.apache.ignite.cache.CacheMode.PARTITIONED;
import static org.apache.ignite.cache.CacheMode.REPLICATED;
import static org.apache.ignite.cache.CacheRebalanceMode.SYNC;
import static org.apache.ignite.cache.CacheWriteSynchronizationMode.FULL_ASYNC;
import static org.apache.ignite.cache.CacheWriteSynchronizationMode.FULL_SYNC;
import static org.apache.ignite.configuration.DeploymentMode.CONTINUOUS;
import static org.apache.ignite.configuration.DeploymentMode.ISOLATED;
import static org.apache.ignite.configuration.DeploymentMode.PRIVATE;
import static org.apache.ignite.configuration.DeploymentMode.SHARED;
import static org.apache.ignite.internal.GridComponent.DiscoveryDataExchangeType.CACHE_PROC;
import static org.apache.ignite.internal.IgniteComponentType.JTA;
import static org.apache.ignite.internal.IgniteNodeAttributes.ATTR_CONSISTENCY_CHECK_SKIPPED;
import static org.apache.ignite.internal.IgniteNodeAttributes.ATTR_TX_CONFIG;
import static org.apache.ignite.internal.processors.cache.GridCacheUtils.isNearEnabled;
import static org.apache.ignite.internal.processors.cache.GridCacheUtils.isPersistentCache;

/**
 * Cache processor.
 */
@SuppressWarnings({"unchecked", "TypeMayBeWeakened", "deprecation"})
public class GridCacheProcessor extends GridProcessorAdapter implements MetastorageLifecycleListener {
    /** Template of message of conflicts during configuration merge*/
    private static final String MERGE_OF_CONFIG_CONFLICTS_MESSAGE =
        "Conflicts during configuration merge for cache '%s' : \n%s";

    /** Template of message of node join was fail because it requires to merge of config */
    private static final String MERGE_OF_CONFIG_REQUIRED_MESSAGE = "Failed to join node to the active cluster " +
        "(the config of the cache '%s' has to be merged which is impossible on active grid). " +
        "Deactivate grid and retry node join or clean the joining node.";
    /** */
    private final boolean startClientCaches =
        IgniteSystemProperties.getBoolean(IgniteSystemProperties.IGNITE_START_CACHES_ON_JOIN, false);

    private final boolean walFsyncWithDedicatedWorker =
        IgniteSystemProperties.getBoolean(IgniteSystemProperties.IGNITE_WAL_FSYNC_WITH_DEDICATED_WORKER, false);

    /** Shared cache context. */
    private GridCacheSharedContext<?, ?> sharedCtx;

    /** */
    private final ConcurrentMap<Integer, CacheGroupContext> cacheGrps = new ConcurrentHashMap<>();

    /** */
    private final Map<String, GridCacheAdapter<?, ?>> caches;

    /** Caches stopped from onKernalStop callback. */
    private final Map<String, GridCacheAdapter> stoppedCaches = new ConcurrentHashMap<>();

    /** Map of proxies. */
    private final ConcurrentHashMap<String, IgniteCacheProxyImpl<?, ?>> jCacheProxies;

    /** Caches stop sequence. */
    private final Deque<String> stopSeq;

    /** Transaction interface implementation. */
    private IgniteTransactionsImpl transactions;

    /** Pending cache starts. */
    private ConcurrentMap<UUID, IgniteInternalFuture> pendingFuts = new ConcurrentHashMap<>();

    /** Template configuration add futures. */
    private ConcurrentMap<String, IgniteInternalFuture> pendingTemplateFuts = new ConcurrentHashMap<>();

    /** Enable/disable cache statistics futures. */
    private ConcurrentMap<UUID, EnableStatisticsFuture> manageStatisticsFuts = new ConcurrentHashMap<>();

    /** The futures for changing transaction timeout on partition map exchange. */
    private ConcurrentMap<UUID, TxTimeoutOnPartitionMapExchangeChangeFuture> txTimeoutOnPartitionMapExchangeFuts =
        new ConcurrentHashMap<>();

    /** */
    private ClusterCachesInfo cachesInfo;

    /** */
    private IdentityHashMap<CacheStore, ThreadLocal> sesHolders = new IdentityHashMap<>();

    /** Must use JDK marsh since it is used by discovery to fire custom events. */
    private final Marshaller marsh;

    /** Count down latch for caches. */
    private final CountDownLatch cacheStartedLatch = new CountDownLatch(1);

    /** Internal cache names. */
    private final Set<String> internalCaches;

    /** MBean group for cache group metrics */
    private final String CACHE_GRP_METRICS_MBEAN_GRP = "Cache groups";

    /**
     * @param ctx Kernal context.
     */
    public GridCacheProcessor(GridKernalContext ctx) {
        super(ctx);

        caches = new ConcurrentHashMap<>();
        jCacheProxies = new ConcurrentHashMap<>();
        stopSeq = new LinkedList<>();
        internalCaches = new HashSet<>();

        marsh = MarshallerUtils.jdkMarshaller(ctx.igniteInstanceName());
    }

    /**
     * @param cfg Initializes cache configuration with proper defaults.
     * @param cacheObjCtx Cache object context.
     * @throws IgniteCheckedException If configuration is not valid.
     */
    private void initialize(CacheConfiguration cfg, CacheObjectContext cacheObjCtx)
        throws IgniteCheckedException {
        CU.initializeConfigDefaults(log, cfg, cacheObjCtx);

        ctx.coordinators().preProcessCacheConfiguration(cfg);
        ctx.igfsHelper().preProcessCacheConfiguration(cfg);
    }

    /**
     * @param cfg Configuration to check for possible performance issues.
     * @param hasStore {@code True} if store is configured.
     */
    private void suggestOptimizations(CacheConfiguration cfg, boolean hasStore) {
        GridPerformanceSuggestions perf = ctx.performance();

        String msg = "Disable eviction policy (remove from configuration)";

        if (cfg.getEvictionPolicyFactory() != null || cfg.getEvictionPolicy() != null)
            perf.add(msg, false);
        else
            perf.add(msg, true);

        if (cfg.getCacheMode() == PARTITIONED) {
            perf.add("Disable near cache (set 'nearConfiguration' to null)", cfg.getNearConfiguration() == null);

            if (cfg.getAffinity() != null)
                perf.add("Decrease number of backups (set 'backups' to 0)", cfg.getBackups() == 0);
        }

        // Suppress warning if at least one ATOMIC cache found.
        perf.add("Enable ATOMIC mode if not using transactions (set 'atomicityMode' to ATOMIC)",
            cfg.getAtomicityMode() == ATOMIC);

        // Suppress warning if at least one non-FULL_SYNC mode found.
        perf.add("Disable fully synchronous writes (set 'writeSynchronizationMode' to PRIMARY_SYNC or FULL_ASYNC)",
            cfg.getWriteSynchronizationMode() != FULL_SYNC);

        if (hasStore && cfg.isWriteThrough())
            perf.add("Enable write-behind to persistent store (set 'writeBehindEnabled' to true)",
                cfg.isWriteBehindEnabled());
    }

    /**
     * Start cache rebalance.
     */
    public void enableRebalance() {
        for (IgniteCacheProxy c : publicCaches())
            c.rebalance();
    }

    /**
     * Create exchange worker task for custom discovery message.
     *
     * @param msg Custom discovery message.
     * @return Task or {@code null} if message doesn't require any special processing.
     */
    public CachePartitionExchangeWorkerTask exchangeTaskForCustomDiscoveryMessage(DiscoveryCustomMessage msg) {
        if (msg instanceof SchemaAbstractDiscoveryMessage) {
            SchemaAbstractDiscoveryMessage msg0 = (SchemaAbstractDiscoveryMessage)msg;

            if (msg0.exchange())
                return new SchemaExchangeWorkerTask(msg0);
        }
        else if (msg instanceof ClientCacheChangeDummyDiscoveryMessage) {
            ClientCacheChangeDummyDiscoveryMessage msg0 = (ClientCacheChangeDummyDiscoveryMessage)msg;

            return msg0;
        }
        else if (msg instanceof CacheStatisticsModeChangeMessage) {
            CacheStatisticsModeChangeMessage msg0 = (CacheStatisticsModeChangeMessage)msg;

            if (msg0.initial())
                return new CacheStatisticsModeChangeTask(msg0);
        }

        return null;
    }

    /**
     * Process custom exchange task.
     *
     * @param task Task.
     */
    void processCustomExchangeTask(CachePartitionExchangeWorkerTask task) {
        if (task instanceof SchemaExchangeWorkerTask) {
            SchemaAbstractDiscoveryMessage msg = ((SchemaExchangeWorkerTask)task).message();

            if (msg instanceof SchemaProposeDiscoveryMessage) {
                SchemaProposeDiscoveryMessage msg0 = (SchemaProposeDiscoveryMessage)msg;

                ctx.query().onSchemaPropose(msg0);
            }
            else
                U.warn(log, "Unsupported schema discovery message: " + msg);
        }
        else if (task instanceof SchemaNodeLeaveExchangeWorkerTask) {
            SchemaNodeLeaveExchangeWorkerTask task0 = (SchemaNodeLeaveExchangeWorkerTask)task;

            ctx.query().onNodeLeave(task0.node());
        }
        else if (task instanceof ClientCacheChangeDummyDiscoveryMessage) {
            ClientCacheChangeDummyDiscoveryMessage task0 = (ClientCacheChangeDummyDiscoveryMessage)task;

            sharedCtx.affinity().processClientCachesChanges(task0);
        }
        else if (task instanceof ClientCacheUpdateTimeout) {
            ClientCacheUpdateTimeout task0 = (ClientCacheUpdateTimeout)task;

            sharedCtx.affinity().sendClientCacheChangesMessage(task0);
        }
        else if (task instanceof CacheStatisticsModeChangeTask) {
            CacheStatisticsModeChangeTask task0 = (CacheStatisticsModeChangeTask)task;

            processStatisticsModeChange(task0.message());
        }
        else if (task instanceof TxTimeoutOnPartitionMapExchangeChangeTask) {
            TxTimeoutOnPartitionMapExchangeChangeTask task0 = (TxTimeoutOnPartitionMapExchangeChangeTask)task;

            processTxTimeoutOnPartitionMapExchangeChange(task0.message());
        }
        else if (task instanceof StopCachesOnClientReconnectExchangeTask) {
            StopCachesOnClientReconnectExchangeTask task0 = (StopCachesOnClientReconnectExchangeTask)task;

            stopCachesOnClientReconnect(task0.stoppedCaches());

            task0.onDone();
        }
        else if (task instanceof WalStateNodeLeaveExchangeTask) {
            WalStateNodeLeaveExchangeTask task0 = (WalStateNodeLeaveExchangeTask)task;

            sharedCtx.walState().onNodeLeft(task0.node().id());
        }
        else
            U.warn(log, "Unsupported custom exchange task: " + task);
    }

    /**
     * @param c Ignite Configuration.
     * @param cc Cache Configuration.
     * @return {@code true} if cache is starting on client node and this node is affinity node for the cache.
     */
    private boolean storesLocallyOnClient(IgniteConfiguration c, CacheConfiguration cc) {
        if (c.isClientMode() && c.getDataStorageConfiguration() == null) {
            if (cc.getCacheMode() == LOCAL)
                return true;

            return ctx.discovery().cacheAffinityNode(ctx.discovery().localNode(), cc.getName());

        }
        else
            return false;
    }

    /**
     * @param c Ignite configuration.
     * @param cc Configuration to validate.
     * @param cacheType Cache type.
     * @param cfgStore Cache store.
     * @throws IgniteCheckedException If failed.
     */
    private void validate(IgniteConfiguration c,
        CacheConfiguration cc,
        CacheType cacheType,
        @Nullable CacheStore cfgStore) throws IgniteCheckedException {
        assertParameter(cc.getName() != null && !cc.getName().isEmpty(), "name is null or empty");

        if (cc.getCacheMode() == REPLICATED) {
            if (cc.getNearConfiguration() != null &&
                ctx.discovery().cacheAffinityNode(ctx.discovery().localNode(), cc.getName())) {
                U.warn(log, "Near cache cannot be used with REPLICATED cache, " +
                    "will be ignored [cacheName=" + U.maskName(cc.getName()) + ']');

                cc.setNearConfiguration(null);
            }
        }

        if (storesLocallyOnClient(c, cc))
            throw new IgniteCheckedException("DataRegion for client caches must be explicitly configured " +
                "on client node startup. Use DataStorageConfiguration to configure DataRegion.");

        if (cc.getCacheMode() == LOCAL && !cc.getAffinity().getClass().equals(LocalAffinityFunction.class))
            U.warn(log, "AffinityFunction configuration parameter will be ignored for local cache [cacheName=" +
                U.maskName(cc.getName()) + ']');

        if (cc.getAffinity().partitions() > CacheConfiguration.MAX_PARTITIONS_COUNT)
            throw new IgniteCheckedException("Cannot have more than " + CacheConfiguration.MAX_PARTITIONS_COUNT +
                " partitions [cacheName=" + cc.getName() + ", partitions=" + cc.getAffinity().partitions() + ']');

        if (cc.getRebalanceMode() != CacheRebalanceMode.NONE)
            assertParameter(cc.getRebalanceBatchSize() > 0, "rebalanceBatchSize > 0");

        if (cc.getCacheMode() == PARTITIONED || cc.getCacheMode() == REPLICATED) {
            if (cc.getAtomicityMode() == ATOMIC && cc.getWriteSynchronizationMode() == FULL_ASYNC)
                U.warn(log, "Cache write synchronization mode is set to FULL_ASYNC. All single-key 'put' and " +
                    "'remove' operations will return 'null', all 'putx' and 'removex' operations will return" +
                    " 'true' [cacheName=" + U.maskName(cc.getName()) + ']');
        }

        DeploymentMode depMode = c.getDeploymentMode();

        if (c.isPeerClassLoadingEnabled() && (depMode == PRIVATE || depMode == ISOLATED) &&
            !CU.isSystemCache(cc.getName()) && !(c.getMarshaller() instanceof BinaryMarshaller))
            throw new IgniteCheckedException("Cache can be started in PRIVATE or ISOLATED deployment mode only when" +
                " BinaryMarshaller is used [depMode=" + ctx.config().getDeploymentMode() + ", marshaller=" +
                c.getMarshaller().getClass().getName() + ']');

        if (cc.getAffinity().partitions() > CacheConfiguration.MAX_PARTITIONS_COUNT)
            throw new IgniteCheckedException("Affinity function must return at most " +
                CacheConfiguration.MAX_PARTITIONS_COUNT + " partitions [actual=" + cc.getAffinity().partitions() +
                ", affFunction=" + cc.getAffinity() + ", cacheName=" + cc.getName() + ']');

        if (cc.getAtomicityMode() == TRANSACTIONAL_SNAPSHOT) {
            assertParameter(cc.getCacheMode() != LOCAL,
                "LOCAL cache mode cannot be used with TRANSACTIONAL_SNAPSHOT atomicity mode");

            assertParameter(cc.getNearConfiguration() == null,
                "near cache cannot be used with TRANSACTIONAL_SNAPSHOT atomicity mode");

            assertParameter(!cc.isReadThrough(),
                "readThrough cannot be used with TRANSACTIONAL_SNAPSHOT atomicity mode");

            assertParameter(!cc.isWriteThrough(),
                "writeThrough cannot be used with TRANSACTIONAL_SNAPSHOT atomicity mode");

            assertParameter(!cc.isWriteBehindEnabled(),
                "writeBehindEnabled cannot be used with TRANSACTIONAL_SNAPSHOT atomicity mode");

            ExpiryPolicy expPlc = null;

            if (cc.getExpiryPolicyFactory() instanceof FactoryBuilder.SingletonFactory)
                expPlc = (ExpiryPolicy)cc.getExpiryPolicyFactory().create();

            if (!(expPlc instanceof EternalExpiryPolicy)) {
                assertParameter(cc.getExpiryPolicyFactory() == null,
                    "expiry policy cannot be used with TRANSACTIONAL_SNAPSHOT atomicity mode");
            }

            assertParameter(cc.getInterceptor() == null,
                "interceptor cannot be used with TRANSACTIONAL_SNAPSHOT atomicity mode");
        }

        if (cc.isWriteBehindEnabled()) {
            if (cfgStore == null)
                throw new IgniteCheckedException("Cannot enable write-behind (writer or store is not provided) " +
                    "for cache: " + U.maskName(cc.getName()));

            assertParameter(cc.getWriteBehindBatchSize() > 0, "writeBehindBatchSize > 0");
            assertParameter(cc.getWriteBehindFlushSize() >= 0, "writeBehindFlushSize >= 0");
            assertParameter(cc.getWriteBehindFlushFrequency() >= 0, "writeBehindFlushFrequency >= 0");
            assertParameter(cc.getWriteBehindFlushThreadCount() > 0, "writeBehindFlushThreadCount > 0");

            if (cc.getWriteBehindFlushSize() == 0 && cc.getWriteBehindFlushFrequency() == 0)
                throw new IgniteCheckedException("Cannot set both 'writeBehindFlushFrequency' and " +
                    "'writeBehindFlushSize' parameters to 0 for cache: " + U.maskName(cc.getName()));
        }

        if (cc.isReadThrough() && cfgStore == null)
            throw new IgniteCheckedException("Cannot enable read-through (loader or store is not provided) " +
                "for cache: " + U.maskName(cc.getName()));

        if (cc.isWriteThrough() && cfgStore == null)
            throw new IgniteCheckedException("Cannot enable write-through (writer or store is not provided) " +
                "for cache: " + U.maskName(cc.getName()));

        long delay = cc.getRebalanceDelay();

        if (delay != 0) {
            if (cc.getCacheMode() != PARTITIONED)
                U.warn(log, "Rebalance delay is supported only for partitioned caches (will ignore): " + (cc.getName()));
            else if (cc.getRebalanceMode() == SYNC) {
                if (delay < 0) {
                    U.warn(log, "Ignoring SYNC rebalance mode with manual rebalance start (node will not wait for " +
                        "rebalancing to be finished): " + U.maskName(cc.getName()));
                }
                else {
                    U.warn(log, "Using SYNC rebalance mode with rebalance delay (node will wait until rebalancing is " +
                        "initiated for " + delay + "ms) for cache: " + U.maskName(cc.getName()));
                }
            }
        }

        ctx.igfsHelper().validateCacheConfiguration(cc);
        ctx.coordinators().validateCacheConfiguration(cc);

        if (cc.getAtomicityMode() == ATOMIC)
            assertParameter(cc.getTransactionManagerLookupClassName() == null,
                "transaction manager can not be used with ATOMIC cache");

        if ((cc.getEvictionPolicyFactory() != null || cc.getEvictionPolicy() != null) && !cc.isOnheapCacheEnabled())
            throw new IgniteCheckedException("Onheap cache must be enabled if eviction policy is configured [cacheName="
                + U.maskName(cc.getName()) + "]");

        if (cacheType != CacheType.DATA_STRUCTURES && DataStructuresProcessor.isDataStructureCache(cc.getName()))
            throw new IgniteCheckedException("Using cache names reserved for datastructures is not allowed for " +
                "other cache types [cacheName=" + cc.getName() + ", cacheType=" + cacheType + "]");

        if (cacheType != CacheType.DATA_STRUCTURES && DataStructuresProcessor.isReservedGroup(cc.getGroupName()))
            throw new IgniteCheckedException("Using cache group names reserved for datastructures is not allowed for " +
                "other cache types [cacheName=" + cc.getName() + ", groupName=" + cc.getGroupName() +
                ", cacheType=" + cacheType + "]");

        // Make sure we do not use sql schema for system views.
        if (ctx.query().moduleEnabled()) {
            String schema = QueryUtils.normalizeSchemaName(cc.getName(), cc.getSqlSchema());

            if (F.eq(schema, QueryUtils.SCHEMA_SYS)) {
                if (cc.getSqlSchema() == null) {
                    // Conflict on cache name.
                    throw new IgniteCheckedException("SQL schema name derived from cache name is reserved (" +
                        "please set explicit SQL schema name through CacheConfiguration.setSqlSchema() or choose " +
                        "another cache name) [cacheName=" + cc.getName() + ", schemaName=" + cc.getSqlSchema() + "]");
                }
                else {
                    // Conflict on schema name.
                    throw new IgniteCheckedException("SQL schema name is reserved (please choose another one) [" +
                        "cacheName=" + cc.getName() + ", schemaName=" + cc.getSqlSchema() + ']');
                }
            }
        }

        if (cc.isEncryptionEnabled() && !ctx.clientNode()) {
            if (!CU.isPersistentCache(cc, c.getDataStorageConfiguration())) {
                throw new IgniteCheckedException("Using encryption is not allowed" +
                    " for not persistent cache  [cacheName=" + cc.getName() + ", groupName=" + cc.getGroupName() +
                    ", cacheType=" + cacheType + "]");
            }

            EncryptionSpi encSpi = c.getEncryptionSpi();

            if (encSpi == null) {
                throw new IgniteCheckedException("EncryptionSpi should be configured to use encrypted cache " +
                    "[cacheName=" + cc.getName() + ", groupName=" + cc.getGroupName() +
                    ", cacheType=" + cacheType + "]");
            }
        }
    }

    /**
     * @param ctx Context.
     * @return DHT managers.
     */
    private List<GridCacheManager> dhtManagers(GridCacheContext ctx) {
        return F.asList(ctx.store(), ctx.events(), ctx.evicts(), ctx.queries(), ctx.continuousQueries(),
            ctx.dr());
    }

    /**
     * @param ctx Context.
     * @return Managers present in both, DHT and Near caches.
     */
    @SuppressWarnings("IfMayBeConditional")
    private Collection<GridCacheManager> dhtExcludes(GridCacheContext ctx) {
        if (ctx.config().getCacheMode() == LOCAL || !isNearEnabled(ctx))
            return Collections.emptyList();
        else
            return F.asList(ctx.queries(), ctx.continuousQueries(), ctx.store());
    }

    /**
     * @param cfg Configuration.
     * @param objs Extra components.
     * @throws IgniteCheckedException If failed to inject.
     */
    private void prepare(CacheConfiguration cfg, Collection<Object> objs) throws IgniteCheckedException {
        prepare(cfg, cfg.getAffinity(), false);
        prepare(cfg, cfg.getAffinityMapper(), false);
        prepare(cfg, cfg.getEvictionFilter(), false);
        prepare(cfg, cfg.getInterceptor(), false);

        for (Object obj : objs)
            prepare(cfg, obj, false);
    }

    /**
     * @param cfg Cache configuration.
     * @param rsrc Resource.
     * @param near Near flag.
     * @throws IgniteCheckedException If failed.
     */
    private void prepare(CacheConfiguration cfg, @Nullable Object rsrc, boolean near) throws IgniteCheckedException {
        if (rsrc != null) {
            ctx.resource().injectGeneric(rsrc);

            ctx.resource().injectCacheName(rsrc, cfg.getName());

            registerMbean(rsrc, cfg.getName(), near);
        }
    }

    /**
     * @param cctx Cache context.
     */
    private void cleanup(GridCacheContext cctx) {
        CacheConfiguration cfg = cctx.config();

        cleanup(cfg, cfg.getAffinity(), false);
        cleanup(cfg, cfg.getAffinityMapper(), false);
        cleanup(cfg, cfg.getEvictionFilter(), false);
        cleanup(cfg, cfg.getInterceptor(), false);
        cleanup(cfg, cctx.store().configuredStore(), false);

        if (!CU.isUtilityCache(cfg.getName()) && !CU.isSystemCache(cfg.getName())) {
            unregisterMbean(cctx.cache().localMxBean(), cfg.getName(), false);
            unregisterMbean(cctx.cache().clusterMxBean(), cfg.getName(), false);
        }

        cctx.cleanup();
    }

    /**
     * @param grp Cache group.
     */
    private void cleanup(CacheGroupContext grp) {
        CacheConfiguration cfg = grp.config();

        for (Object obj : grp.configuredUserObjects())
            cleanup(cfg, obj, false);

        if (!grp.systemCache() && !U.IGNITE_MBEANS_DISABLED) {
            try {
                ctx.config().getMBeanServer().unregisterMBean(U.makeMBeanName(ctx.igniteInstanceName(),
                    CACHE_GRP_METRICS_MBEAN_GRP, grp.cacheOrGroupName()));
            }
            catch (Throwable e) {
                U.error(log, "Failed to unregister MBean for cache group: " + grp.name(), e);
            }
        }
    }

    /**
     * @param cfg Cache configuration.
     * @param rsrc Resource.
     * @param near Near flag.
     */
    private void cleanup(CacheConfiguration cfg, @Nullable Object rsrc, boolean near) {
        if (rsrc != null) {
            unregisterMbean(rsrc, cfg.getName(), near);

            try {
                ctx.resource().cleanupGeneric(rsrc);
            }
            catch (IgniteCheckedException e) {
                U.error(log, "Failed to cleanup resource: " + rsrc, e);
            }
        }
    }

    /** {@inheritDoc} */
    @Override public void onReadyForRead(ReadOnlyMetastorage metastorage) throws IgniteCheckedException {
        startCachesOnStart();
    }

    /** {@inheritDoc} */
    @Override public void onReadyForReadWrite(ReadWriteMetastorage metastorage) throws IgniteCheckedException {
    }

    /**
     * @throws IgniteCheckedException If failed.
     */
    private void startCachesOnStart() throws IgniteCheckedException {
        if (!ctx.isDaemon()) {
            Map<String, CacheInfo> caches = new HashMap<>();

            Map<String, CacheInfo> templates = new HashMap<>();

            addCacheOnJoinFromConfig(caches, templates);

            CacheJoinNodeDiscoveryData discoData = new CacheJoinNodeDiscoveryData(
                IgniteUuid.randomUuid(),
                caches,
                templates,
                startAllCachesOnClientStart()
            );

            cachesInfo.onStart(discoData);
        }
    }

    /** {@inheritDoc} */
    @SuppressWarnings({"unchecked"})
    @Override public void start() throws IgniteCheckedException {
        ctx.internalSubscriptionProcessor().registerMetastorageListener(this);

        cachesInfo = new ClusterCachesInfo(ctx);

        DeploymentMode depMode = ctx.config().getDeploymentMode();

        if (!F.isEmpty(ctx.config().getCacheConfiguration())) {
            if (depMode != CONTINUOUS && depMode != SHARED)
                U.warn(log, "Deployment mode for cache is not CONTINUOUS or SHARED " +
                    "(it is recommended that you change deployment mode and restart): " + depMode);
        }

        initializeInternalCacheNames();

        Collection<CacheStoreSessionListener> sessionListeners =
            CU.startStoreSessionListeners(ctx, ctx.config().getCacheStoreSessionListenerFactories());

        sharedCtx = createSharedContext(ctx, sessionListeners);

        transactions = new IgniteTransactionsImpl(sharedCtx, null);

        // Start shared managers.
        for (GridCacheSharedManager mgr : sharedCtx.managers())
            mgr.start(sharedCtx);

        if (!ctx.isDaemon() && (!CU.isPersistenceEnabled(ctx.config())) || ctx.config().isClientMode())
            startCachesOnStart();

        if (log.isDebugEnabled())
            log.debug("Started cache processor.");

        ctx.state().cacheProcessorStarted();
        ctx.authentication().cacheProcessorStarted();
    }

    /**
     * @param cfg Cache configuration.
     * @param sql SQL flag.
     * @param caches Caches map.
     * @param templates Templates map.
     * @throws IgniteCheckedException If failed.
     */
    private void addCacheOnJoin(CacheConfiguration<?, ?> cfg, boolean sql,
        Map<String, CacheInfo> caches,
        Map<String, CacheInfo> templates) throws IgniteCheckedException {
        String cacheName = cfg.getName();

        CU.validateCacheName(cacheName);

        cloneCheckSerializable(cfg);

        CacheObjectContext cacheObjCtx = ctx.cacheObjects().contextForCache(cfg);

        // Initialize defaults.
        initialize(cfg, cacheObjCtx);

        StoredCacheData cacheData = new StoredCacheData(cfg);

        cacheData.sql(sql);

        if (GridCacheUtils.isCacheTemplateName(cacheName))
            templates.put(cacheName, new CacheInfo(cacheData, CacheType.USER, false, 0, true));
        else {
            if (caches.containsKey(cacheName)) {
                throw new IgniteCheckedException("Duplicate cache name found (check configuration and " +
                    "assign unique name to each cache): " + cacheName);
            }

            CacheType cacheType = cacheType(cacheName);

            if (cacheType != CacheType.USER && cfg.getDataRegionName() == null)
                cfg.setDataRegionName(sharedCtx.database().systemDateRegionName());

            addStoredCache(caches, cacheData, cacheName, cacheType, true);
        }
    }

    /**
     * Add stored cache data to caches storage.
     *
     * @param caches Cache storage.
     * @param cacheData Cache data to add.
     * @param cacheName Cache name.
     * @param cacheType Cache type.
     * @param isStaticalyConfigured Statically configured flag.
     */
    private void addStoredCache(Map<String, CacheInfo> caches, StoredCacheData cacheData, String cacheName,
        CacheType cacheType, boolean isStaticalyConfigured) {
        if (!cacheType.userCache())
            stopSeq.addLast(cacheName);
        else
            stopSeq.addFirst(cacheName);

        caches.put(cacheName, new CacheInfo(cacheData, cacheType, cacheData.sql(), 0, isStaticalyConfigured));
    }

    /**
     * @param caches Caches map.
     * @param templates Templates map.
     * @throws IgniteCheckedException If failed.
     */
    private void addCacheOnJoinFromConfig(
        Map<String, CacheInfo> caches,
        Map<String, CacheInfo> templates
    ) throws IgniteCheckedException {
        assert !ctx.config().isDaemon();

        CacheConfiguration[] cfgs = ctx.config().getCacheConfiguration();

        for (int i = 0; i < cfgs.length; i++) {
            CacheConfiguration<?, ?> cfg = new CacheConfiguration(cfgs[i]);

            // Replace original configuration value.
            cfgs[i] = cfg;

            addCacheOnJoin(cfg, false, caches, templates);
        }

        if (CU.isPersistenceEnabled(ctx.config()) && ctx.cache().context().pageStore() != null) {
            Map<String, StoredCacheData> storedCaches = ctx.cache().context().pageStore().readCacheConfigurations();

            if (!F.isEmpty(storedCaches)) {
                for (StoredCacheData storedCacheData : storedCaches.values()) {
                    String cacheName = storedCacheData.config().getName();

                    //Ignore stored caches if it already added by static config(static config has higher priority).
                    if (!caches.containsKey(cacheName))
                        addStoredCache(caches, storedCacheData, cacheName, cacheType(cacheName), false);
                    else {
                        CacheConfiguration cfg = caches.get(cacheName).cacheData().config();
                        CacheConfiguration cfgFromStore = storedCacheData.config();

                        validateCacheConfigurationOnRestore(cfg, cfgFromStore);
                    }
                }
            }
        }
    }

    /**
     * Validates cache configuration against stored cache configuration when persistence is enabled.
     *
     * @param cfg Configured cache configuration.
     * @param cfgFromStore Stored cache configuration
     * @throws IgniteCheckedException If validation failed.
     */
    private void validateCacheConfigurationOnRestore(CacheConfiguration cfg, CacheConfiguration cfgFromStore)
        throws IgniteCheckedException {
        assert cfg != null && cfgFromStore != null;

        if ((cfg.getAtomicityMode() == TRANSACTIONAL_SNAPSHOT ||
            cfgFromStore.getAtomicityMode() == TRANSACTIONAL_SNAPSHOT)
            && cfg.getAtomicityMode() != cfgFromStore.getAtomicityMode()) {
            throw new IgniteCheckedException("Cannot start cache. Statically configured atomicity mode differs from " +
                "previously stored configuration. Please check your configuration: [cacheName=" + cfg.getName() +
                ", configuredAtomicityMode=" + cfg.getAtomicityMode() +
                ", storedAtomicityMode=" + cfgFromStore.getAtomicityMode() + "]");
        }

        boolean staticCfgVal = cfg.isEncryptionEnabled();

        boolean storedVal = cfgFromStore.isEncryptionEnabled();

        if (storedVal != staticCfgVal) {
            throw new IgniteCheckedException("Encrypted flag value differs. Static config value is '" + staticCfgVal +
                "' and value stored on the disk is '" + storedVal + "'");
        }
    }

    /**
     * Initialize internal cache names
     */
    private void initializeInternalCacheNames() {
        FileSystemConfiguration[] igfsCfgs = ctx.grid().configuration().getFileSystemConfiguration();

        if (igfsCfgs != null) {
            for (FileSystemConfiguration igfsCfg : igfsCfgs) {
                internalCaches.add(igfsCfg.getMetaCacheConfiguration().getName());
                internalCaches.add(igfsCfg.getDataCacheConfiguration().getName());
            }
        }

        if (IgniteComponentType.HADOOP.inClassPath())
            internalCaches.add(CU.SYS_CACHE_HADOOP_MR);
    }

    /**
     * @param grpId Group ID.
     * @return Cache group.
     */
    @Nullable public CacheGroupContext cacheGroup(int grpId) {
        return cacheGrps.get(grpId);
    }

    /**
     * @return Cache groups.
     */
    public Collection<CacheGroupContext> cacheGroups() {
        return cacheGrps.values();
    }

    /** {@inheritDoc} */
    @SuppressWarnings("unchecked")
    @Override public void onKernalStart(boolean active) throws IgniteCheckedException {
        if (ctx.isDaemon())
            return;

        try {
            boolean checkConsistency = !getBoolean(IGNITE_SKIP_CONFIGURATION_CONSISTENCY_CHECK);

            if (checkConsistency)
                checkConsistency();

            cachesInfo.onKernalStart(checkConsistency);

            sharedCtx.walState().onKernalStart();

            ctx.query().onCacheKernalStart();

            sharedCtx.exchange().onKernalStart(active, false);
        }
        finally {
            cacheStartedLatch.countDown();
        }

        if (!ctx.clientNode())
            addRemovedItemsCleanupTask(Long.getLong(IGNITE_CACHE_REMOVED_ENTRIES_TTL, 10_000));

        // Escape if cluster inactive.
        if (!active)
            return;

        ctx.service().onUtilityCacheStarted();

        final AffinityTopologyVersion startTopVer = ctx.discovery().localJoin().joinTopologyVersion();

        final List<IgniteInternalFuture> syncFuts = new ArrayList<>(caches.size());

        sharedCtx.forAllCaches(new CIX1<GridCacheContext>() {
            @Override public void applyx(GridCacheContext cctx) {
                CacheConfiguration cfg = cctx.config();

                if (cctx.affinityNode() &&
                    cfg.getRebalanceMode() == SYNC &&
                    startTopVer.equals(cctx.startTopologyVersion())) {
                    CacheMode cacheMode = cfg.getCacheMode();

                    if (cacheMode == REPLICATED || (cacheMode == PARTITIONED && cfg.getRebalanceDelay() >= 0))
                        // Need to wait outside to avoid a deadlock
                        syncFuts.add(cctx.preloader().syncFuture());
                }
            }
        });

        for (int i = 0, size = syncFuts.size(); i < size; i++)
            syncFuts.get(i).get();
    }

    /**
     * @param timeout Cleanup timeout.
     */
    private void addRemovedItemsCleanupTask(long timeout) {
        ctx.timeout().addTimeoutObject(new RemovedItemsCleanupTask(timeout));
    }

    /**
     * @throws IgniteCheckedException if check failed.
     */
    private void checkConsistency() throws IgniteCheckedException {
        for (ClusterNode n : ctx.discovery().remoteNodes()) {
            if (Boolean.TRUE.equals(n.attribute(ATTR_CONSISTENCY_CHECK_SKIPPED)))
                continue;

            checkRebalanceConfiguration(n);

            checkTransactionConfiguration(n);

            checkMemoryConfiguration(n);

            DeploymentMode locDepMode = ctx.config().getDeploymentMode();
            DeploymentMode rmtDepMode = n.attribute(IgniteNodeAttributes.ATTR_DEPLOYMENT_MODE);

            CU.checkAttributeMismatch(log, null, n.id(), "deploymentMode", "Deployment mode",
                locDepMode, rmtDepMode, true);
        }
    }

    /** {@inheritDoc} */
    @SuppressWarnings("unchecked")
    @Override public void stop(boolean cancel) throws IgniteCheckedException {
        stopCaches(cancel);

        List<? extends GridCacheSharedManager<?, ?>> mgrs = sharedCtx.managers();

        for (ListIterator<? extends GridCacheSharedManager<?, ?>> it = mgrs.listIterator(mgrs.size()); it.hasPrevious(); ) {
            GridCacheSharedManager<?, ?> mgr = it.previous();

            mgr.stop(cancel);
        }

        CU.stopStoreSessionListeners(ctx, sharedCtx.storeSessionListeners());

        sharedCtx.cleanup();

        if (log.isDebugEnabled())
            log.debug("Stopped cache processor.");
    }

    /**
     * @param cancel Cancel.
     */
    public void stopCaches(boolean cancel) {
        for (String cacheName : stopSeq) {
            GridCacheAdapter<?, ?> cache = stoppedCaches.remove(cacheName);

            if (cache != null)
                stopCache(cache, cancel, false);
        }

        for (GridCacheAdapter<?, ?> cache : stoppedCaches.values()) {
            if (cache == stoppedCaches.remove(cache.name()))
                stopCache(cache, cancel, false);
        }

        for (CacheGroupContext grp : cacheGrps.values())
            stopCacheGroup(grp.groupId());
    }

    /**
     * Blocks all available gateways
     */
    public void blockGateways() {
        for (IgniteCacheProxy<?, ?> proxy : jCacheProxies.values())
            proxy.context().gate().onStopped();
    }

    /** {@inheritDoc} */
    @SuppressWarnings("unchecked")
    @Override public void onKernalStop(boolean cancel) {
        cacheStartedLatch.countDown();

        GridCachePartitionExchangeManager<Object, Object> exch = context().exchange();

        // Stop exchange manager first so that we call onKernalStop on all caches.
        // No new caches should be added after this point.
        exch.onKernalStop(cancel);

        sharedCtx.mvcc().onStop();

        for (CacheGroupContext grp : cacheGrps.values())
            grp.onKernalStop();

        onKernalStopCaches(cancel);

        cancelFutures();

        List<? extends GridCacheSharedManager<?, ?>> sharedMgrs = sharedCtx.managers();

        for (ListIterator<? extends GridCacheSharedManager<?, ?>> it = sharedMgrs.listIterator(sharedMgrs.size());
            it.hasPrevious(); ) {
            GridCacheSharedManager<?, ?> mgr = it.previous();

            if (mgr != exch)
                mgr.onKernalStop(cancel);
        }
    }

    /**
     * @param cancel Cancel.
     */
    public void onKernalStopCaches(boolean cancel) {
        IgniteCheckedException affErr =
            new IgniteCheckedException("Failed to wait for topology update, node is stopping.");

        for (CacheGroupContext grp : cacheGrps.values()) {
            GridAffinityAssignmentCache aff = grp.affinity();

            aff.cancelFutures(affErr);
        }

        for (String cacheName : stopSeq) {
            GridCacheAdapter<?, ?> cache = caches.remove(cacheName);

            if (cache != null) {
                stoppedCaches.put(cacheName, cache);

                onKernalStop(cache, cancel);
            }
        }

        for (Map.Entry<String, GridCacheAdapter<?, ?>> entry : caches.entrySet()) {
            GridCacheAdapter<?, ?> cache = entry.getValue();

            if (cache == caches.remove(entry.getKey())) {
                stoppedCaches.put(entry.getKey(), cache);

                onKernalStop(entry.getValue(), cancel);
            }
        }
    }

    /** {@inheritDoc} */
    @Override public void onDisconnected(IgniteFuture<?> reconnectFut) throws IgniteCheckedException {
        IgniteClientDisconnectedCheckedException err = new IgniteClientDisconnectedCheckedException(
            ctx.cluster().clientReconnectFuture(),
            "Failed to execute dynamic cache change request, client node disconnected.");

        for (IgniteInternalFuture fut : pendingFuts.values())
            ((GridFutureAdapter)fut).onDone(err);

        for (IgniteInternalFuture fut : pendingTemplateFuts.values())
            ((GridFutureAdapter)fut).onDone(err);

        for (EnableStatisticsFuture fut : manageStatisticsFuts.values())
            fut.onDone(err);

        for (TxTimeoutOnPartitionMapExchangeChangeFuture fut : txTimeoutOnPartitionMapExchangeFuts.values())
            fut.onDone(err);

        for (CacheGroupContext grp : cacheGrps.values())
            grp.onDisconnected(reconnectFut);

        for (GridCacheAdapter cache : caches.values()) {
            GridCacheContext cctx = cache.context();

            cctx.gate().onDisconnected(reconnectFut);

            List<GridCacheManager> mgrs = cache.context().managers();

            for (ListIterator<GridCacheManager> it = mgrs.listIterator(mgrs.size()); it.hasPrevious(); ) {
                GridCacheManager mgr = it.previous();

                mgr.onDisconnected(reconnectFut);
            }
        }

        sharedCtx.onDisconnected(reconnectFut);

        cachesInfo.onDisconnected();
    }

    /**
     * @param cctx Cache context.
     * @param stoppedCaches List where stopped cache should be added.
     */
    private void stopCacheOnReconnect(GridCacheContext cctx, List<GridCacheAdapter> stoppedCaches) {
        cctx.gate().reconnected(true);

        sharedCtx.removeCacheContext(cctx);

        caches.remove(cctx.name());

        completeProxyInitialize(cctx.name());

        jCacheProxies.remove(cctx.name());

        stoppedCaches.add(cctx.cache());
    }

    /** {@inheritDoc} */
    @Override public IgniteInternalFuture<?> onReconnected(boolean clusterRestarted) throws IgniteCheckedException {
        List<GridCacheAdapter> reconnected = new ArrayList<>(caches.size());

        DiscoveryDataClusterState state = ctx.state().clusterState();

        boolean active = state.active() && !state.transition();

        ClusterCachesReconnectResult reconnectRes = cachesInfo.onReconnected(active, state.transition());

        final List<GridCacheAdapter> stoppedCaches = new ArrayList<>();

        for (final GridCacheAdapter cache : caches.values()) {
            boolean stopped = reconnectRes.stoppedCacheGroups().contains(cache.context().groupId())
                || reconnectRes.stoppedCaches().contains(cache.name());

            if (stopped)
                stopCacheOnReconnect(cache.context(), stoppedCaches);
            else {
                cache.onReconnected();

                reconnected.add(cache);

                if (cache.context().userCache()) {
                    // Re-create cache structures inside indexing in order to apply recent schema changes.
                    GridCacheContext cctx = cache.context();

                    DynamicCacheDescriptor desc = cacheDescriptor(cctx.name());

                    assert desc != null : cctx.name();

                    boolean rmvIdx = !cache.context().group().persistenceEnabled();

                    ctx.query().onCacheStop0(cctx, rmvIdx);
                    ctx.query().onCacheStart0(cctx, desc.schema());
                }
            }
        }

        final Set<Integer> stoppedGrps = reconnectRes.stoppedCacheGroups();

        for (CacheGroupContext grp : cacheGrps.values()) {
            if (stoppedGrps.contains(grp.groupId()))
                cacheGrps.remove(grp.groupId());
            else
                grp.onReconnected();
        }

        sharedCtx.onReconnected(active);

        for (GridCacheAdapter cache : reconnected)
            cache.context().gate().reconnected(false);

        if (!stoppedCaches.isEmpty())
            return sharedCtx.exchange().deferStopCachesOnClientReconnect(stoppedCaches);

        return null;
    }

    /**
     * @param cache Cache to start.
     * @param schema Cache schema.
     * @throws IgniteCheckedException If failed to start cache.
     */
    @SuppressWarnings({"TypeMayBeWeakened", "unchecked"})
    private void startCache(GridCacheAdapter<?, ?> cache, QuerySchema schema) throws IgniteCheckedException {
        GridCacheContext<?, ?> cacheCtx = cache.context();

        CacheConfiguration cfg = cacheCtx.config();

        // Intentionally compare Boolean references using '!=' below to check if the flag has been explicitly set.
        if (cfg.isStoreKeepBinary() && cfg.isStoreKeepBinary() != CacheConfiguration.DFLT_STORE_KEEP_BINARY
            && !(ctx.config().getMarshaller() instanceof BinaryMarshaller))
            U.warn(log, "CacheConfiguration.isStoreKeepBinary() configuration property will be ignored because " +
                "BinaryMarshaller is not used");

        // Start managers.
        for (GridCacheManager mgr : F.view(cacheCtx.managers(), F.notContains(dhtExcludes(cacheCtx))))
            mgr.start(cacheCtx);

        cacheCtx.initConflictResolver();

        if (cfg.getCacheMode() != LOCAL && GridCacheUtils.isNearEnabled(cfg)) {
            GridCacheContext<?, ?> dhtCtx = cacheCtx.near().dht().context();

            // Start DHT managers.
            for (GridCacheManager mgr : dhtManagers(dhtCtx))
                mgr.start(dhtCtx);

            dhtCtx.initConflictResolver();

            // Start DHT cache.
            dhtCtx.cache().start();

            if (log.isDebugEnabled())
                log.debug("Started DHT cache: " + dhtCtx.cache().name());
        }

        ctx.continuous().onCacheStart(cacheCtx);

        cacheCtx.cache().start();

        ctx.query().onCacheStart(cacheCtx, schema);

        cacheCtx.onStarted();

        String memPlcName = cfg.getDataRegionName();

        if (memPlcName == null && ctx.config().getDataStorageConfiguration() != null)
            memPlcName = ctx.config().getDataStorageConfiguration().getDefaultDataRegionConfiguration().getName();

        if (log.isInfoEnabled()) {
            log.info("Started cache [name=" + cfg.getName() +
                ", id=" + cacheCtx.cacheId() +
                (cfg.getGroupName() != null ? ", group=" + cfg.getGroupName() : "") +
                ", memoryPolicyName=" + memPlcName +
                ", mode=" + cfg.getCacheMode() +
                ", atomicity=" + cfg.getAtomicityMode() +
                ", backups=" + cfg.getBackups() +
                ", mvcc=" + cacheCtx.mvccEnabled() +']' +
                ", encryptionEnabled=" + cfg.isEncryptionEnabled() +']');
        }
    }

    /**
     * @param cache Cache to stop.
     * @param cancel Cancel flag.
     * @param destroy Destroy data flag. Setting to <code>true</code> will remove all cache data.
     */
    @SuppressWarnings({"TypeMayBeWeakened", "unchecked"})
    private void stopCache(GridCacheAdapter<?, ?> cache, boolean cancel, boolean destroy) {
        GridCacheContext ctx = cache.context();

        try {
            if (!cache.isNear() && ctx.shared().wal() != null) {
                try {
                    ctx.shared().wal().flush(null, false);
                }
                catch (IgniteCheckedException e) {
                    U.error(log, "Failed to flush write-ahead log on cache stop " +
                        "[cache=" + ctx.name() + "]", e);
                }
            }

            sharedCtx.removeCacheContext(ctx);

            cache.stop();

            ctx.kernalContext().query().onCacheStop(ctx, !cache.context().group().persistenceEnabled() || destroy);

            if (isNearEnabled(ctx)) {
                GridDhtCacheAdapter dht = ctx.near().dht();

                // Check whether dht cache has been started.
                if (dht != null) {
                    dht.stop();

                    GridCacheContext<?, ?> dhtCtx = dht.context();

                    List<GridCacheManager> dhtMgrs = dhtManagers(dhtCtx);

                    for (ListIterator<GridCacheManager> it = dhtMgrs.listIterator(dhtMgrs.size()); it.hasPrevious(); ) {
                        GridCacheManager mgr = it.previous();

                        mgr.stop(cancel, destroy);
                    }
                }
            }

            List<GridCacheManager> mgrs = ctx.managers();

            Collection<GridCacheManager> excludes = dhtExcludes(ctx);

            // Reverse order.
            for (ListIterator<GridCacheManager> it = mgrs.listIterator(mgrs.size()); it.hasPrevious(); ) {
                GridCacheManager mgr = it.previous();

                if (!excludes.contains(mgr))
                    mgr.stop(cancel, destroy);
            }

            ctx.kernalContext().continuous().onCacheStop(ctx);

            ctx.kernalContext().cache().context().snapshot().onCacheStop(ctx);

            ctx.group().stopCache(ctx, destroy);

            U.stopLifecycleAware(log, lifecycleAwares(ctx.group(), cache.configuration(), ctx.store().configuredStore()));

            IgnitePageStoreManager pageStore;

            if (destroy && (pageStore = sharedCtx.pageStore()) != null) {
                try {
                    pageStore.removeCacheData(new StoredCacheData(ctx.config()));
                }
                catch (IgniteCheckedException e) {
                    U.error(log, "Failed to delete cache configuration data while destroying cache" +
                        "[cache=" + ctx.name() + "]", e);
                }
            }

            if (log.isInfoEnabled()) {
                if (ctx.group().sharedGroup())
                    log.info("Stopped cache [cacheName=" + cache.name() + ", group=" + ctx.group().name() + ']');
                else
                    log.info("Stopped cache [cacheName=" + cache.name() + ']');
            }
        }
        finally {
            cleanup(ctx);
        }
    }

    /**
     * @throws IgniteCheckedException If failed to wait.
     */
    public void awaitStarted() throws IgniteCheckedException {
        U.await(cacheStartedLatch);
    }

    /**
     * @param cache Cache.
     * @throws IgniteCheckedException If failed.
     */
    @SuppressWarnings("unchecked")
    private void onKernalStart(GridCacheAdapter<?, ?> cache) throws IgniteCheckedException {
        GridCacheContext<?, ?> ctx = cache.context();

        // Start DHT cache as well.
        if (isNearEnabled(ctx)) {
            GridDhtCacheAdapter dht = ctx.near().dht();

            GridCacheContext<?, ?> dhtCtx = dht.context();

            for (GridCacheManager mgr : dhtManagers(dhtCtx))
                mgr.onKernalStart();

            dht.onKernalStart();

            if (log.isDebugEnabled())
                log.debug("Executed onKernalStart() callback for DHT cache: " + dht.name());
        }

        for (GridCacheManager mgr : F.view(ctx.managers(), F0.notContains(dhtExcludes(ctx))))
            mgr.onKernalStart();

        cache.onKernalStart();

        if (ctx.events().isRecordable(EventType.EVT_CACHE_STARTED))
            ctx.events().addEvent(EventType.EVT_CACHE_STARTED);

        if (log.isDebugEnabled())
            log.debug("Executed onKernalStart() callback for cache [name=" + cache.name() + ", mode=" +
                cache.configuration().getCacheMode() + ']');
    }

    /**
     * @param cache Cache to stop.
     * @param cancel Cancel flag.
     */
    @SuppressWarnings("unchecked")
    private void onKernalStop(GridCacheAdapter<?, ?> cache, boolean cancel) {
        GridCacheContext ctx = cache.context();

        if (isNearEnabled(ctx)) {
            GridDhtCacheAdapter dht = ctx.near().dht();

            if (dht != null) {
                GridCacheContext<?, ?> dhtCtx = dht.context();

                for (GridCacheManager mgr : dhtManagers(dhtCtx))
                    mgr.onKernalStop(cancel);

                dht.onKernalStop();
            }
        }

        List<GridCacheManager> mgrs = ctx.managers();

        Collection<GridCacheManager> excludes = dhtExcludes(ctx);

        // Reverse order.
        for (ListIterator<GridCacheManager> it = mgrs.listIterator(mgrs.size()); it.hasPrevious(); ) {
            GridCacheManager mgr = it.previous();

            if (!excludes.contains(mgr))
                mgr.onKernalStop(cancel);
        }

        cache.onKernalStop();

        if (ctx.events().isRecordable(EventType.EVT_CACHE_STOPPED))
            ctx.events().addEvent(EventType.EVT_CACHE_STOPPED);
    }

    /**
     * @param cfg Cache configuration to use to create cache.
     * @param grp Cache group.
     * @param pluginMgr Cache plugin manager.
     * @param desc Cache descriptor.
     * @param locStartTopVer Current topology version.
     * @param cacheObjCtx Cache object context.
     * @param affNode {@code True} if local node affinity node.
     * @param updatesAllowed Updates allowed flag.
     * @param disabledAfterStart If true, then we will discard restarting state from proxies. If false then we will
     * change state of proxies to restarting
     * @return Cache context.
     * @throws IgniteCheckedException If failed to create cache.
     */
    private GridCacheContext createCache(CacheConfiguration<?, ?> cfg,
        CacheGroupContext grp,
        @Nullable CachePluginManager pluginMgr,
        DynamicCacheDescriptor desc,
        AffinityTopologyVersion locStartTopVer,
        CacheObjectContext cacheObjCtx,
        boolean affNode,
        boolean updatesAllowed,
        boolean disabledAfterStart)
        throws IgniteCheckedException {
        assert cfg != null;

        if (cfg.getCacheStoreFactory() instanceof GridCacheLoaderWriterStoreFactory) {
            GridCacheLoaderWriterStoreFactory factory = (GridCacheLoaderWriterStoreFactory)cfg.getCacheStoreFactory();

            prepare(cfg, factory.loaderFactory(), false);
            prepare(cfg, factory.writerFactory(), false);
        }
        else
            prepare(cfg, cfg.getCacheStoreFactory(), false);

        CacheStore cfgStore = cfg.getCacheStoreFactory() != null ? cfg.getCacheStoreFactory().create() : null;

        validate(ctx.config(), cfg, desc.cacheType(), cfgStore);

        if (pluginMgr == null)
            pluginMgr = new CachePluginManager(ctx, cfg);

        pluginMgr.validate();

        if (cfg.getAtomicityMode() == TRANSACTIONAL_SNAPSHOT)
            sharedCtx.coordinators().ensureStarted();

        sharedCtx.jta().registerCache(cfg);

        // Skip suggestions for internal caches.
        if (desc.cacheType().userCache())
            suggestOptimizations(cfg, cfgStore != null);

        Collection<Object> toPrepare = new ArrayList<>();

        if (cfgStore instanceof GridCacheLoaderWriterStore) {
            toPrepare.add(((GridCacheLoaderWriterStore)cfgStore).loader());
            toPrepare.add(((GridCacheLoaderWriterStore)cfgStore).writer());
        }
        else
            toPrepare.add(cfgStore);

        prepare(cfg, toPrepare);

        U.startLifecycleAware(lifecycleAwares(grp, cfg, cfgStore));

        boolean nearEnabled = GridCacheUtils.isNearEnabled(cfg);

        GridCacheAffinityManager affMgr = new GridCacheAffinityManager();
        GridCacheEventManager evtMgr = new GridCacheEventManager();
        CacheEvictionManager evictMgr = (nearEnabled || cfg.isOnheapCacheEnabled()) ? new GridCacheEvictionManager() : new CacheOffheapEvictionManager();
        GridCacheQueryManager qryMgr = queryManager(cfg);
        CacheContinuousQueryManager contQryMgr = new CacheContinuousQueryManager();
        CacheDataStructuresManager dataStructuresMgr = new CacheDataStructuresManager();
        GridCacheTtlManager ttlMgr = new GridCacheTtlManager();

        CacheConflictResolutionManager rslvrMgr = pluginMgr.createComponent(CacheConflictResolutionManager.class);
        GridCacheDrManager drMgr = pluginMgr.createComponent(GridCacheDrManager.class);
        CacheStoreManager storeMgr = pluginMgr.createComponent(CacheStoreManager.class);

        storeMgr.initialize(cfgStore, sesHolders);

        GridCacheContext<?, ?> cacheCtx = new GridCacheContext(
            ctx,
            sharedCtx,
            cfg,
            grp,
            desc.cacheType(),
            locStartTopVer,
            affNode,
            updatesAllowed,
            /*
             * Managers in starting order!
             * ===========================
             */
            evtMgr,
            storeMgr,
            evictMgr,
            qryMgr,
            contQryMgr,
            dataStructuresMgr,
            ttlMgr,
            drMgr,
            rslvrMgr,
            pluginMgr,
            affMgr
        );

        cacheCtx.statisticsEnabled(desc.cacheConfiguration().isStatisticsEnabled());

        cacheCtx.cacheObjectContext(cacheObjCtx);

        GridCacheAdapter cache = null;

        switch (cfg.getCacheMode()) {
            case LOCAL: {
                switch (cfg.getAtomicityMode()) {
                    case TRANSACTIONAL:
                    case TRANSACTIONAL_SNAPSHOT: {
                        cache = new GridLocalCache(cacheCtx);

                        break;
                    }
                    case ATOMIC: {
                        cache = new GridLocalAtomicCache(cacheCtx);

                        break;
                    }

                    default: {
                        assert false : "Invalid cache atomicity mode: " + cfg.getAtomicityMode();
                    }
                }

                break;
            }
            case PARTITIONED:
            case REPLICATED: {
                if (nearEnabled) {
                    switch (cfg.getAtomicityMode()) {
                        case TRANSACTIONAL:
                        case TRANSACTIONAL_SNAPSHOT: {
                            cache = new GridNearTransactionalCache(cacheCtx);

                            break;
                        }
                        case ATOMIC: {
                            cache = new GridNearAtomicCache(cacheCtx);

                            break;
                        }

                        default: {
                            assert false : "Invalid cache atomicity mode: " + cfg.getAtomicityMode();
                        }
                    }
                }
                else {
                    switch (cfg.getAtomicityMode()) {
                        case TRANSACTIONAL:
                        case TRANSACTIONAL_SNAPSHOT: {
                            cache = cacheCtx.affinityNode() ?
                                new GridDhtColocatedCache(cacheCtx) :
                                new GridDhtColocatedCache(cacheCtx, new GridNoStorageCacheMap());

                            break;
                        }
                        case ATOMIC: {
                            cache = cacheCtx.affinityNode() ?
                                new GridDhtAtomicCache(cacheCtx) :
                                new GridDhtAtomicCache(cacheCtx, new GridNoStorageCacheMap());

                            break;
                        }

                        default: {
                            assert false : "Invalid cache atomicity mode: " + cfg.getAtomicityMode();
                        }
                    }
                }

                break;
            }

            default: {
                assert false : "Invalid cache mode: " + cfg.getCacheMode();
            }
        }

        cache.active(!disabledAfterStart);

        cacheCtx.cache(cache);

        GridCacheContext<?, ?> ret = cacheCtx;

        /*
         * Create DHT cache.
         * ================
         */
        if (cfg.getCacheMode() != LOCAL && nearEnabled) {
            /*
             * Specifically don't create the following managers
             * here and reuse the one from Near cache:
             * 1. GridCacheVersionManager
             * 2. GridCacheIoManager
             * 3. GridCacheDeploymentManager
             * 4. GridCacheQueryManager (note, that we start it for DHT cache though).
             * 5. CacheContinuousQueryManager (note, that we start it for DHT cache though).
             * 6. GridCacheDgcManager
             * 7. GridCacheTtlManager.
             * ===============================================
             */
            evictMgr = cfg.isOnheapCacheEnabled() ? new GridCacheEvictionManager() : new CacheOffheapEvictionManager();
            evtMgr = new GridCacheEventManager();
            pluginMgr = new CachePluginManager(ctx, cfg);
            drMgr = pluginMgr.createComponent(GridCacheDrManager.class);

            cacheCtx = new GridCacheContext(
                ctx,
                sharedCtx,
                cfg,
                grp,
                desc.cacheType(),
                locStartTopVer,
                affNode,
                true,
                /*
                 * Managers in starting order!
                 * ===========================
                 */
                evtMgr,
                storeMgr,
                evictMgr,
                qryMgr,
                contQryMgr,
                dataStructuresMgr,
                ttlMgr,
                drMgr,
                rslvrMgr,
                pluginMgr,
                affMgr
            );

            cacheCtx.statisticsEnabled(desc.cacheConfiguration().isStatisticsEnabled());

            cacheCtx.cacheObjectContext(cacheObjCtx);

            GridDhtCacheAdapter dht = null;

            switch (cfg.getAtomicityMode()) {
                case TRANSACTIONAL:
                case TRANSACTIONAL_SNAPSHOT: {
                    assert cache instanceof GridNearTransactionalCache;

                    GridNearTransactionalCache near = (GridNearTransactionalCache)cache;

                    GridDhtCache dhtCache = cacheCtx.affinityNode() ?
                        new GridDhtCache(cacheCtx) :
                        new GridDhtCache(cacheCtx, new GridNoStorageCacheMap());

                    dhtCache.near(near);

                    near.dht(dhtCache);

                    dht = dhtCache;

                    break;
                }
                case ATOMIC: {
                    assert cache instanceof GridNearAtomicCache;

                    GridNearAtomicCache near = (GridNearAtomicCache)cache;

                    GridDhtAtomicCache dhtCache = cacheCtx.affinityNode() ?
                        new GridDhtAtomicCache(cacheCtx) :
                        new GridDhtAtomicCache(cacheCtx, new GridNoStorageCacheMap());

                    dhtCache.near(near);

                    near.dht(dhtCache);

                    dht = dhtCache;

                    break;
                }

                default: {
                    assert false : "Invalid cache atomicity mode: " + cfg.getAtomicityMode();
                }
            }

            cacheCtx.cache(dht);
        }

        if (!CU.isUtilityCache(cache.name()) && !CU.isSystemCache(cache.name())) {
            registerMbean(cache.localMxBean(), cache.name(), false);
            registerMbean(cache.clusterMxBean(), cache.name(), false);
        }

        return ret;
    }

    /**
     *
     * @param reqs Cache requests to start.
     * @param fut Completable future.
     */
    public void registrateProxyRestart(Map<String, DynamicCacheChangeRequest> reqs, GridFutureAdapter<?> fut) {
        for (IgniteCacheProxyImpl<?, ?> proxy : jCacheProxies.values()) {
            if (reqs.containsKey(proxy.getName()) &&
                proxy.isRestarting() &&
                !reqs.get(proxy.getName()).disabledAfterStart()
            )
                proxy.registrateFutureRestart(fut);
        }
    }

    /**
     *
     * @param reqs Cache requests to start.
     * @param initVer Init exchange version.
     * @param doneVer Finish excahnge vertison.
     */
    public void completeProxyRestart(
        Map<String, DynamicCacheChangeRequest> reqs,
        AffinityTopologyVersion initVer,
        AffinityTopologyVersion doneVer
    ) {
        if (initVer == null || doneVer == null)
            return;

        for (GridCacheAdapter<?, ?> cache : caches.values()) {
            GridCacheContext<?, ?> cacheCtx = cache.context();

            if (reqs.containsKey(cache.name()) ||
                (cacheCtx.startTopologyVersion().compareTo(initVer) <= 0 ||
                    cacheCtx.startTopologyVersion().compareTo(doneVer) <= 0))
                completeProxyInitialize(cache.name());

            if (
                cacheCtx.startTopologyVersion().compareTo(initVer) >= 0 &&
                    cacheCtx.startTopologyVersion().compareTo(doneVer) <= 0
            ) {
                IgniteCacheProxyImpl<?, ?> proxy = jCacheProxies.get(cache.name());

                boolean canRestart = true;

                DynamicCacheChangeRequest req = reqs.get(cache.name());

                if (req != null) {
                    canRestart = !req.disabledAfterStart();
                }

                if (proxy != null && proxy.isRestarting() && canRestart) {
                    proxy.onRestarted(cacheCtx, cache);

                    if (cacheCtx.dataStructuresCache())
                        ctx.dataStructures().restart(proxy.internalProxy());
                }
            }
        }
    }

    /**
     * Gets a collection of currently started caches.
     *
     * @return Collection of started cache names.
     */
    public Collection<String> cacheNames() {
        return F.viewReadOnly(cacheDescriptors().values(),
            new IgniteClosure<DynamicCacheDescriptor, String>() {
                @Override public String apply(DynamicCacheDescriptor desc) {
                    return desc.cacheConfiguration().getName();
                }
            });
    }

    /**
     * Gets public cache that can be used for query execution. If cache isn't created on current node it will be
     * started.
     *
     * @param start Start cache.
     * @param inclLoc Include local caches.
     * @return Cache or {@code null} if there is no suitable cache.
     */
    public IgniteCacheProxy<?, ?> getOrStartPublicCache(boolean start, boolean inclLoc) throws IgniteCheckedException {
        // Try to find started cache first.
        for (Map.Entry<String, GridCacheAdapter<?, ?>> e : caches.entrySet()) {
            if (!e.getValue().context().userCache())
                continue;

            CacheConfiguration ccfg = e.getValue().configuration();

            String cacheName = ccfg.getName();

            if ((inclLoc || ccfg.getCacheMode() != LOCAL))
                return publicJCache(cacheName);
        }

        if (start) {
            for (Map.Entry<String, DynamicCacheDescriptor> e : cachesInfo.registeredCaches().entrySet()) {
                DynamicCacheDescriptor desc = e.getValue();

                if (!desc.cacheType().userCache())
                    continue;

                CacheConfiguration ccfg = desc.cacheConfiguration();

                if (ccfg.getCacheMode() != LOCAL) {
                    dynamicStartCache(null, ccfg.getName(), null, false, true, true).get();

                    return publicJCache(ccfg.getName());
                }
            }
        }

        return null;
    }

    /**
     * Gets a collection of currently started public cache names.
     *
     * @return Collection of currently started public cache names
     */
    public Collection<String> publicCacheNames() {
        return F.viewReadOnly(cacheDescriptors().values(),
            new IgniteClosure<DynamicCacheDescriptor, String>() {
                @Override public String apply(DynamicCacheDescriptor desc) {
                    return desc.cacheConfiguration().getName();
                }
            },
            new IgnitePredicate<DynamicCacheDescriptor>() {
                @Override public boolean apply(DynamicCacheDescriptor desc) {
                    return desc.cacheType().userCache();
                }
            }
        );
    }

    /**
     * Gets a collection of currently started public cache names.
     *
     * @return Collection of currently started public cache names
     */
    public Collection<String> publicAndDsCacheNames() {
        return F.viewReadOnly(cacheDescriptors().values(),
            new IgniteClosure<DynamicCacheDescriptor, String>() {
                @Override public String apply(DynamicCacheDescriptor desc) {
                    return desc.cacheConfiguration().getName();
                }
            },
            new IgnitePredicate<DynamicCacheDescriptor>() {
                @Override public boolean apply(DynamicCacheDescriptor desc) {
                    return desc.cacheType().userCache() || desc.cacheType() == CacheType.DATA_STRUCTURES;
                }
            }
        );
    }

    /**
     * Gets cache mode.
     *
     * @param cacheName Cache name to check.
     * @return Cache mode.
     */
    public CacheMode cacheMode(String cacheName) {
        assert cacheName != null;

        DynamicCacheDescriptor desc = cacheDescriptor(cacheName);

        return desc != null ? desc.cacheConfiguration().getCacheMode() : null;
    }

    /**
     * @return Caches to be started when this node starts.
     */
    @Nullable public LocalJoinCachesContext localJoinCachesContext() {
        return cachesInfo.localJoinCachesContext();
    }

    /**
     * @param exchTopVer Local join exchange future version.
     * @param locJoinCtx Local join cache context.
     * @throws IgniteCheckedException If failed.
     */
    public IgniteInternalFuture<?> startCachesOnLocalJoin(
        AffinityTopologyVersion exchTopVer,
        LocalJoinCachesContext locJoinCtx
    ) throws IgniteCheckedException {
        long time = System.currentTimeMillis();

        if (locJoinCtx == null)
            return new GridFinishedFuture<>();

        IgniteInternalFuture<?> res = sharedCtx.affinity().initCachesOnLocalJoin(
            locJoinCtx.cacheGroupDescriptors(), locJoinCtx.cacheDescriptors());

        for (T2<DynamicCacheDescriptor, NearCacheConfiguration> t : locJoinCtx.caches()) {
            DynamicCacheDescriptor desc = t.get1();

            prepareCacheStart(
                desc.cacheConfiguration(),
                desc,
                t.get2(),
                exchTopVer,
                false);

            context().exchange().exchangerUpdateHeartbeat();
        }

        if (log.isInfoEnabled())
            log.info("Starting caches on local join performed in " + (System.currentTimeMillis() - time) + " ms.");

        return res;
    }

    /**
     * @param node Joined node.
     * @return {@code True} if there are new caches received from joined node.
     */
    boolean hasCachesReceivedFromJoin(ClusterNode node) {
        return cachesInfo.hasCachesReceivedFromJoin(node.id());
    }

    /**
     * Starts statically configured caches received from remote nodes during exchange.
     *
     * @param nodeId Joining node ID.
     * @param exchTopVer Current exchange version.
     * @return Started caches descriptors.
     * @throws IgniteCheckedException If failed.
     */
    public Collection<DynamicCacheDescriptor> startReceivedCaches(UUID nodeId, AffinityTopologyVersion exchTopVer)
        throws IgniteCheckedException {
        List<DynamicCacheDescriptor> started = cachesInfo.cachesReceivedFromJoin(nodeId);

        for (DynamicCacheDescriptor desc : started) {
            IgnitePredicate<ClusterNode> filter = desc.groupDescriptor().config().getNodeFilter();

            if (CU.affinityNode(ctx.discovery().localNode(), filter)) {
                prepareCacheStart(
                    desc.cacheConfiguration(),
                    desc,
                    null,
                    exchTopVer,
                    false);

                context().exchange().exchangerUpdateHeartbeat();
            }
        }

        return started;
    }

    /**
     * @param startCfg Cache configuration to use.
     * @param desc Cache descriptor.
     * @param reqNearCfg Near configuration if specified for client cache start request.
     * @param exchTopVer Current exchange version.
     * @param disabledAfterStart If true, then we will discard restarting state from proxies. If false then we will
     * change state of proxies to restarting
     * @throws IgniteCheckedException If failed.
     */
    void prepareCacheStart(
        CacheConfiguration startCfg,
        DynamicCacheDescriptor desc,
        @Nullable NearCacheConfiguration reqNearCfg,
        AffinityTopologyVersion exchTopVer,
        boolean disabledAfterStart
    ) throws IgniteCheckedException {
        assert !caches.containsKey(startCfg.getName()) : startCfg.getName();

        CacheConfiguration ccfg = new CacheConfiguration(startCfg);

        CacheObjectContext cacheObjCtx = ctx.cacheObjects().contextForCache(ccfg);

        boolean affNode;

        if (ccfg.getCacheMode() == LOCAL) {
            affNode = true;

            ccfg.setNearConfiguration(null);
        }
        else if (CU.affinityNode(ctx.discovery().localNode(), desc.groupDescriptor().config().getNodeFilter()))
            affNode = true;
        else {
            affNode = false;

            ccfg.setNearConfiguration(reqNearCfg);
        }

        if (sharedCtx.pageStore() != null && affNode)
            sharedCtx.pageStore().initializeForCache(desc.groupDescriptor(), desc.toStoredData());

        String grpName = startCfg.getGroupName();

        CacheGroupContext grp = null;

        if (grpName != null) {
            for (CacheGroupContext grp0 : cacheGrps.values()) {
                if (grp0.sharedGroup() && grpName.equals(grp0.name())) {
                    grp = grp0;

                    break;
                }
            }

            if (grp == null) {
                grp = startCacheGroup(desc.groupDescriptor(),
                    desc.cacheType(),
                    affNode,
                    cacheObjCtx,
                    exchTopVer);
            }
        }
        else {
            grp = startCacheGroup(desc.groupDescriptor(),
                desc.cacheType(),
                affNode,
                cacheObjCtx,
                exchTopVer);
        }

        GridCacheContext cacheCtx = createCache(ccfg,
            grp,
            null,
            desc,
            exchTopVer,
            cacheObjCtx,
            affNode,
            true,
            disabledAfterStart
        );

        cacheCtx.dynamicDeploymentId(desc.deploymentId());

        GridCacheAdapter cache = cacheCtx.cache();

        sharedCtx.addCacheContext(cacheCtx);

        caches.put(cacheCtx.name(), cache);

        startCache(cache, desc.schema() != null ? desc.schema() : new QuerySchema());

        grp.onCacheStarted(cacheCtx);

        onKernalStart(cache);
    }

    /**
     * Restarts proxies of caches if they was marked as restarting. Requires external synchronization - shouldn't be
     * called concurrently with another caches restart.
     */
    public void restartProxies() {
        for (IgniteCacheProxyImpl<?, ?> proxy : jCacheProxies.values()) {
            if (proxy == null)
                continue;

            GridCacheContext<?, ?> cacheCtx = sharedCtx.cacheContext(CU.cacheId(proxy.getName()));

            if (cacheCtx == null)
                continue;

            if (proxy.isRestarting()) {
                caches.get(proxy.getName()).active(true);

                proxy.onRestarted(cacheCtx, cacheCtx.cache());

                if (cacheCtx.dataStructuresCache())
                    ctx.dataStructures().restart(proxy.internalProxy());
            }
        }
    }

    /**
     * @param desc Group descriptor.
     * @param cacheType Cache type.
     * @param affNode Affinity node flag.
     * @param cacheObjCtx Cache object context.
     * @param exchTopVer Current topology version.
     * @return Started cache group.
     * @throws IgniteCheckedException If failed.
     */
    private CacheGroupContext startCacheGroup(
        CacheGroupDescriptor desc,
        CacheType cacheType,
        boolean affNode,
        CacheObjectContext cacheObjCtx,
        AffinityTopologyVersion exchTopVer)
        throws IgniteCheckedException {
        CacheConfiguration cfg = new CacheConfiguration(desc.config());

        String memPlcName = cfg.getDataRegionName();

        DataRegion dataRegion = sharedCtx.database().dataRegion(memPlcName);
        FreeList freeList = sharedCtx.database().freeList(memPlcName);
        ReuseList reuseList = sharedCtx.database().reuseList(memPlcName);

        boolean persistenceEnabled = sharedCtx.localNode().isClient() ? desc.persistenceEnabled() :
            dataRegion != null && dataRegion.config().isPersistenceEnabled();

        CacheGroupContext grp = new CacheGroupContext(sharedCtx,
            desc.groupId(),
            desc.receivedFrom(),
            cacheType,
            cfg,
            affNode,
            dataRegion,
            cacheObjCtx,
            freeList,
            reuseList,
            exchTopVer,
            persistenceEnabled,
            desc.walEnabled()
        );

        for (Object obj : grp.configuredUserObjects())
            prepare(cfg, obj, false);

        U.startLifecycleAware(grp.configuredUserObjects());

        grp.start();

        CacheGroupContext old = cacheGrps.put(desc.groupId(), grp);

        if (!grp.systemCache() && !U.IGNITE_MBEANS_DISABLED) {
            try {
                U.registerMBean(ctx.config().getMBeanServer(), ctx.igniteInstanceName(), CACHE_GRP_METRICS_MBEAN_GRP,
                    grp.cacheOrGroupName(), grp.mxBean(), CacheGroupMetricsMXBean.class);
            }
            catch (Throwable e) {
                U.error(log, "Failed to register MBean for cache group: " + grp.name(), e);
            }
        }

        assert old == null : old.name();

        return grp;
    }

    /**
     * @param cacheName Cache name.
     * @param stop {@code True} for stop cache, {@code false} for close cache.
     * @param restart Restart flag.
     */
    void blockGateway(String cacheName, boolean stop, boolean restart) {
        // Break the proxy before exchange future is done.
        IgniteCacheProxyImpl<?, ?> proxy = jcacheProxy(cacheName, false);

        if (restart) {
            GridCacheAdapter<?, ?> cache = caches.get(cacheName);

            if (cache != null)
                cache.active(false);
        }

        if (proxy != null) {
            if (stop) {
                if (restart)
                    proxy.restart();

                proxy.context().gate().stopped();
            }
            else
                proxy.closeProxy();
        }
    }

    /**
     * @param req Request.
     */
    private void stopGateway(DynamicCacheChangeRequest req) {
        assert req.stop() : req;

        IgniteCacheProxyImpl<?, ?> proxy;

        // Break the proxy before exchange future is done.
        if (req.restart()) {
            if (DataStructuresProcessor.isDataStructureCache(req.cacheName()))
                ctx.dataStructures().suspend(req.cacheName());

            GridCacheAdapter<?, ?> cache = caches.get(req.cacheName());

            if (cache != null)
                cache.active(false);

            proxy = jCacheProxies.get(req.cacheName());

            if (proxy != null)
                proxy.restart();
        }
        else {
            completeProxyInitialize(req.cacheName());

            proxy = jCacheProxies.remove(req.cacheName());
        }

        if (proxy != null)
            proxy.context().gate().onStopped();
    }

    /**
     * @param cacheName Cache name.
     * @param destroy Cache data destroy flag. Setting to <code>true</code> will remove all cache data.
     * @return Stopped cache context.
     */
    private GridCacheContext<?, ?> prepareCacheStop(String cacheName, boolean destroy) {
        assert sharedCtx.database().checkpointLockIsHeldByThread();

        GridCacheAdapter<?, ?> cache = caches.remove(cacheName);

        if (cache != null) {
            GridCacheContext<?, ?> ctx = cache.context();

            sharedCtx.removeCacheContext(ctx);

            onKernalStop(cache, true);

            stopCache(cache, true, destroy);

            return ctx;
        }

        return null;
    }

    /**
     * @param startTopVer Cache start version.
     * @param err Cache start error if any.
     */
    void initCacheProxies(AffinityTopologyVersion startTopVer, @Nullable Throwable err) {
        for (GridCacheAdapter<?, ?> cache : caches.values()) {
            GridCacheContext<?, ?> cacheCtx = cache.context();

            if (cacheCtx.startTopologyVersion().equals(startTopVer)) {
                if (!jCacheProxies.containsKey(cacheCtx.name())) {
                    IgniteCacheProxyImpl<?, ?> newProxy = new IgniteCacheProxyImpl(cache.context(), cache, false);

                    if (!cache.active())
                        newProxy.restart();

                    addjCacheProxy(cacheCtx.name(), newProxy);
                }

                if (cacheCtx.preloader() != null)
                    cacheCtx.preloader().onInitialExchangeComplete(err);
            }
        }
    }

    /**
     * @param cachesToClose Caches to close.
     * @param retClientCaches {@code True} if return IDs of closed client caches.
     * @return Closed client caches' IDs.
     */
    Set<Integer> closeCaches(Set<String> cachesToClose, boolean retClientCaches) {
        Set<Integer> ids = null;

        for (String cacheName : cachesToClose) {
            completeProxyInitialize(cacheName);

            blockGateway(cacheName, false, false);

            GridCacheContext ctx = sharedCtx.cacheContext(CU.cacheId(cacheName));

            if (ctx == null)
                continue;

            if (retClientCaches && !ctx.affinityNode()) {
                if (ids == null)
                    ids = U.newHashSet(cachesToClose.size());

                ids.add(ctx.cacheId());
            }

            closeCache(ctx);
        }

        return ids;
    }

    /**
     * @param cctx Cache context.
     */
    private void closeCache(GridCacheContext cctx) {
        if (cctx.affinityNode()) {
            GridCacheAdapter<?, ?> cache = caches.get(cctx.name());

            assert cache != null : cctx.name();

            jCacheProxies.put(cctx.name(), new IgniteCacheProxyImpl(cache.context(), cache, false));

            completeProxyInitialize(cctx.name());
        }
        else {
            cctx.gate().onStopped();

            // Do not close client cache while requests processing is in progress.
            sharedCtx.io().writeLock();

            try {
                if (!cctx.affinityNode() && cctx.transactional())
                    sharedCtx.tm().rollbackTransactionsForCache(cctx.cacheId());

                completeProxyInitialize(cctx.name());

                jCacheProxies.remove(cctx.name());

                sharedCtx.database().checkpointReadLock();

                try {
                    prepareCacheStop(cctx.name(), false);
                }
                finally {
                    sharedCtx.database().checkpointReadUnlock();
                }

                if (!cctx.group().hasCaches())
                    stopCacheGroup(cctx.group().groupId());
            }
            finally {
                sharedCtx.io().writeUnlock();
            }
        }
    }

    /**
     * Called during the rollback of the exchange partitions procedure in order to stop the given cache even if it's not
     * fully initialized (e.g. failed on cache init stage).
     *
     * @param exchActions Stop requests.
     */
    void forceCloseCaches(ExchangeActions exchActions) {
        assert exchActions != null && !exchActions.cacheStopRequests().isEmpty();

        processCacheStopRequestOnExchangeDone(exchActions);
    }

    /**
     * @param exchActions Change requests.
     */
    private void processCacheStopRequestOnExchangeDone(ExchangeActions exchActions) {
        // Force checkpoint if there is any cache stop request
        if (!exchActions.cacheStopRequests().isEmpty()) {
            try {
                sharedCtx.database().waitForCheckpoint("caches stop");
            }
            catch (IgniteCheckedException e) {
                U.error(log, "Failed to wait for checkpoint finish during cache stop.", e);
            }
        }

        for (ExchangeActions.CacheActionData action : exchActions.cacheStopRequests()) {
            CacheGroupContext gctx = cacheGrps.get(action.descriptor().groupId());

            // Cancel all operations blocking gateway
            if (gctx != null) {
                final String msg = "Failed to wait for topology update, cache group is stopping.";

                // If snapshot operation in progress we must throw CacheStoppedException
                // for correct cache proxy restart. For more details see
                // IgniteCacheProxy.cacheException()
                gctx.affinity().cancelFutures(new CacheStoppedException(msg));
            }

            stopGateway(action.request());

            sharedCtx.database().checkpointReadLock();

            try {
                prepareCacheStop(action.request().cacheName(), action.request().destroy());
            }
            finally {
                sharedCtx.database().checkpointReadUnlock();
            }
        }

        sharedCtx.database().checkpointReadLock();

        try {
            // Do not invoke checkpoint listeners for groups are going to be destroyed to prevent metadata corruption.
            for (ExchangeActions.CacheGroupActionData action : exchActions.cacheGroupsToStop()) {
                Integer groupId = action.descriptor().groupId();
                CacheGroupContext grp = cacheGrps.get(groupId);

                if (grp != null && grp.persistenceEnabled() && sharedCtx.database() instanceof GridCacheDatabaseSharedManager) {
                    GridCacheDatabaseSharedManager mngr = (GridCacheDatabaseSharedManager)sharedCtx.database();
                    mngr.removeCheckpointListener((DbCheckpointListener)grp.offheap());
                }
            }
        }
        finally {
            sharedCtx.database().checkpointReadUnlock();
        }

        List<IgniteBiTuple<CacheGroupContext, Boolean>> stoppedGroups = new ArrayList<>();

        for (ExchangeActions.CacheGroupActionData action : exchActions.cacheGroupsToStop()) {
            Integer groupId = action.descriptor().groupId();

            if (cacheGrps.containsKey(groupId)) {
                stoppedGroups.add(F.t(cacheGrps.get(groupId), action.destroy()));

                stopCacheGroup(groupId);
            }
        }

        if (!sharedCtx.kernalContext().clientNode())
            sharedCtx.database().onCacheGroupsStopped(stoppedGroups);

        if (exchActions.deactivate())
            sharedCtx.deactivate();
    }

    /**
     * Callback invoked when first exchange future for dynamic cache is completed.
     *
     * @param cacheStartVer Started caches version to create proxy for.
     * @param exchActions Change requests.
     * @param err Error.
     */
    @SuppressWarnings("unchecked")
    public void onExchangeDone(
        AffinityTopologyVersion cacheStartVer,
        @Nullable ExchangeActions exchActions,
        @Nullable Throwable err
    ) {
        initCacheProxies(cacheStartVer, err);

        if (exchActions == null)
            return;

        if (exchActions.systemCachesStarting() && exchActions.stateChangeRequest() == null) {
            ctx.dataStructures().restoreStructuresState(ctx);

            ctx.service().updateUtilityCache();
        }

        if (err == null)
            processCacheStopRequestOnExchangeDone(exchActions);
    }

    /**
     * @param grpId Group ID.
     */
    private void stopCacheGroup(int grpId) {
        CacheGroupContext grp = cacheGrps.remove(grpId);

        if (grp != null)
            stopCacheGroup(grp);
    }

    /**
     * @param grp Cache group.
     */
    private void stopCacheGroup(CacheGroupContext grp) {
        grp.stopGroup();

        U.stopLifecycleAware(log, grp.configuredUserObjects());

        cleanup(grp);
    }

    /**
     * @param cacheName Cache name.
     * @param deploymentId Future deployment ID.
     */
    void completeTemplateAddFuture(String cacheName, IgniteUuid deploymentId) {
        GridCacheProcessor.TemplateConfigurationFuture fut =
            (GridCacheProcessor.TemplateConfigurationFuture)pendingTemplateFuts.get(cacheName);

        if (fut != null && fut.deploymentId().equals(deploymentId))
            fut.onDone();
    }

    /**
     * @param req Request to complete future for.
     * @param success Future result.
     * @param err Error if any.
     */
    void completeCacheStartFuture(DynamicCacheChangeRequest req, boolean success, @Nullable Throwable err) {
        if (ctx.localNodeId().equals(req.initiatingNodeId())) {
            DynamicCacheStartFuture fut = (DynamicCacheStartFuture)pendingFuts.get(req.requestId());

            if (fut != null)
                fut.onDone(success, err);
        }
    }

    /**
     * @param reqId Request ID.
     * @param err Error if any.
     */
    void completeClientCacheChangeFuture(UUID reqId, @Nullable Exception err) {
        DynamicCacheStartFuture fut = (DynamicCacheStartFuture)pendingFuts.get(reqId);

        if (fut != null)
            fut.onDone(false, err);
    }

    /**
     * Creates shared context.
     *
     * @param kernalCtx Kernal context.
     * @param storeSesLsnrs Store session listeners.
     * @return Shared context.
     * @throws IgniteCheckedException If failed.
     */
    @SuppressWarnings("unchecked")
    private GridCacheSharedContext createSharedContext(GridKernalContext kernalCtx,
        Collection<CacheStoreSessionListener> storeSesLsnrs) throws IgniteCheckedException {
        IgniteTxManager tm = new IgniteTxManager();
        GridCacheMvccManager mvccMgr = new GridCacheMvccManager();
        GridCacheVersionManager verMgr = new GridCacheVersionManager();
        GridCacheDeploymentManager depMgr = new GridCacheDeploymentManager();
        GridCachePartitionExchangeManager exchMgr = new GridCachePartitionExchangeManager();

        IgniteCacheDatabaseSharedManager dbMgr;
        IgnitePageStoreManager pageStoreMgr = null;
        IgniteWriteAheadLogManager walMgr = null;

        if (CU.isPersistenceEnabled(ctx.config()) && !ctx.clientNode()) {
            dbMgr = new GridCacheDatabaseSharedManager(ctx);

            pageStoreMgr = ctx.plugins().createComponent(IgnitePageStoreManager.class);

            if (pageStoreMgr == null)
                pageStoreMgr = new FilePageStoreManager(ctx);

            walMgr = ctx.plugins().createComponent(IgniteWriteAheadLogManager.class);

            if (walMgr == null) {
                if (ctx.config().getDataStorageConfiguration().getWalMode() == WALMode.FSYNC &&
                    !walFsyncWithDedicatedWorker)
                    walMgr = new FsyncModeFileWriteAheadLogManager(ctx);
                else
                    walMgr = new FileWriteAheadLogManager(ctx);
            }
        }
        else {
            if (CU.isPersistenceEnabled(ctx.config()) && ctx.clientNode()) {
                U.warn(log, "Persistent Store is not supported on client nodes (Persistent Store's" +
                    " configuration will be ignored).");
            }

            dbMgr = new IgniteCacheDatabaseSharedManager();
        }

        WalStateManager walStateMgr = new WalStateManager(ctx);

        IgniteCacheSnapshotManager snpMgr = ctx.plugins().createComponent(IgniteCacheSnapshotManager.class);

        if (snpMgr == null)
            snpMgr = new IgniteCacheSnapshotManager();

        GridCacheIoManager ioMgr = new GridCacheIoManager();
        CacheAffinitySharedManager topMgr = new CacheAffinitySharedManager();
        GridCacheSharedTtlCleanupManager ttl = new GridCacheSharedTtlCleanupManager();
        PartitionsEvictManager evict = new PartitionsEvictManager();

        CacheJtaManagerAdapter jta = JTA.createOptional();

        MvccCachingManager mvccCachingMgr = new MvccCachingManager();

        return new GridCacheSharedContext(
            kernalCtx,
            tm,
            verMgr,
            mvccMgr,
            pageStoreMgr,
            walMgr,
            walStateMgr,
            dbMgr,
            snpMgr,
            depMgr,
            exchMgr,
            topMgr,
            ioMgr,
            ttl,
            evict,
            jta,
            storeSesLsnrs,
            mvccCachingMgr
        );
    }

    /** {@inheritDoc} */
    @Nullable @Override public DiscoveryDataExchangeType discoveryDataType() {
        return CACHE_PROC;
    }

    /** {@inheritDoc} */
    @Override public void collectJoiningNodeData(DiscoveryDataBag dataBag) {
        cachesInfo.collectJoiningNodeData(dataBag);
    }

    /** {@inheritDoc} */
    @Override public void collectGridNodeData(DiscoveryDataBag dataBag) {
        cachesInfo.collectGridNodeData(dataBag);
    }

    /** {@inheritDoc} */
    @Override public void onJoiningNodeDataReceived(JoiningNodeDiscoveryData data) {
        cachesInfo.onJoiningNodeDataReceived(data);
    }

    /** {@inheritDoc} */
    @Override public void onGridDataReceived(GridDiscoveryData data) {
        cachesInfo.onGridDataReceived(data);

        sharedCtx.walState().onCachesInfoCollected();
    }

    /** {@inheritDoc} */
    @Nullable @Override public IgniteNodeValidationResult validateNode(
        ClusterNode node, JoiningNodeDiscoveryData discoData
    ) {
        if(!cachesInfo.isMergeConfigSupports(node))
            return null;

        if (discoData.hasJoiningNodeData() && discoData.joiningNodeData() instanceof CacheJoinNodeDiscoveryData) {
            CacheJoinNodeDiscoveryData nodeData = (CacheJoinNodeDiscoveryData)discoData.joiningNodeData();

            boolean isGridActive = ctx.state().clusterState().active();

            StringBuilder errorMessage = new StringBuilder();

            for (CacheJoinNodeDiscoveryData.CacheInfo cacheInfo : nodeData.caches().values()) {
                try {
                    byte[] secCtxBytes = node.attribute(IgniteNodeAttributes.ATTR_SECURITY_SUBJECT_V2);

                    if (secCtxBytes != null) {
                        SecurityContext secCtx = U.unmarshal(marsh, secCtxBytes, U.resolveClassLoader(ctx.config()));

                        if (secCtx != null && cacheInfo.cacheType() == CacheType.USER)
                            authorizeCacheCreate(cacheInfo.cacheData().config(), secCtx);
                    }
                }
                catch (SecurityException | IgniteCheckedException ex) {
                    if (errorMessage.length() > 0)
                        errorMessage.append("\n");

                    errorMessage.append(ex.getMessage());
                }

                DynamicCacheDescriptor localDesc = cacheDescriptor(cacheInfo.cacheData().config().getName());

                if (localDesc == null)
                    continue;

                QuerySchemaPatch schemaPatch = localDesc.makeSchemaPatch(cacheInfo.cacheData().queryEntities(), false);

                if (schemaPatch.hasConflicts()){
                    if (errorMessage.length() > 0)
                        errorMessage.append("\n");

                    if (schemaPatch.hasConflicts())
                        errorMessage.append(String.format(MERGE_OF_CONFIG_CONFLICTS_MESSAGE,
                            localDesc.cacheName(), schemaPatch.getConflictsMessage()));
                    else
                        errorMessage.append(String.format(MERGE_OF_CONFIG_REQUIRED_MESSAGE, localDesc.cacheName()));
                }
            }

            if (errorMessage.length() > 0) {
                String msg = errorMessage.toString();

                return new IgniteNodeValidationResult(node.id(), msg, msg);
            }
        }

        return null;
    }

    /**
     * @param msg Message.
     */
    public void onStateChangeFinish(ChangeGlobalStateFinishMessage msg) {
        cachesInfo.onStateChangeFinish(msg);
    }

    /**
     * @param msg Message.
     * @param topVer Current topology version.
     * @param curState Current cluster state.
     * @return Exchange actions.
     * @throws IgniteCheckedException If configuration validation failed.
     */
    public ExchangeActions onStateChangeRequest(
        ChangeGlobalStateMessage msg,
        AffinityTopologyVersion topVer,
        DiscoveryDataClusterState curState
    ) throws IgniteCheckedException {
        return cachesInfo.onStateChangeRequest(msg, topVer, curState);
    }

    /**
     * Cache statistics flag change message received.
     *
     * @param msg Message.
     */
    public void onCacheStatisticsModeChange(CacheStatisticsModeChangeMessage msg) {
        assert msg != null;

        if (msg.initial()) {
            EnableStatisticsFuture fut = manageStatisticsFuts.get(msg.requestId());

            if (fut != null && !cacheNames().containsAll(msg.caches())) {
                fut.onDone(new IgniteCheckedException("One or more cache descriptors not found [caches="
                    + caches + ']'));

                return;
            }

            for (String cacheName : msg.caches()) {
                DynamicCacheDescriptor desc = cachesInfo.registeredCaches().get(cacheName);

                if (desc != null) {
                    if (desc.cacheConfiguration().isStatisticsEnabled() != msg.enabled()) {
                        desc.cacheConfiguration().setStatisticsEnabled(msg.enabled());

                        try {
                            ctx.cache().saveCacheConfiguration(desc);
                        }
                        catch (IgniteCheckedException e) {
                            log.error("Error while saving cache configuration to disk, cfg = "
                                + desc.cacheConfiguration(), e);
                        }
                    }
                }
                else
                    log.warning("Failed to change cache descriptor configuration, cache not found [cacheName="
                        + cacheName + ']');
            }
        }
        else {
            EnableStatisticsFuture fut = manageStatisticsFuts.get(msg.requestId());

            if (fut != null)
                fut.onDone();
        }
    }

    /**
     * Cache statistics clear message received.
     *
     * @param msg Message.
     */
    private void onCacheStatisticsClear(CacheStatisticsClearMessage msg) {
        assert msg != null;

        if (msg.initial()) {
            EnableStatisticsFuture fut = manageStatisticsFuts.get(msg.requestId());

            if (fut != null && !cacheNames().containsAll(msg.caches())) {
                fut.onDone(new IgniteCheckedException("One or more cache descriptors not found [caches="
                    + caches + ']'));

                return;
            }

            for (String cacheName : msg.caches()) {
                IgniteInternalCache<?, ?> cache = ctx.cache().cache(cacheName);

                if (cache != null)
                    cache.localMxBean().clear();
                else
                    log.warning("Failed to clear cache statistics, cache not found [cacheName="
                        + cacheName + ']');
            }
        }
        else {
            EnableStatisticsFuture fut = manageStatisticsFuts.get(msg.requestId());

            if (fut != null)
                fut.onDone();
        }
    }

    /**
     * Cache statistics flag change task processed by exchange worker.
     *
     * @param msg Message.
     */
    public void processStatisticsModeChange(CacheStatisticsModeChangeMessage msg) {
        assert msg != null;

        for (String cacheName : msg.caches()) {
            IgniteInternalCache<Object, Object> cache = cache(cacheName);

            if (cache != null)
                cache.context().statisticsEnabled(msg.enabled());
            else
                log.warning("Failed to change cache configuration, cache not found [cacheName=" + cacheName + ']');
        }
    }

    /**
     * Callback invoked from discovery thread when discovery custom message is received.
     *
     * @param msg Discovery message for changing transaction timeout on partition map exchange.
     */
    public void onTxTimeoutOnPartitionMapExchangeChange(TxTimeoutOnPartitionMapExchangeChangeMessage msg) {
        assert msg != null;

        if (msg.isInit()) {
            TransactionConfiguration cfg = ctx.config().getTransactionConfiguration();

            if (cfg.getTxTimeoutOnPartitionMapExchange() != msg.getTimeout())
                cfg.setTxTimeoutOnPartitionMapExchange(msg.getTimeout());
        }
        else {
            TxTimeoutOnPartitionMapExchangeChangeFuture fut = txTimeoutOnPartitionMapExchangeFuts.get(
                msg.getRequestId());

            if (fut != null)
                fut.onDone();
        }
    }

    /**
     * The task for changing transaction timeout on partition map exchange processed by exchange worker.
     *
     * @param msg Message.
     */
    public void processTxTimeoutOnPartitionMapExchangeChange(TxTimeoutOnPartitionMapExchangeChangeMessage msg) {
        assert msg != null;

        long timeout = ctx.config().getTransactionConfiguration().getTxTimeoutOnPartitionMapExchange();

        if (timeout != msg.getTimeout())
            ctx.config().getTransactionConfiguration().setTxTimeoutOnPartitionMapExchange(msg.getTimeout());
    }

    /**
     * @param stoppedCaches Stopped caches.
     */
    private void stopCachesOnClientReconnect(Collection<GridCacheAdapter> stoppedCaches) {
        assert ctx.discovery().localNode().isClient();

        for (GridCacheAdapter cache : stoppedCaches) {
            CacheGroupContext grp = cache.context().group();

            onKernalStop(cache, true);
            stopCache(cache, true, false);

            sharedCtx.affinity().stopCacheOnReconnect(cache.context());

            if (!grp.hasCaches()) {
                stopCacheGroup(grp);

                sharedCtx.affinity().stopCacheGroupOnReconnect(grp);
            }
        }
    }

    /**
     * @return {@code True} if need locally start all existing caches on client node start.
     */
    private boolean startAllCachesOnClientStart() {
        return startClientCaches && ctx.clientNode();
    }

    /**
     * Dynamically starts cache using template configuration.
     *
     * @param cacheName Cache name.
     * @return Future that will be completed when cache is deployed.
     */
    public IgniteInternalFuture<?> createFromTemplate(String cacheName) {
        try {
            CacheConfiguration cfg = getOrCreateConfigFromTemplate(cacheName);

            return dynamicStartCache(cfg, cacheName, null, true, true, true);
        }
        catch (IgniteCheckedException e) {
            throw U.convertException(e);
        }
    }

    /**
     * Dynamically starts cache using template configuration.
     *
     * @param cacheName Cache name.
     * @param checkThreadTx If {@code true} checks that current thread does not have active transactions.
     * @return Future that will be completed when cache is deployed.
     */
    public IgniteInternalFuture<?> getOrCreateFromTemplate(String cacheName, boolean checkThreadTx) {
        return getOrCreateFromTemplate(cacheName, cacheName, null, checkThreadTx);
    }

    /**
     * Dynamically starts cache using template configuration.
     *
     * @param cacheName Cache name.
     * @param templateName Cache template name.
     * @param cfgOverride Cache config properties to override.
     * @param checkThreadTx If {@code true} checks that current thread does not have active transactions.
     * @return Future that will be completed when cache is deployed.
     */
    public IgniteInternalFuture<?> getOrCreateFromTemplate(String cacheName, String templateName,
        CacheConfigurationOverride cfgOverride, boolean checkThreadTx) {
        assert cacheName != null;

        try {
            if (publicJCache(cacheName, false, checkThreadTx) != null) // Cache with given name already started.
                return new GridFinishedFuture<>();

            CacheConfiguration ccfg = F.isEmpty(templateName)
                ? getOrCreateConfigFromTemplate(cacheName)
                : getOrCreateConfigFromTemplate(templateName);

            ccfg.setName(cacheName);

            if (cfgOverride != null)
                cfgOverride.apply(ccfg);

            return dynamicStartCache(ccfg, cacheName, null, false, true, checkThreadTx);
        }
        catch (IgniteCheckedException e) {
            return new GridFinishedFuture<>(e);
        }
    }

    /**
     * @param cacheName Cache name.
     * @return Cache configuration, or {@code null} if no template with matching name found.
     * @throws IgniteCheckedException If failed.
     */
    public CacheConfiguration getConfigFromTemplate(String cacheName) throws IgniteCheckedException {
        CacheConfiguration cfgTemplate = null;

        CacheConfiguration dfltCacheCfg = null;

        List<CacheConfiguration> wildcardNameCfgs = null;

        for (DynamicCacheDescriptor desc : cachesInfo.registeredTemplates().values()) {
            assert desc.template();

            CacheConfiguration cfg = desc.cacheConfiguration();

            assert cfg != null;

            if (F.eq(cacheName, cfg.getName())) {
                cfgTemplate = cfg;

                break;
            }

            if (cfg.getName() != null) {
                if (GridCacheUtils.isCacheTemplateName(cfg.getName())) {
                    if (cfg.getName().length() > 1) {
                        if (wildcardNameCfgs == null)
                            wildcardNameCfgs = new ArrayList<>();

                        wildcardNameCfgs.add(cfg);
                    }
                    else
                        dfltCacheCfg = cfg; // Template with name '*'.
                }
            }
            else if (dfltCacheCfg == null)
                dfltCacheCfg = cfg;
        }

        if (cfgTemplate == null && cacheName != null && wildcardNameCfgs != null) {
            Collections.sort(wildcardNameCfgs, new Comparator<CacheConfiguration>() {
                @Override public int compare(CacheConfiguration cfg1, CacheConfiguration cfg2) {
                    Integer len1 = cfg1.getName() != null ? cfg1.getName().length() : 0;
                    Integer len2 = cfg2.getName() != null ? cfg2.getName().length() : 0;

                    return len2.compareTo(len1);
                }
            });

            for (CacheConfiguration cfg : wildcardNameCfgs) {
                if (cacheName.startsWith(cfg.getName().substring(0, cfg.getName().length() - 1))) {
                    cfgTemplate = cfg;

                    break;
                }
            }
        }

        if (cfgTemplate == null)
            cfgTemplate = dfltCacheCfg;

        if (cfgTemplate == null)
            return null;

        cfgTemplate = cloneCheckSerializable(cfgTemplate);

        CacheConfiguration cfg = new CacheConfiguration(cfgTemplate);

        cfg.setName(cacheName);

        return cfg;
    }

    /**
     * @param cacheName Cache name.
     * @return Cache configuration.
     * @throws IgniteCheckedException If failed.
     */
    private CacheConfiguration getOrCreateConfigFromTemplate(String cacheName) throws IgniteCheckedException {
        CacheConfiguration cfg = getConfigFromTemplate(cacheName);

        return cfg != null ? cfg : new CacheConfiguration(cacheName);
    }

    /**
     * Dynamically starts cache.
     *
     * @param ccfg Cache configuration.
     * @param cacheName Cache name.
     * @param nearCfg Near cache configuration.
     * @param failIfExists Fail if exists flag.
     * @param failIfNotStarted If {@code true} fails if cache is not started.
     * @param checkThreadTx If {@code true} checks that current thread does not have active transactions.
     * @return Future that will be completed when cache is deployed.
     */
    @SuppressWarnings("IfMayBeConditional")
    public IgniteInternalFuture<Boolean> dynamicStartCache(
        @Nullable CacheConfiguration ccfg,
        String cacheName,
        @Nullable NearCacheConfiguration nearCfg,
        boolean failIfExists,
        boolean failIfNotStarted,
        boolean checkThreadTx
    ) {
        return dynamicStartCache(ccfg,
            cacheName,
            nearCfg,
            CacheType.USER,
            false,
            failIfExists,
            failIfNotStarted,
            checkThreadTx);
    }

    /**
     * Dynamically starts cache as a result of SQL {@code CREATE TABLE} command.
     *
     * @param ccfg Cache configuration.
     */
    @SuppressWarnings("IfMayBeConditional")
    public IgniteInternalFuture<Boolean> dynamicStartSqlCache(
        CacheConfiguration ccfg
    ) {
        A.notNull(ccfg, "ccfg");

        return dynamicStartCache(ccfg,
            ccfg.getName(),
            ccfg.getNearConfiguration(),
            CacheType.USER,
            true,
            false,
            true,
            true);
    }

    /**
     * Dynamically starts cache.
     *
     * @param ccfg Cache configuration.
     * @param cacheName Cache name.
     * @param nearCfg Near cache configuration.
     * @param cacheType Cache type.
     * @param sql If the cache needs to be created as the result of SQL {@code CREATE TABLE} command.
     * @param failIfExists Fail if exists flag.
     * @param failIfNotStarted If {@code true} fails if cache is not started.
     * @param checkThreadTx If {@code true} checks that current thread does not have active transactions.
     * @return Future that will be completed when cache is deployed.
     */
    @SuppressWarnings("IfMayBeConditional")
    public IgniteInternalFuture<Boolean> dynamicStartCache(
        @Nullable CacheConfiguration ccfg,
        String cacheName,
        @Nullable NearCacheConfiguration nearCfg,
        CacheType cacheType,
        boolean sql,
        boolean failIfExists,
        boolean failIfNotStarted,
        boolean checkThreadTx
    ) {
        assert cacheName != null;
        
        if (checkThreadTx)
            checkEmptyTransactions();

<<<<<<< HEAD
        try {
        	
        	//THIS IS IMPORTANT
        	//CACHE CREATION WITHOUT THIS CHECK AND PERSISTENCE ENABLED BLOCK CLUSTER ACTIVATION
        	
        	//SEE onGridDataReceived(GridDiscoveryData)
        	//ClusterCachesInfo.processCacheChangeRequests(ExchangeActions, Collection<DynamicCacheChangeRequest>, AffinityTopologyVersion, boolean)
        	//ClusterCachesInfo.processJoiningNode(CacheJoinNodeDiscoveryData, UUID, boolean)
        	//ClusterCachesInfo.onStateChangeRequest
        	if (ccfg!=null){
	            String conflictErr = cachesInfo.checkStartCacheConflict(ccfg);
	            if (conflictErr != null) {
	                U.warn(log, "Ignore cache creation request. " + conflictErr);
	                throw new IgniteCheckedException("Failed to create cache. " + conflictErr);
	            }
        	}
=======
        GridPlainClosure<Collection<byte[]>, IgniteInternalFuture<Boolean>> startCacheClsr = (grpKeys) -> {
            assert ccfg == null || !ccfg.isEncryptionEnabled() || !grpKeys.isEmpty();

>>>>>>> 256ae401
            DynamicCacheChangeRequest req = prepareCacheChangeRequest(
                ccfg,
                cacheName,
                nearCfg,
                cacheType,
                sql,
                failIfExists,
                failIfNotStarted,
                false,
                null,
                ccfg != null && ccfg.isEncryptionEnabled() ? grpKeys.iterator().next() : null);

            if (req != null) {
                if (req.clientStartOnly())
                    return startClientCacheChange(F.asMap(req.cacheName(), req), null);

                return F.first(initiateCacheChanges(F.asList(req)));
            }
            else
                return new GridFinishedFuture<>();
        };

        try {
            if (ccfg != null && ccfg.isEncryptionEnabled()) {
                ctx.encryption().checkEncryptedCacheSupported();

                return generateEncryptionKeysAndStartCacheAfter(1, startCacheClsr);
            }

            return startCacheClsr.apply(Collections.EMPTY_SET);
        }
        catch (Exception e) {
            return new GridFinishedFuture<>(e);
        }
    }

    /**
     * Send {@code GenerateEncryptionKeyRequest} and execute {@code after} closure if succeed.
     *
     * @param keyCnt Count of keys to generate.
     * @param after Closure to execute after encryption keys would be generated.
     */
    private IgniteInternalFuture<Boolean> generateEncryptionKeysAndStartCacheAfter(int keyCnt,
        GridPlainClosure<Collection<byte[]>, IgniteInternalFuture<Boolean>> after) {
        IgniteInternalFuture<Collection<byte[]>> genEncKeyFut = ctx.encryption().generateKeys(keyCnt);

        GridFutureAdapter<Boolean> res = new GridFutureAdapter<>();

        genEncKeyFut.listen(new IgniteInClosure<IgniteInternalFuture<Collection<byte[]>>>() {
            @Override public void apply(IgniteInternalFuture<Collection<byte[]>> fut) {
                try {
                    Collection<byte[]> grpKeys = fut.result();

                    if (F.size(grpKeys, F.alwaysTrue()) != keyCnt)
                        res.onDone(false, fut.error());

                    IgniteInternalFuture<Boolean> dynStartCacheFut = after.apply(grpKeys);

                    dynStartCacheFut.listen(new IgniteInClosure<IgniteInternalFuture<Boolean>>() {
                        @Override public void apply(IgniteInternalFuture<Boolean> fut) {
                            try {
                                res.onDone(fut.get(), fut.error());
                            }
                            catch (IgniteCheckedException e) {
                                res.onDone(false, e);
                            }
                        }
                    });
                }
                catch (Exception e) {
                    res.onDone(false, e);
                }
            }
        });

        return res;
    }

    /**
     * @param startReqs Start requests.
     * @param cachesToClose Cache tp close.
     * @return Future for cache change operation.
     */
    private IgniteInternalFuture<Boolean> startClientCacheChange(
        @Nullable Map<String, DynamicCacheChangeRequest> startReqs, @Nullable Set<String> cachesToClose) {
        assert startReqs != null ^ cachesToClose != null;

        DynamicCacheStartFuture fut = new DynamicCacheStartFuture(UUID.randomUUID());

        IgniteInternalFuture old = pendingFuts.put(fut.id, fut);

        assert old == null : old;

        ctx.discovery().clientCacheStartEvent(fut.id, startReqs, cachesToClose);

        IgniteCheckedException err = checkNodeState();

        if (err != null)
            fut.onDone(err);

        return fut;
    }

    /**
     * Dynamically starts multiple caches.
     *
     * @param ccfgList Collection of cache configuration.
     * @param failIfExists Fail if exists flag.
     * @param checkThreadTx If {@code true} checks that current thread does not have active transactions.
     * @param disabledAfterStart If true, cache proxies will be only activated after {@link #restartProxies()}.
     * @return Future that will be completed when all caches are deployed.
     */
    public IgniteInternalFuture<Boolean> dynamicStartCaches(Collection<CacheConfiguration> ccfgList, boolean failIfExists,
        boolean checkThreadTx, boolean disabledAfterStart) {
        return dynamicStartCachesByStoredConf(
            ccfgList.stream().map(StoredCacheData::new).collect(Collectors.toList()),
            failIfExists,
            checkThreadTx,
            disabledAfterStart
        );
    }

    /**
     * Dynamically starts multiple caches.
     *
     * @param storedCacheDataList Collection of stored cache data.
     * @param failIfExists Fail if exists flag.
     * @param checkThreadTx If {@code true} checks that current thread does not have active transactions.
     * @param disabledAfterStart If true, cache proxies will be only activated after {@link #restartProxies()}.
     * @return Future that will be completed when all caches are deployed.
     */
    public IgniteInternalFuture<Boolean> dynamicStartCachesByStoredConf(
        Collection<StoredCacheData> storedCacheDataList,
        boolean failIfExists,
        boolean checkThreadTx,
        boolean disabledAfterStart) {
        if (checkThreadTx)
            checkEmptyTransactions();

        GridPlainClosure<Collection<byte[]>, IgniteInternalFuture<Boolean>> startCacheClsr = (grpKeys) -> {
            List<DynamicCacheChangeRequest> srvReqs = null;
            Map<String, DynamicCacheChangeRequest> clientReqs = null;

            Iterator<byte[]> grpKeysIter = grpKeys.iterator();

            for (StoredCacheData ccfg : storedCacheDataList) {
                assert !ccfg.config().isEncryptionEnabled() || grpKeysIter.hasNext();

                DynamicCacheChangeRequest req = prepareCacheChangeRequest(
                    ccfg.config(),
                    ccfg.config().getName(),
                    null,
                    resolveCacheType(ccfg.config()),
                    ccfg.sql(),
                    failIfExists,
                    true,
                    disabledAfterStart,
                    ccfg.queryEntities(),
                    ccfg.config().isEncryptionEnabled() ? grpKeysIter.next() : null);

                if (req != null) {
                    if (req.clientStartOnly()) {
                        if (clientReqs == null)
                            clientReqs = U.newLinkedHashMap(storedCacheDataList.size());

                        clientReqs.put(req.cacheName(), req);
                    }
                    else {
                        if (srvReqs == null)
                            srvReqs = new ArrayList<>(storedCacheDataList.size());

                        srvReqs.add(req);
                    }
                }
            }

            if (srvReqs == null && clientReqs == null)
                return new GridFinishedFuture<>();

            if (clientReqs != null && srvReqs == null)
                return startClientCacheChange(clientReqs, null);

            GridCompoundFuture<?, Boolean> compoundFut = new GridCompoundFuture<>();

            for (DynamicCacheStartFuture fut : initiateCacheChanges(srvReqs))
                compoundFut.add((IgniteInternalFuture)fut);

            if (clientReqs != null) {
                IgniteInternalFuture<Boolean> clientStartFut = startClientCacheChange(clientReqs, null);

                compoundFut.add((IgniteInternalFuture)clientStartFut);
            }

            compoundFut.markInitialized();

            return compoundFut;
        };

        int encGrpCnt = 0;

        for (StoredCacheData ccfg : storedCacheDataList) {
            if (ccfg.config().isEncryptionEnabled())
                encGrpCnt++;
        }

        return generateEncryptionKeysAndStartCacheAfter(encGrpCnt, startCacheClsr);
    }

    /** Resolve cache type for input cacheType */
    @NotNull private CacheType resolveCacheType(CacheConfiguration ccfg) {
        if (CU.isUtilityCache(ccfg.getName()))
            return CacheType.UTILITY;
        else if (internalCaches.contains(ccfg.getName()))
            return CacheType.INTERNAL;
        else if (DataStructuresProcessor.isDataStructureCache(ccfg.getName()))
            return CacheType.DATA_STRUCTURES;
        else
            return CacheType.USER;
    }

    /**
     * @param cacheName Cache name to destroy.
     * @param sql If the cache needs to be destroyed only if it was created as the result of SQL {@code CREATE TABLE}
     * command.
     * @param checkThreadTx If {@code true} checks that current thread does not have active transactions.
     * @param restart Restart flag.
     * @return Future that will be completed when cache is destroyed.
     */
    public IgniteInternalFuture<Boolean> dynamicDestroyCache(String cacheName, boolean sql, boolean checkThreadTx,
        boolean restart) {
        assert cacheName != null;

        if (checkThreadTx)
            checkEmptyTransactions();

        DynamicCacheChangeRequest req = DynamicCacheChangeRequest.stopRequest(ctx, cacheName, sql, true);

        req.stop(true);
        req.destroy(true);
        req.restart(restart);

        return F.first(initiateCacheChanges(F.asList(req)));
    }

    /**
     * @param cacheNames Collection of cache names to destroy.
     * @param checkThreadTx If {@code true} checks that current thread does not have active transactions.
     * @param restart Restart flag.
     * @return Future that will be completed when cache is destroyed.
     */
    public IgniteInternalFuture<?> dynamicDestroyCaches(Collection<String> cacheNames, boolean checkThreadTx,
        boolean restart) {
        return dynamicDestroyCaches(cacheNames, checkThreadTx, restart, true);
    }

    /**
     * @param cacheNames Collection of cache names to destroy.
     * @param checkThreadTx If {@code true} checks that current thread does not have active transactions.
     * @param restart Restart flag.
     * @param destroy Cache data destroy flag. Setting to <code>true</code> will cause removing all cache data
     * @return Future that will be completed when cache is destroyed.
     */
    public IgniteInternalFuture<?> dynamicDestroyCaches(Collection<String> cacheNames, boolean checkThreadTx,
        boolean restart, boolean destroy) {
        if (checkThreadTx)
            checkEmptyTransactions();

        List<DynamicCacheChangeRequest> reqs = new ArrayList<>(cacheNames.size());

        for (String cacheName : cacheNames) {
            reqs.add(createStopRequest(cacheName, restart, destroy));
        }

        return dynamicChangeCaches(reqs);
    }

    /**
     * Prepares cache stop request.
     *
     * @param cacheName Cache names to destroy.
     * @param restart Restart flag.
     * @param destroy Cache data destroy flag. Setting to {@code true} will cause removing all cache data from store.
     * @return Future that will be completed when cache is destroyed.
     */
    @NotNull public DynamicCacheChangeRequest createStopRequest(String cacheName, boolean restart, boolean destroy) {
        DynamicCacheChangeRequest req = DynamicCacheChangeRequest.stopRequest(ctx, cacheName, false, true);

        req.stop(true);
        req.destroy(destroy);
        req.restart(restart);

        return req;
    }

    /**
     * Starts cache stop request as cache change batch.
     *
     * @param reqs cache stop requests.
     * @return compound future.
     */
    @NotNull public IgniteInternalFuture<?> dynamicChangeCaches(List<DynamicCacheChangeRequest> reqs) {
        GridCompoundFuture<?, ?> compoundFut = new GridCompoundFuture<>();

        for (DynamicCacheStartFuture fut : initiateCacheChanges(reqs))
            compoundFut.add((IgniteInternalFuture)fut);

        compoundFut.markInitialized();

        return compoundFut;
    }

    /**
     * Change WAL mode.
     *
     * @param cacheNames Cache names.
     * @param enabled Enabled flag.
     * @return Future completed when operation finished.
     */
    public IgniteInternalFuture<Boolean> changeWalMode(Collection<String> cacheNames, boolean enabled) {
        if (transactions().tx() != null || sharedCtx.lockedTopologyVersion(null) != null)
            throw new IgniteException("Cache WAL mode cannot be changed within lock or transaction.");

        return sharedCtx.walState().init(cacheNames, enabled);
    }

    /**
     * @param cacheName Cache name.
     */
    public boolean walEnabled(String cacheName) {
        DynamicCacheDescriptor desc = ctx.cache().cacheDescriptor(cacheName);

        if (desc == null)
            throw new IgniteException("Cache not found: " + cacheName);

        return desc.groupDescriptor().walEnabled();
    }

    /**
     * @param cacheName Cache name to close.
     * @return Future that will be completed when cache is closed.
     */
    IgniteInternalFuture<?> dynamicCloseCache(String cacheName) {
        assert cacheName != null;

        IgniteCacheProxy<?, ?> proxy = jcacheProxy(cacheName, false);

        if (proxy == null || proxy.isProxyClosed())
            return new GridFinishedFuture<>(); // No-op.

        checkEmptyTransactions();

        if (proxy.context().isLocal())
            return dynamicDestroyCache(cacheName, false, true, false);

        return startClientCacheChange(null, Collections.singleton(cacheName));
    }

    /**
     * Resets cache state after the cache has been moved to recovery state.
     *
     * @param cacheNames Cache names.
     * @return Future that will be completed when state is changed for all caches.
     */
    public IgniteInternalFuture<?> resetCacheState(Collection<String> cacheNames) {
        checkEmptyTransactions();

        if (F.isEmpty(cacheNames))
            cacheNames = cachesInfo.registeredCaches().keySet();

        Collection<DynamicCacheChangeRequest> reqs = new ArrayList<>(cacheNames.size());

        for (String cacheName : cacheNames) {
            DynamicCacheDescriptor desc = cacheDescriptor(cacheName);

            if (desc == null) {
                U.warn(log, "Failed to find cache for reset lost partition request, cache does not exist: " + cacheName);

                continue;
            }

            DynamicCacheChangeRequest req = DynamicCacheChangeRequest.resetLostPartitions(ctx, cacheName);

            reqs.add(req);
        }

        GridCompoundFuture fut = new GridCompoundFuture();

        for (DynamicCacheStartFuture f : initiateCacheChanges(reqs))
            fut.add(f);

        fut.markInitialized();

        return fut;
    }

    /**
     * @param cacheName Cache name.
     * @return Cache type.
     */
    public CacheType cacheType(String cacheName) {
        if (CU.isUtilityCache(cacheName))
            return CacheType.UTILITY;
        else if (internalCaches.contains(cacheName))
            return CacheType.INTERNAL;
        else if (DataStructuresProcessor.isDataStructureCache(cacheName))
            return CacheType.DATA_STRUCTURES;
        else
            return CacheType.USER;
    }

    /**
     * Save cache configuration to persistent store if necessary.
     *
     * @param desc Cache descriptor.
     */
    public void saveCacheConfiguration(DynamicCacheDescriptor desc) throws IgniteCheckedException {
        assert desc != null;

        if (sharedCtx.pageStore() != null && !sharedCtx.kernalContext().clientNode() &&
            isPersistentCache(desc.cacheConfiguration(), sharedCtx.gridConfig().getDataStorageConfiguration()))
            sharedCtx.pageStore().storeCacheData(desc.toStoredData(), true);
    }

    /**
     * Remove all persistent files for all registered caches.
     */
    public void cleanupCachesDirectories() throws IgniteCheckedException {
        if (sharedCtx.pageStore() == null || sharedCtx.kernalContext().clientNode())
            return;

        for (DynamicCacheDescriptor desc : cacheDescriptors().values()) {
            if (isPersistentCache(desc.cacheConfiguration(), sharedCtx.gridConfig().getDataStorageConfiguration()))
                sharedCtx.pageStore().cleanupPersistentSpace(desc.cacheConfiguration());
        }
    }

    /**
     * @param reqs Requests.
     * @return Collection of futures.
     */
    @SuppressWarnings("TypeMayBeWeakened")
    private Collection<DynamicCacheStartFuture> initiateCacheChanges(
        Collection<DynamicCacheChangeRequest> reqs
    ) {
        Collection<DynamicCacheStartFuture> res = new ArrayList<>(reqs.size());

        Collection<DynamicCacheChangeRequest> sndReqs = new ArrayList<>(reqs.size());

        for (DynamicCacheChangeRequest req : reqs) {
            authorizeCacheChange(req);

            DynamicCacheStartFuture fut = new DynamicCacheStartFuture(req.requestId());

            try {
                if (req.stop()) {
                    DynamicCacheDescriptor desc = cacheDescriptor(req.cacheName());

                    if (desc == null)
                        // No-op.
                        fut.onDone(false);
                }

                if (req.start() && req.startCacheConfiguration() != null) {
                    CacheConfiguration ccfg = req.startCacheConfiguration();

                    try {
                        cachesInfo.validateStartCacheConfiguration(ccfg);
                    }
                    catch (IgniteCheckedException e) {
                        fut.onDone(e);
                    }
                }

                if (fut.isDone())
                    continue;

                DynamicCacheStartFuture old = (DynamicCacheStartFuture)pendingFuts.putIfAbsent(
                    req.requestId(), fut);

                assert old == null;

                if (fut.isDone())
                    continue;

                sndReqs.add(req);
            }
            catch (Exception e) {
                fut.onDone(e);
            }
            finally {
                res.add(fut);
            }
        }

        Exception err = null;

        if (!sndReqs.isEmpty()) {
            try {
                ctx.discovery().sendCustomEvent(new DynamicCacheChangeBatch(sndReqs));

                err = checkNodeState();
            }
            catch (IgniteCheckedException e) {
                err = e;
            }
        }

        if (err != null) {
            for (DynamicCacheStartFuture fut : res)
                fut.onDone(err);
        }

        return res;
    }

    /**
     * Authorize creating cache.
     *
     * @param cfg Cache configuration.
     * @param secCtx Optional security context.
     */
    private void authorizeCacheCreate(CacheConfiguration cfg, SecurityContext secCtx) {
        ctx.security().authorize(null, SecurityPermission.CACHE_CREATE, secCtx);

        if (cfg != null && cfg.isOnheapCacheEnabled() &&
            IgniteSystemProperties.getBoolean(IgniteSystemProperties.IGNITE_DISABLE_ONHEAP_CACHE))
            throw new SecurityException("Authorization failed for enabling on-heap cache.");
    }

    /**
     * Authorize dynamic cache management for this node.
     *
     * @param req start/stop cache request.
     */
    private void authorizeCacheChange(DynamicCacheChangeRequest req) {
        // Null security context means authorize this node.
        if (req.cacheType() == null || req.cacheType() == CacheType.USER) {
            if (req.stop())
                ctx.security().authorize(null, SecurityPermission.CACHE_DESTROY, null);
            else
                authorizeCacheCreate(req.startCacheConfiguration(), null);
        }
    }

    /**
     * @return Non null exception if node is stopping or disconnected.
     */
    @Nullable private IgniteCheckedException checkNodeState() {
        if (ctx.isStopping()) {
            return new IgniteCheckedException("Failed to execute dynamic cache change request, " +
                "node is stopping.");
        }
        else if (ctx.clientDisconnected()) {
            return new IgniteClientDisconnectedCheckedException(ctx.cluster().clientReconnectFuture(),
                "Failed to execute dynamic cache change request, client node disconnected.");
        }

        return null;
    }

    /**
     * @param type Event type.
     * @param customMsg Custom message instance.
     * @param node Event node.
     * @param topVer Topology version.
     * @param state Cluster state.
     */
    public void onDiscoveryEvent(int type,
        @Nullable DiscoveryCustomMessage customMsg,
        ClusterNode node,
        AffinityTopologyVersion topVer,
        DiscoveryDataClusterState state) {
        cachesInfo.onDiscoveryEvent(type, node, topVer);

        sharedCtx.affinity().onDiscoveryEvent(type, customMsg, node, topVer, state);
    }

    /**
     * Callback invoked from discovery thread when discovery custom message is received.
     *
     * @param msg Customer message.
     * @param topVer Current topology version.
     * @param node Node sent message.
     * @return {@code True} if minor topology version should be increased.
     */
    public boolean onCustomEvent(DiscoveryCustomMessage msg, AffinityTopologyVersion topVer, ClusterNode node) {
        if (msg instanceof SchemaAbstractDiscoveryMessage) {
            ctx.query().onDiscovery((SchemaAbstractDiscoveryMessage)msg);

            return false;
        }

        if (msg instanceof CacheAffinityChangeMessage)
            return sharedCtx.affinity().onCustomEvent(((CacheAffinityChangeMessage)msg));

        if (msg instanceof SnapshotDiscoveryMessage &&
            ((SnapshotDiscoveryMessage)msg).needExchange())
            return true;

        if (msg instanceof WalStateAbstractMessage) {
            WalStateAbstractMessage msg0 = (WalStateAbstractMessage)msg;

            if (msg0 instanceof WalStateProposeMessage)
                sharedCtx.walState().onProposeDiscovery((WalStateProposeMessage)msg);
            else if (msg0 instanceof WalStateFinishMessage)
                sharedCtx.walState().onFinishDiscovery((WalStateFinishMessage)msg);

            return msg0.needExchange();
        }

        if (msg instanceof DynamicCacheChangeBatch)
            return cachesInfo.onCacheChangeRequested((DynamicCacheChangeBatch)msg, topVer);

        if (msg instanceof DynamicCacheChangeFailureMessage)
            cachesInfo.onCacheChangeRequested((DynamicCacheChangeFailureMessage)msg, topVer);

        if (msg instanceof ClientCacheChangeDiscoveryMessage)
            cachesInfo.onClientCacheChange((ClientCacheChangeDiscoveryMessage)msg, node);

        if (msg instanceof CacheStatisticsModeChangeMessage)
            onCacheStatisticsModeChange((CacheStatisticsModeChangeMessage)msg);

        if (msg instanceof CacheStatisticsClearMessage)
            onCacheStatisticsClear((CacheStatisticsClearMessage)msg);

        if (msg instanceof TxTimeoutOnPartitionMapExchangeChangeMessage)
            onTxTimeoutOnPartitionMapExchangeChange((TxTimeoutOnPartitionMapExchangeChangeMessage)msg);

        return false;
    }

    /**
     * Checks that preload-order-dependant caches has SYNC or ASYNC preloading mode.
     *
     * @param cfgs Caches.
     * @return Maximum detected preload order.
     * @throws IgniteCheckedException If validation failed.
     */
    private int validatePreloadOrder(CacheConfiguration[] cfgs) throws IgniteCheckedException {
        int maxOrder = 0;

        for (CacheConfiguration cfg : cfgs) {
            int rebalanceOrder = cfg.getRebalanceOrder();

            if (rebalanceOrder > 0) {
                if (cfg.getCacheMode() == LOCAL)
                    throw new IgniteCheckedException("Rebalance order set for local cache (fix configuration and restart the " +
                        "node): " + U.maskName(cfg.getName()));

                if (cfg.getRebalanceMode() == CacheRebalanceMode.NONE)
                    throw new IgniteCheckedException("Only caches with SYNC or ASYNC rebalance mode can be set as rebalance " +
                        "dependency for other caches [cacheName=" + U.maskName(cfg.getName()) +
                        ", rebalanceMode=" + cfg.getRebalanceMode() + ", rebalanceOrder=" + cfg.getRebalanceOrder() + ']');

                maxOrder = Math.max(maxOrder, rebalanceOrder);
            }
            else if (rebalanceOrder < 0)
                throw new IgniteCheckedException("Rebalance order cannot be negative for cache (fix configuration and restart " +
                    "the node) [cacheName=" + cfg.getName() + ", rebalanceOrder=" + rebalanceOrder + ']');
        }

        return maxOrder;
    }

    /** {@inheritDoc} */
    @Nullable @Override public IgniteNodeValidationResult validateNode(ClusterNode node) {
        IgniteNodeValidationResult res = validateHashIdResolvers(node);

        if (res == null)
            res = validateRestartingCaches(node);

        return res;
    }

    /**
     * Reset restarting caches.
     */
    public void resetRestartingCaches() {
        cachesInfo.restartingCaches().clear();
    }

    /**
     * @param node Joining node to validate.
     * @return Node validation result if there was an issue with the joining node, {@code null} otherwise.
     */
    private IgniteNodeValidationResult validateRestartingCaches(ClusterNode node) {
        if (cachesInfo.hasRestartingCaches()) {
            String msg = "Joining node during caches restart is not allowed [joiningNodeId=" + node.id() +
                ", restartingCaches=" + new HashSet<>(cachesInfo.restartingCaches()) + ']';

            return new IgniteNodeValidationResult(node.id(), msg, msg);
        }

        return null;
    }

    /**
     * @param node Joining node.
     * @return Validation result or {@code null} in case of success.
     */
    @Nullable private IgniteNodeValidationResult validateHashIdResolvers(ClusterNode node) {
        if (!node.isClient()) {
            for (DynamicCacheDescriptor desc : cacheDescriptors().values()) {
                CacheConfiguration cfg = desc.cacheConfiguration();

                if (cfg.getAffinity() instanceof RendezvousAffinityFunction) {
                    RendezvousAffinityFunction aff = (RendezvousAffinityFunction)cfg.getAffinity();

                    Object nodeHashObj = aff.resolveNodeHash(node);

                    for (ClusterNode topNode : ctx.discovery().aliveServerNodes()) {
                        Object topNodeHashObj = aff.resolveNodeHash(topNode);

                        if (nodeHashObj.hashCode() == topNodeHashObj.hashCode()) {
                            String errMsg = "Failed to add node to topology because it has the same hash code for " +
                                "partitioned affinity as one of existing nodes [cacheName=" +
                                cfg.getName() + ", existingNodeId=" + topNode.id() + ']';

                            String sndMsg = "Failed to add node to topology because it has the same hash code for " +
                                "partitioned affinity as one of existing nodes [cacheName=" +
                                cfg.getName() + ", existingNodeId=" + topNode.id() + ']';

                            return new IgniteNodeValidationResult(topNode.id(), errMsg, sndMsg);
                        }
                    }
                }
            }
        }

        return null;
    }

    /**
     * @param rmt Remote node to check.
     * @throws IgniteCheckedException If check failed.
     */
    private void checkTransactionConfiguration(ClusterNode rmt) throws IgniteCheckedException {
        TransactionConfiguration txCfg = rmt.attribute(ATTR_TX_CONFIG);

        if (txCfg != null) {
            TransactionConfiguration locTxCfg = ctx.config().getTransactionConfiguration();

            if (locTxCfg.isTxSerializableEnabled() != txCfg.isTxSerializableEnabled())
                throw new IgniteCheckedException("Serializable transactions enabled mismatch " +
                    "(fix txSerializableEnabled property or set -D" + IGNITE_SKIP_CONFIGURATION_CONSISTENCY_CHECK + "=true " +
                    "system property) [rmtNodeId=" + rmt.id() +
                    ", locTxSerializableEnabled=" + locTxCfg.isTxSerializableEnabled() +
                    ", rmtTxSerializableEnabled=" + txCfg.isTxSerializableEnabled() + ']');
        }
    }

    /**
     * @param rmt Remote node to check.
     * @throws IgniteCheckedException If check failed.
     */
    private void checkMemoryConfiguration(ClusterNode rmt) throws IgniteCheckedException {
        ClusterNode locNode = ctx.discovery().localNode();

        if (ctx.config().isClientMode() || locNode.isDaemon() || rmt.isClient() || rmt.isDaemon())
            return;

        DataStorageConfiguration dsCfg = null;

        Object dsCfgBytes = rmt.attribute(IgniteNodeAttributes.ATTR_DATA_STORAGE_CONFIG);

        if (dsCfgBytes instanceof byte[])
            dsCfg = new JdkMarshaller().unmarshal((byte[])dsCfgBytes, U.resolveClassLoader(ctx.config()));

        if (dsCfg == null) {
            // Try to use legacy memory configuration.
            MemoryConfiguration memCfg = rmt.attribute(IgniteNodeAttributes.ATTR_MEMORY_CONFIG);

            if (memCfg != null) {
                dsCfg = new DataStorageConfiguration();

                // All properties that are used in validation should be converted here.
                dsCfg.setPageSize(memCfg.getPageSize());
            }
        }

        if (dsCfg != null) {
            DataStorageConfiguration locDsCfg = ctx.config().getDataStorageConfiguration();

            if (dsCfg.getPageSize() != locDsCfg.getPageSize()) {
                throw new IgniteCheckedException("Memory configuration mismatch (fix configuration or set -D" +
                    IGNITE_SKIP_CONFIGURATION_CONSISTENCY_CHECK + "=true system property) [rmtNodeId=" + rmt.id() +
                    ", locPageSize = " + locDsCfg.getPageSize() + ", rmtPageSize = " + dsCfg.getPageSize() + "]");
            }
        }
    }

    /**
     * @param rmt Remote node to check.
     * @throws IgniteCheckedException If check failed.
     */
    private void checkRebalanceConfiguration(ClusterNode rmt) throws IgniteCheckedException {
        ClusterNode locNode = ctx.discovery().localNode();

        if (ctx.config().isClientMode() || locNode.isDaemon() || rmt.isClient() || rmt.isDaemon())
            return;

        Integer rebalanceThreadPoolSize = rmt.attribute(IgniteNodeAttributes.ATTR_REBALANCE_POOL_SIZE);

        if (rebalanceThreadPoolSize != null && rebalanceThreadPoolSize != ctx.config().getRebalanceThreadPoolSize()) {
            throw new IgniteCheckedException("Rebalance configuration mismatch (fix configuration or set -D" +
                IGNITE_SKIP_CONFIGURATION_CONSISTENCY_CHECK + "=true system property)." +
                " Different values of such parameter may lead to rebalance process instability and hanging. " +
                " [rmtNodeId=" + rmt.id() +
                ", locRebalanceThreadPoolSize = " + ctx.config().getRebalanceThreadPoolSize() +
                ", rmtRebalanceThreadPoolSize = " + rebalanceThreadPoolSize + "]");
        }
    }

    /**
     * @param cfg Cache configuration.
     * @return Query manager.
     */
    private GridCacheQueryManager queryManager(CacheConfiguration cfg) {
        return cfg.getCacheMode() == LOCAL ? new GridCacheLocalQueryManager() : new GridCacheDistributedQueryManager();
    }

    /**
     * @return Last data version.
     */
    public long lastDataVersion() {
        long max = 0;

        for (GridCacheAdapter<?, ?> cache : caches.values()) {
            GridCacheContext<?, ?> ctx = cache.context();

            if (ctx.versions().last().order() > max)
                max = ctx.versions().last().order();

            if (ctx.isNear()) {
                ctx = ctx.near().dht().context();

                if (ctx.versions().last().order() > max)
                    max = ctx.versions().last().order();
            }
        }

        return max;
    }

    /**
     * @param name Cache name.
     * @param <K> type of keys.
     * @param <V> type of values.
     * @return Cache instance for given name.
     */
    @SuppressWarnings("unchecked")
    public <K, V> IgniteInternalCache<K, V> cache(String name) {
        assert name != null;

        if (log.isDebugEnabled())
            log.debug("Getting cache for name: " + name);

        IgniteCacheProxy<K, V> jcache = (IgniteCacheProxy<K, V>)jcacheProxy(name, true);

        return jcache == null ? null : jcache.internalProxy();
    }

    /**
     * Await proxy initialization.
     *
     * @param jcache Cache proxy.
     */
    private void awaitInitializeProxy(IgniteCacheProxyImpl<?, ?> jcache) {
        if (jcache != null) {
            CountDownLatch initLatch = jcache.getInitLatch();

            try {
                while (initLatch.getCount() > 0) {
                    initLatch.await(2000, TimeUnit.MILLISECONDS);

                    if (log.isInfoEnabled())
                        log.info("Failed to wait proxy initialization, cache=" + jcache.getName() +
                            ", localNodeId=" + ctx.localNodeId());
                }
            }
            catch (InterruptedException e) {
                Thread.currentThread().interrupt();
                // Ignore intteruption.
            }
        }
    }

    /**
     * @param name Cache name.
     */
    public void completeProxyInitialize(String name) {
        IgniteCacheProxyImpl<?, ?> jcache = jCacheProxies.get(name);

        if (jcache != null) {
            CountDownLatch proxyInitLatch = jcache.getInitLatch();

            if (proxyInitLatch.getCount() > 0) {
                if (log.isInfoEnabled())
                    log.info("Finish proxy initialization, cacheName=" + name +
                        ", localNodeId=" + ctx.localNodeId());

                proxyInitLatch.countDown();
            }
        }
        else {
            if (log.isInfoEnabled())
                log.info("Can not finish proxy initialization because proxy does not exist, cacheName=" + name +
                    ", localNodeId=" + ctx.localNodeId());
        }
    }

    /**
     * @param name Cache name.
     * @return Cache instance for given name.
     * @throws IgniteCheckedException If failed.
     */
    @SuppressWarnings("unchecked")
    public <K, V> IgniteInternalCache<K, V> getOrStartCache(String name) throws IgniteCheckedException {
        return getOrStartCache(name, null);
    }

    /**
     * @param name Cache name.
     * @return Cache instance for given name.
     * @throws IgniteCheckedException If failed.
     */
    @SuppressWarnings("unchecked")
    public <K, V> IgniteInternalCache<K, V> getOrStartCache(
        String name,
        CacheConfiguration ccfg
    ) throws IgniteCheckedException {
        assert name != null;

        if (log.isDebugEnabled())
            log.debug("Getting cache for name: " + name);

        IgniteCacheProxy<?, ?> cache = jcacheProxy(name, true);

        if (cache == null) {
            dynamicStartCache(ccfg, name, null, false, ccfg == null, true).get();

            cache = jcacheProxy(name, true);
        }

        return cache == null ? null : (IgniteInternalCache<K, V>)cache.internalProxy();
    }

    /**
     * @return All configured cache instances.
     */
    public Collection<IgniteInternalCache<?, ?>> caches() {
        return F.viewReadOnly(jCacheProxies.values(), new IgniteClosure<IgniteCacheProxy<?, ?>,
            IgniteInternalCache<?, ?>>() {
            @Override public IgniteInternalCache<?, ?> apply(IgniteCacheProxy<?, ?> entries) {
                return entries.internalProxy();
            }
        });
    }

    /**
     * @return All configured cache instances.
     */
    public Collection<IgniteCacheProxy<?, ?>> jcaches() {
        return F.viewReadOnly(jCacheProxies.values(), new IgniteClosure<IgniteCacheProxyImpl<?, ?>, IgniteCacheProxy<?, ?>>() {
            @Override public IgniteCacheProxy<?, ?> apply(IgniteCacheProxyImpl<?, ?> proxy) {
                return proxy.gatewayWrapper();
            }
        });
    }

    /**
     * Gets utility cache.
     *
     * @return Utility cache.
     */
    public <K, V> IgniteInternalCache<K, V> utilityCache() {
        return internalCacheEx(CU.UTILITY_CACHE_NAME);
    }

    /**
     * @param name Cache name.
     * @return Cache.
     */
    private <K, V> IgniteInternalCache<K, V> internalCacheEx(String name) {
        if (ctx.discovery().localNode().isClient()) {
            IgniteCacheProxy<K, V> proxy = (IgniteCacheProxy<K, V>)jcacheProxy(name, true);

            if (proxy == null) {
                GridCacheAdapter<?, ?> cacheAdapter = caches.get(name);

                if (cacheAdapter != null) {
                    proxy = new IgniteCacheProxyImpl(cacheAdapter.context(), cacheAdapter, false);

                    IgniteCacheProxyImpl<?, ?> prev = addjCacheProxy(name, (IgniteCacheProxyImpl<?, ?>)proxy);

                    if (prev != null)
                        proxy = (IgniteCacheProxy<K, V>)prev;

                    completeProxyInitialize(proxy.getName());
                }
            }

            assert proxy != null : name;

            return proxy.internalProxy();
        }

        return internalCache(name);
    }

    /**
     * @param name Cache name.
     * @param <K> type of keys.
     * @param <V> type of values.
     * @return Cache instance for given name.
     */
    @SuppressWarnings("unchecked")
    public <K, V> IgniteInternalCache<K, V> publicCache(String name) {
        assert name != null;

        if (log.isDebugEnabled())
            log.debug("Getting public cache for name: " + name);

        DynamicCacheDescriptor desc = cacheDescriptor(name);

        if (desc == null)
            throw new IllegalArgumentException("Cache is not started: " + name);

        if (!desc.cacheType().userCache())
            throw new IllegalStateException("Failed to get cache because it is a system cache: " + name);

        IgniteCacheProxy<K, V> jcache = (IgniteCacheProxy<K, V>)jcacheProxy(name, true);

        if (jcache == null)
            throw new IllegalArgumentException("Cache is not started: " + name);

        return jcache.internalProxy();
    }

    /**
     * @param cacheName Cache name.
     * @param <K> type of keys.
     * @param <V> type of values.
     * @return Cache instance for given name.
     * @throws IgniteCheckedException If failed.
     */
    public <K, V> IgniteCacheProxy<K, V> publicJCache(String cacheName) throws IgniteCheckedException {
        return publicJCache(cacheName, true, true);
    }

    /**
     * @param cacheName Cache name.
     * @param failIfNotStarted If {@code true} throws {@link IllegalArgumentException} if cache is not started,
     * otherwise returns {@code null} in this case.
     * @param checkThreadTx If {@code true} checks that current thread does not have active transactions.
     * @return Cache instance for given name.
     * @throws IgniteCheckedException If failed.
     */
    @SuppressWarnings({"unchecked", "ConstantConditions"})
    @Nullable public <K, V> IgniteCacheProxy<K, V> publicJCache(String cacheName,
        boolean failIfNotStarted,
        boolean checkThreadTx) throws IgniteCheckedException {
        assert cacheName != null;

        if (log.isDebugEnabled())
            log.debug("Getting public cache for name: " + cacheName);

        DynamicCacheDescriptor desc = cacheDescriptor(cacheName);

        if (desc != null && !desc.cacheType().userCache())
            throw new IllegalStateException("Failed to get cache because it is a system cache: " + cacheName);

        IgniteCacheProxyImpl<?, ?> proxy = jcacheProxy(cacheName, true);

        // Try to start cache, there is no guarantee that cache will be instantiated.
        if (proxy == null) {
            dynamicStartCache(null, cacheName, null, false, failIfNotStarted, checkThreadTx).get();

            proxy = jcacheProxy(cacheName, true);
        }

        return proxy != null ? (IgniteCacheProxy<K, V>)proxy.gatewayWrapper() : null;
    }

    /**
     * Get configuration for the given cache.
     *
     * @param name Cache name.
     * @return Cache configuration.
     */
    public CacheConfiguration cacheConfiguration(String name) {
        assert name != null;

        DynamicCacheDescriptor desc = cacheDescriptor(name);

        if (desc == null)
            throw new IllegalStateException("Cache doesn't exist: " + name);
        else
            return desc.cacheConfiguration();
    }

    /**
     * Get registered cache descriptor.
     *
     * @param name Name.
     * @return Descriptor.
     */
    public DynamicCacheDescriptor cacheDescriptor(String name) {
        return cachesInfo.registeredCaches().get(name);
    }

    /**
     * @return Cache descriptors.
     */
    public Map<String, DynamicCacheDescriptor> cacheDescriptors() {
        return cachesInfo.registeredCaches();
    }

    /**
     * @return Cache group descriptors.
     */
    public Map<Integer, CacheGroupDescriptor> cacheGroupDescriptors() {
        return cachesInfo.registeredCacheGroups();
    }

    /**
     * @param cacheId Cache ID.
     * @return Cache descriptor.
     */
    @Nullable public DynamicCacheDescriptor cacheDescriptor(int cacheId) {
        for (DynamicCacheDescriptor cacheDesc : cacheDescriptors().values()) {
            CacheConfiguration ccfg = cacheDesc.cacheConfiguration();

            assert ccfg != null : cacheDesc;

            if (CU.cacheId(ccfg.getName()) == cacheId)
                return cacheDesc;
        }

        return null;
    }

    /**
     * @param cacheCfg Cache configuration template.
     * @throws IgniteCheckedException If failed.
     */
    public void addCacheConfiguration(CacheConfiguration cacheCfg) throws IgniteCheckedException {
        assert cacheCfg.getName() != null;

        String name = cacheCfg.getName();

        DynamicCacheDescriptor desc = cachesInfo.registeredTemplates().get(name);

        if (desc != null)
            return;

        DynamicCacheChangeRequest req = DynamicCacheChangeRequest.addTemplateRequest(ctx, cacheCfg);

        TemplateConfigurationFuture fut = new TemplateConfigurationFuture(req.cacheName(), req.deploymentId());

        TemplateConfigurationFuture old =
            (TemplateConfigurationFuture)pendingTemplateFuts.putIfAbsent(cacheCfg.getName(), fut);

        if (old != null)
            fut = old;

        Exception err = null;

        try {
            ctx.discovery().sendCustomEvent(new DynamicCacheChangeBatch(Collections.singleton(req)));

            if (ctx.isStopping()) {
                err = new IgniteCheckedException("Failed to execute dynamic cache change request, " +
                    "node is stopping.");
            }
            else if (ctx.clientDisconnected()) {
                err = new IgniteClientDisconnectedCheckedException(ctx.cluster().clientReconnectFuture(),
                    "Failed to execute dynamic cache change request, client node disconnected.");
            }
        }
        catch (IgniteCheckedException e) {
            err = e;
        }

        if (err != null)
            fut.onDone(err);

        fut.get();
    }

    /**
     * @param name Cache name.
     * @return Cache instance for given name.
     */
    @SuppressWarnings("unchecked")
    public <K, V> IgniteCacheProxy<K, V> jcache(String name) {
        assert name != null;

        IgniteCacheProxy<K, V> cache = (IgniteCacheProxy<K, V>)jcacheProxy(name, true);

        if (cache == null) {
            GridCacheAdapter<?, ?> cacheAdapter = caches.get(name);

            if (cacheAdapter != null) {
                cache = new IgniteCacheProxyImpl(cacheAdapter.context(), cacheAdapter, false);

                IgniteCacheProxyImpl<?, ?> prev = addjCacheProxy(name, (IgniteCacheProxyImpl<?, ?>)cache);

                if (prev != null)
                    cache = (IgniteCacheProxy<K, V>)prev;

                completeProxyInitialize(cache.getName());
            }
        }

        if (cache == null)
            throw new IllegalArgumentException("Cache is not configured: " + name);

        return cache;
    }

    /**
     * @param name Cache name.
     * @param awaitInit Await proxy initialization.
     * @return Cache proxy.
     */
    @Nullable public IgniteCacheProxyImpl<?, ?> jcacheProxy(String name, boolean awaitInit) {
        IgniteCacheProxyImpl<?, ?> cache = jCacheProxies.get(name);

        if (awaitInit)
            awaitInitializeProxy(cache);

        return cache;
    }

    /**
     * @param name Cache name.
     * @param proxy Cache proxy.
     * @return Previous cache proxy.
     */
    @Nullable public IgniteCacheProxyImpl<?, ?> addjCacheProxy(String name, IgniteCacheProxyImpl<?, ?> proxy) {
        return jCacheProxies.putIfAbsent(name, proxy);
    }

    /**
     * @return All configured public cache instances.
     */
    public Collection<IgniteCacheProxy<?, ?>> publicCaches() {
        Collection<IgniteCacheProxy<?, ?>> res = new ArrayList<>(jCacheProxies.size());

        for (IgniteCacheProxyImpl<?, ?> proxy : jCacheProxies.values()) {
            if (proxy.context().userCache())
                res.add(proxy.gatewayWrapper());
        }

        return res;
    }

    /**
     * @param name Cache name.
     * @param <K> type of keys.
     * @param <V> type of values.
     * @return Cache instance for given name.
     */
    @SuppressWarnings("unchecked")
    public <K, V> GridCacheAdapter<K, V> internalCache(String name) {
        assert name != null;

        if (log.isDebugEnabled())
            log.debug("Getting internal cache adapter: " + name);

        return (GridCacheAdapter<K, V>)caches.get(name);
    }

    /**
     * Cancel all user operations.
     */
    private void cancelFutures() {
        sharedCtx.mvcc().onStop();

        Exception err = new IgniteCheckedException("Operation has been cancelled (node is stopping).");

        for (IgniteInternalFuture fut : pendingFuts.values())
            ((GridFutureAdapter)fut).onDone(err);

        for (IgniteInternalFuture fut : pendingTemplateFuts.values())
            ((GridFutureAdapter)fut).onDone(err);

        for (EnableStatisticsFuture fut : manageStatisticsFuts.values())
            fut.onDone(err);

        for (TxTimeoutOnPartitionMapExchangeChangeFuture fut : txTimeoutOnPartitionMapExchangeFuts.values())
            fut.onDone(err);
    }

    /**
     * @return All internal cache instances.
     */
    public Collection<GridCacheAdapter<?, ?>> internalCaches() {
        return caches.values();
    }

    /**
     * @param name Cache name.
     * @return {@code True} if specified cache is system, {@code false} otherwise.
     */
    public boolean systemCache(String name) {
        assert name != null;

        DynamicCacheDescriptor desc = cacheDescriptor(name);

        return desc != null && !desc.cacheType().userCache();
    }

    /** {@inheritDoc} */
    @Override public void printMemoryStats() {
        X.println(">>> ");

        for (GridCacheAdapter c : caches.values()) {
            X.println(">>> Cache memory stats [igniteInstanceName=" + ctx.igniteInstanceName() +
                ", cache=" + c.name() + ']');

            c.context().printMemoryStats();
        }
    }

    /**
     * Callback invoked by deployment manager for whenever a class loader gets undeployed.
     *
     * @param ldr Class loader.
     */
    public void onUndeployed(ClassLoader ldr) {
        if (!ctx.isStopping()) {
            for (GridCacheAdapter<?, ?> cache : caches.values()) {
                // Do not notify system caches and caches for which deployment is disabled.
                if (cache.context().userCache() && cache.context().deploymentEnabled())
                    cache.onUndeploy(ldr);
            }
        }
    }

    /**
     * @return Shared context.
     */
    public <K, V> GridCacheSharedContext<K, V> context() {
        return (GridCacheSharedContext<K, V>)sharedCtx;
    }

    /**
     * @return Transactions interface implementation.
     */
    public IgniteTransactionsEx transactions() {
        return transactions;
    }

    /**
     * Starts client caches that do not exist yet.
     *
     * @throws IgniteCheckedException In case of error.
     */
    public void createMissingQueryCaches() throws IgniteCheckedException {
        for (Map.Entry<String, DynamicCacheDescriptor> e : cachesInfo.registeredCaches().entrySet()) {
            DynamicCacheDescriptor desc = e.getValue();

            if (isMissingQueryCache(desc))
                dynamicStartCache(null, desc.cacheConfiguration().getName(), null, false, true, true).get();
        }
    }

    /**
     * Whether cache defined by provided descriptor is not yet started and has queries enabled.
     *
     * @param desc Descriptor.
     * @return {@code True} if this is missing query cache.
     */
    private boolean isMissingQueryCache(DynamicCacheDescriptor desc) {
        CacheConfiguration ccfg = desc.cacheConfiguration();

        return !caches.containsKey(ccfg.getName()) && QueryUtils.isEnabled(ccfg);
    }

    /**
     * Registers MBean for cache components.
     *
     * @param obj Cache component.
     * @param cacheName Cache name.
     * @param near Near flag.
     * @throws IgniteCheckedException If registration failed.
     */
    @SuppressWarnings("unchecked")
    private void registerMbean(Object obj, @Nullable String cacheName, boolean near)
        throws IgniteCheckedException {
        if (U.IGNITE_MBEANS_DISABLED)
            return;

        assert obj != null;

        MBeanServer srvr = ctx.config().getMBeanServer();

        assert srvr != null;

        cacheName = U.maskName(cacheName);

        cacheName = near ? cacheName + "-near" : cacheName;

        final Object mbeanImpl = (obj instanceof IgniteMBeanAware) ? ((IgniteMBeanAware)obj).getMBean() : obj;

        for (Class<?> itf : mbeanImpl.getClass().getInterfaces()) {
            if (itf.getName().endsWith("MBean") || itf.getName().endsWith("MXBean")) {
                try {
                    U.registerMBean(srvr, ctx.igniteInstanceName(), cacheName, obj.getClass().getName(), mbeanImpl,
                        (Class<Object>)itf);
                }
                catch (Throwable e) {
                    throw new IgniteCheckedException("Failed to register MBean for component: " + obj, e);
                }

                break;
            }
        }
    }

    /**
     * Unregisters MBean for cache components.
     *
     * @param o Cache component.
     * @param cacheName Cache name.
     * @param near Near flag.
     */
    private void unregisterMbean(Object o, @Nullable String cacheName, boolean near) {
        if (U.IGNITE_MBEANS_DISABLED)
            return;

        assert o != null;

        MBeanServer srvr = ctx.config().getMBeanServer();

        assert srvr != null;

        cacheName = U.maskName(cacheName);

        cacheName = near ? cacheName + "-near" : cacheName;

        boolean needToUnregister = o instanceof IgniteMBeanAware;

        if (!needToUnregister) {
            for (Class<?> itf : o.getClass().getInterfaces()) {
                if (itf.getName().endsWith("MBean") || itf.getName().endsWith("MXBean")) {
                    needToUnregister = true;

                    break;
                }
            }
        }

        if (needToUnregister) {
            try {
                srvr.unregisterMBean(U.makeMBeanName(ctx.igniteInstanceName(), cacheName, o.getClass().getName()));
            }
            catch (Throwable e) {
                U.error(log, "Failed to unregister MBean for component: " + o, e);
            }
        }
    }

    /**
     * @param grp Cache group.
     * @param ccfg Cache configuration.
     * @param objs Extra components.
     * @return Components provided in cache configuration which can implement {@link LifecycleAware} interface.
     */
    private Iterable<Object> lifecycleAwares(CacheGroupContext grp, CacheConfiguration ccfg, Object... objs) {
        Collection<Object> ret = new ArrayList<>(7 + objs.length);

        if (grp.affinityFunction() != ccfg.getAffinity())
            ret.add(ccfg.getAffinity());

        ret.add(ccfg.getAffinityMapper());
        ret.add(ccfg.getEvictionFilter());
        ret.add(ccfg.getEvictionPolicyFactory());
        ret.add(ccfg.getEvictionPolicy());
        ret.add(ccfg.getInterceptor());

        NearCacheConfiguration nearCfg = ccfg.getNearConfiguration();

        if (nearCfg != null) {
            ret.add(nearCfg.getNearEvictionPolicyFactory());
            ret.add(nearCfg.getNearEvictionPolicy());
        }

        Collections.addAll(ret, objs);

        return ret;
    }

    /**
     * Method checks that current thread does not have active transactions.
     *
     * @throws IgniteException If transaction exist.
     */
    public void checkEmptyTransactions() throws IgniteException {
        if (transactions().tx() != null || sharedCtx.lockedTopologyVersion(null) != null)
            throw new IgniteException("Cannot start/stop cache within lock or transaction.");
    }

    /**
     * @param val Object to check.
     * @return Configuration copy.
     * @throws IgniteCheckedException If validation failed.
     */
    private CacheConfiguration cloneCheckSerializable(final CacheConfiguration val) throws IgniteCheckedException {
        if (val == null)
            return null;

        return withBinaryContext(new IgniteOutClosureX<CacheConfiguration>() {
            @Override public CacheConfiguration applyx() throws IgniteCheckedException {
                if (val.getCacheStoreFactory() != null) {
                    try {
                        ClassLoader ldr = ctx.config().getClassLoader();

                        if (ldr == null)
                            ldr = val.getCacheStoreFactory().getClass().getClassLoader();

                        U.unmarshal(marsh, U.marshal(marsh, val.getCacheStoreFactory()),
                            U.resolveClassLoader(ldr, ctx.config()));
                    }
                    catch (IgniteCheckedException e) {
                        throw new IgniteCheckedException("Failed to validate cache configuration. " +
                            "Cache store factory is not serializable. Cache name: " + U.maskName(val.getName()), e);
                    }
                }

                try {
                    return U.unmarshal(marsh, U.marshal(marsh, val), U.resolveClassLoader(ctx.config()));
                }
                catch (IgniteCheckedException e) {
                    throw new IgniteCheckedException("Failed to validate cache configuration " +
                        "(make sure all objects in cache configuration are serializable): " + U.maskName(val.getName()), e);
                }
            }
        });
    }

    /**
     * @param c Closure.
     * @return Closure result.
     * @throws IgniteCheckedException If failed.
     */
    private <T> T withBinaryContext(IgniteOutClosureX<T> c) throws IgniteCheckedException {
        IgniteCacheObjectProcessor objProc = ctx.cacheObjects();
        BinaryContext oldCtx = null;

        if (objProc instanceof CacheObjectBinaryProcessorImpl) {
            GridBinaryMarshaller binMarsh = ((CacheObjectBinaryProcessorImpl)objProc).marshaller();

            oldCtx = binMarsh == null ? null : binMarsh.pushContext();
        }

        try {
            return c.applyx();
        }
        finally {
            if (objProc instanceof CacheObjectBinaryProcessorImpl)
                GridBinaryMarshaller.popContext(oldCtx);
        }
    }

    /**
     * Prepares DynamicCacheChangeRequest for cache creation.
     *
     * @param ccfg Cache configuration
     * @param cacheName Cache name
     * @param nearCfg Near cache configuration
     * @param cacheType Cache type
     * @param sql Whether the cache needs to be created as the result of SQL {@code CREATE TABLE} command.
     * @param failIfExists Fail if exists flag.
     * @param failIfNotStarted If {@code true} fails if cache is not started.
     * @param disabledAfterStart If true, cache proxies will be only activated after {@link #restartProxies()}.
     * @param qryEntities Query entities.
     * @param encKey Encryption key.
     * @return Request or {@code null} if cache already exists.
     * @throws IgniteCheckedException if some of pre-checks failed
     * @throws CacheExistsException if cache exists and failIfExists flag is {@code true}
     */
    private DynamicCacheChangeRequest prepareCacheChangeRequest(
        @Nullable CacheConfiguration ccfg,
        String cacheName,
        @Nullable NearCacheConfiguration nearCfg,
        CacheType cacheType,
        boolean sql,
        boolean failIfExists,
        boolean failIfNotStarted,
        boolean disabledAfterStart,
        @Nullable Collection<QueryEntity> qryEntities,
        @Nullable byte[] encKey
    ) throws IgniteCheckedException {
        DynamicCacheDescriptor desc = cacheDescriptor(cacheName);

        DynamicCacheChangeRequest req = new DynamicCacheChangeRequest(UUID.randomUUID(), cacheName, ctx.localNodeId());

        req.sql(sql);

        req.failIfExists(failIfExists);

        req.disabledAfterStart(disabledAfterStart);

        req.encryptionKey(encKey);

        if (ccfg != null) {
            cloneCheckSerializable(ccfg);

            if (desc != null) {
                if (failIfExists) {
                    throw new CacheExistsException("Failed to start cache " +
                        "(a cache with the same name is already started): " + cacheName);
                }
                else {
                    CacheConfiguration descCfg = desc.cacheConfiguration();

                    // Check if we were asked to start a near cache.
                    if (nearCfg != null) {
                        if (CU.affinityNode(ctx.discovery().localNode(), descCfg.getNodeFilter())) {
                            // If we are on a data node and near cache was enabled, return success, else - fail.
                            if (descCfg.getNearConfiguration() != null)
                                return null;
                            else
                                throw new IgniteCheckedException("Failed to start near " +
                                    "cache (local node is an affinity node for cache): " + cacheName);
                        }
                        else
                            // If local node has near cache, return success.
                            req.clientStartOnly(true);
                    }
                    else if (!CU.affinityNode(ctx.discovery().localNode(), descCfg.getNodeFilter()))
                        req.clientStartOnly(true);

                    req.deploymentId(desc.deploymentId());
                    req.startCacheConfiguration(descCfg);
                    req.schema(desc.schema().setSql(sql));
                }
            }
            else {
                req.deploymentId(IgniteUuid.randomUuid());

                CacheConfiguration cfg = new CacheConfiguration(ccfg);

                CacheObjectContext cacheObjCtx = ctx.cacheObjects().contextForCache(cfg);

                initialize(cfg, cacheObjCtx);

                req.startCacheConfiguration(cfg);
                req.schema(new QuerySchema(qryEntities != null ? QueryUtils.normalizeQueryEntities(qryEntities, cfg)
                    : cfg.getQueryEntities()).setSql(sql));
            }
        }
        else {
            req.clientStartOnly(true);

            if (desc != null)
                ccfg = desc.cacheConfiguration();

            if (ccfg == null) {
                if (failIfNotStarted) {
                    throw new CacheExistsException("Failed to start client cache " +
                        "(a cache with the given name is not started): " + cacheName);
                }
                else
                    return null;
            }

            req.deploymentId(desc.deploymentId());
            req.startCacheConfiguration(ccfg);
            req.schema(desc.schema());
        }

        if (nearCfg != null)
            req.nearCacheConfiguration(nearCfg);

        req.cacheType(cacheType);

        return req;
    }

    /**
     * Enable/disable statistics globally for the caches
     *
     * @param cacheNames Collection of cache names.
     * @param enabled Statistics enabled flag.
     */
    public void enableStatistics(Collection<String> cacheNames, boolean enabled) throws IgniteCheckedException {
        Collection<IgniteInternalCache> caches = manageStatisticsCaches(cacheNames);

        Collection<String> globalCaches = new HashSet<>(U.capacity(caches.size()));

        for (IgniteInternalCache cache : caches) {
            cache.context().statisticsEnabled(enabled);

            if (!cache.context().isLocal())
                globalCaches.add(cache.name());
        }

        if (globalCaches.isEmpty())
            return;

        CacheStatisticsModeChangeMessage msg = new CacheStatisticsModeChangeMessage(UUID.randomUUID(), globalCaches, enabled);

        EnableStatisticsFuture fut = new EnableStatisticsFuture(msg.requestId());

        manageStatisticsFuts.put(msg.requestId(), fut);

        ctx.grid().context().discovery().sendCustomEvent(msg);

        fut.get();
    }

    /**
     * Clear statistics globally for the caches
     *
     * @param cacheNames Collection of cache names.
     */
    public void clearStatistics(Collection<String> cacheNames) throws IgniteCheckedException {
        Collection<IgniteInternalCache> caches = manageStatisticsCaches(cacheNames);

        Collection<String> globalCaches = new HashSet<>(U.capacity(caches.size()));

        for (IgniteInternalCache cache : caches) {
            if (!cache.context().isLocal())
                globalCaches.add(cache.name());
        }

        if (globalCaches.isEmpty())
            return;

        CacheStatisticsClearMessage msg = new CacheStatisticsClearMessage(UUID.randomUUID(), globalCaches);

        EnableStatisticsFuture fut = new EnableStatisticsFuture(msg.requestId());

        manageStatisticsFuts.put(msg.requestId(), fut);

        ctx.grid().context().discovery().sendCustomEvent(msg);

        fut.get();
    }

    /**
     *
     */
    private Collection<IgniteInternalCache> manageStatisticsCaches(Collection<String> caches)
        throws IgniteCheckedException {
        assert caches != null;

        Collection<IgniteInternalCache> res = new ArrayList<>(caches.size());

        if (!cacheNames().containsAll(caches))
            throw new IgniteCheckedException("One or more cache descriptors not found [caches=" + caches + ']');

        for (String cacheName : caches) {
            IgniteInternalCache cache = cache(cacheName);

            if (cache == null)
                throw new IgniteCheckedException("Cache not found [cacheName=" + cacheName + ']');

            res.add(cache);
        }

        return res;
    }

    /**
     * Sets transaction timeout on partition map exchange.
     *
     * @param timeout Transaction timeout on partition map exchange in milliseconds.
     */
    public void setTxTimeoutOnPartitionMapExchange(long timeout) throws IgniteCheckedException {
        UUID requestId = UUID.randomUUID();

        TxTimeoutOnPartitionMapExchangeChangeFuture fut = new TxTimeoutOnPartitionMapExchangeChangeFuture(requestId);

        txTimeoutOnPartitionMapExchangeFuts.put(requestId, fut);

        TxTimeoutOnPartitionMapExchangeChangeMessage msg = new TxTimeoutOnPartitionMapExchangeChangeMessage(
            requestId, timeout);

        ctx.grid().context().discovery().sendCustomEvent(msg);

        fut.get();
    }

    /**
     * @param obj Object to clone.
     * @return Object copy.
     * @throws IgniteCheckedException If failed.
     */
    public <T> T clone(final T obj) throws IgniteCheckedException {
        return withBinaryContext(new IgniteOutClosureX<T>() {
            @Override public T applyx() throws IgniteCheckedException {
                return U.unmarshal(marsh, U.marshal(marsh, obj), U.resolveClassLoader(ctx.config()));
            }
        });
    }

    /**
     *
     */
    @SuppressWarnings("ExternalizableWithoutPublicNoArgConstructor")
    private class DynamicCacheStartFuture extends GridFutureAdapter<Boolean> {
        /** */
        private UUID id;

        /**
         * @param id Future ID.
         */
        private DynamicCacheStartFuture(UUID id) {
            this.id = id;
        }

        /** {@inheritDoc} */
        @Override public boolean onDone(@Nullable Boolean res, @Nullable Throwable err) {
            // Make sure to remove future before completion.
            pendingFuts.remove(id, this);

            context().exchange().exchangerUpdateHeartbeat();

            return super.onDone(res, err);
        }

        /** {@inheritDoc} */
        @Override public String toString() {
            return S.toString(DynamicCacheStartFuture.class, this);
        }
    }

    /**
     *
     */
    @SuppressWarnings("ExternalizableWithoutPublicNoArgConstructor")
    private class TemplateConfigurationFuture extends GridFutureAdapter<Object> {
        /** Start ID. */
        @GridToStringInclude
        private IgniteUuid deploymentId;

        /** Cache name. */
        private String cacheName;

        /**
         * @param cacheName Cache name.
         * @param deploymentId Deployment ID.
         */
        private TemplateConfigurationFuture(String cacheName, IgniteUuid deploymentId) {
            this.deploymentId = deploymentId;
            this.cacheName = cacheName;
        }

        /**
         * @return Start ID.
         */
        public IgniteUuid deploymentId() {
            return deploymentId;
        }

        /** {@inheritDoc} */
        @Override public boolean onDone(@Nullable Object res, @Nullable Throwable err) {
            // Make sure to remove future before completion.
            pendingTemplateFuts.remove(cacheName, this);

            return super.onDone(res, err);
        }

        /** {@inheritDoc} */
        @Override public String toString() {
            return S.toString(TemplateConfigurationFuture.class, this);
        }
    }

    /**
     *
     */
    static class LocalAffinityFunction implements AffinityFunction {
        /** */
        private static final long serialVersionUID = 0L;

        /** {@inheritDoc} */
        @Override public List<List<ClusterNode>> assignPartitions(AffinityFunctionContext affCtx) {
            ClusterNode locNode = null;

            for (ClusterNode n : affCtx.currentTopologySnapshot()) {
                if (n.isLocal()) {
                    locNode = n;

                    break;
                }
            }

            if (locNode == null)
                throw new IgniteException("Local node is not included into affinity nodes for 'LOCAL' cache");

            List<List<ClusterNode>> res = new ArrayList<>(partitions());

            for (int part = 0; part < partitions(); part++)
                res.add(Collections.singletonList(locNode));

            return Collections.unmodifiableList(res);
        }

        /** {@inheritDoc} */
        @Override public void reset() {
            // No-op.
        }

        /** {@inheritDoc} */
        @Override public int partitions() {
            return 1;
        }

        /** {@inheritDoc} */
        @Override public int partition(Object key) {
            return 0;
        }

        /** {@inheritDoc} */
        @Override public void removeNode(UUID nodeId) {
            // No-op.
        }
    }

    /**
     *
     */
    private class RemovedItemsCleanupTask implements GridTimeoutObject {
        /** */
        private final IgniteUuid id = IgniteUuid.randomUuid();

        /** */
        private final long endTime;

        /** */
        private final long timeout;

        /**
         * @param timeout Timeout.
         */
        RemovedItemsCleanupTask(long timeout) {
            this.timeout = timeout;

            endTime = U.currentTimeMillis() + timeout;
        }

        /** {@inheritDoc} */
        @Override public IgniteUuid timeoutId() {
            return id;
        }

        /** {@inheritDoc} */
        @Override public long endTime() {
            return endTime;
        }

        /** {@inheritDoc} */
        @Override public void onTimeout() {
            ctx.closure().runLocalSafe(new Runnable() {
                @Override public void run() {
                    try {
                        for (CacheGroupContext grp : sharedCtx.cache().cacheGroups()) {
                            if (!grp.isLocal() && grp.affinityNode()) {
                                GridDhtPartitionTopology top = null;

                                try {
                                    top = grp.topology();
                                }
                                catch (IllegalStateException ignore) {
                                    // Cache stopped.
                                }

                                if (top != null) {
                                    for (GridDhtLocalPartition part : top.currentLocalPartitions())
                                        part.cleanupRemoveQueue();
                                }

                                if (ctx.isStopping())
                                    return;
                            }
                        }
                    }
                    catch (Exception e) {
                        U.error(log, "Failed to cleanup removed cache items: " + e, e);
                    }

                    if (ctx.isStopping())
                        return;

                    addRemovedItemsCleanupTask(timeout);
                }
            }, true);
        }
    }

    /**
     * Enable statistics future.
     */
    private class EnableStatisticsFuture extends GridFutureAdapter<Void> {
        /** */
        private UUID id;

        /**
         * @param id Future ID.
         */
        private EnableStatisticsFuture(UUID id) {
            this.id = id;
        }

        /** {@inheritDoc} */
        @Override public boolean onDone(@Nullable Void res, @Nullable Throwable err) {
            // Make sure to remove future before completion.
            manageStatisticsFuts.remove(id, this);

            return super.onDone(res, err);
        }

        /** {@inheritDoc} */
        @Override public String toString() {
            return S.toString(EnableStatisticsFuture.class, this);
        }
    }

    /**
     * The future for changing transaction timeout on partition map exchange.
     */
    private class TxTimeoutOnPartitionMapExchangeChangeFuture extends GridFutureAdapter<Void> {
        /** */
        private UUID id;

        /**
         * @param id Future ID.
         */
        private TxTimeoutOnPartitionMapExchangeChangeFuture(UUID id) {
            this.id = id;
        }

        /** {@inheritDoc} */
        @Override public boolean onDone(@Nullable Void res, @Nullable Throwable err) {
            txTimeoutOnPartitionMapExchangeFuts.remove(id, this);
            return super.onDone(res, err);
        }

        /** {@inheritDoc} */
        @Override public String toString() {
            return S.toString(TxTimeoutOnPartitionMapExchangeChangeFuture.class, this);
        }
    }
}<|MERGE_RESOLUTION|>--- conflicted
+++ resolved
@@ -3210,8 +3210,9 @@
         if (checkThreadTx)
             checkEmptyTransactions();
 
-<<<<<<< HEAD
-        try {
+        GridPlainClosure<Collection<byte[]>, IgniteInternalFuture<Boolean>> startCacheClsr = (grpKeys) -> {
+            assert ccfg == null || !ccfg.isEncryptionEnabled() || !grpKeys.isEmpty();
+
         	
         	//THIS IS IMPORTANT
         	//CACHE CREATION WITHOUT THIS CHECK AND PERSISTENCE ENABLED BLOCK CLUSTER ACTIVATION
@@ -3227,11 +3228,6 @@
 	                throw new IgniteCheckedException("Failed to create cache. " + conflictErr);
 	            }
         	}
-=======
-        GridPlainClosure<Collection<byte[]>, IgniteInternalFuture<Boolean>> startCacheClsr = (grpKeys) -> {
-            assert ccfg == null || !ccfg.isEncryptionEnabled() || !grpKeys.isEmpty();
-
->>>>>>> 256ae401
             DynamicCacheChangeRequest req = prepareCacheChangeRequest(
                 ccfg,
                 cacheName,
