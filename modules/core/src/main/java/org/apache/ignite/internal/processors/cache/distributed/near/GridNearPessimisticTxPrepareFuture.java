/*
 * Licensed to the Apache Software Foundation (ASF) under one or more
 * contributor license agreements.  See the NOTICE file distributed with
 * this work for additional information regarding copyright ownership.
 * The ASF licenses this file to You under the Apache License, Version 2.0
 * (the "License"); you may not use this file except in compliance with
 * the License.  You may obtain a copy of the License at
 *
 *      http://www.apache.org/licenses/LICENSE-2.0
 *
 * Unless required by applicable law or agreed to in writing, software
 * distributed under the License is distributed on an "AS IS" BASIS,
 * WITHOUT WARRANTIES OR CONDITIONS OF ANY KIND, either express or implied.
 * See the License for the specific language governing permissions and
 * limitations under the License.
 */

package org.apache.ignite.internal.processors.cache.distributed.near;

import java.util.Collection;
import java.util.Collections;
import java.util.HashMap;
import java.util.List;
import java.util.Map;
import java.util.UUID;
import org.apache.ignite.IgniteCheckedException;
import org.apache.ignite.cluster.ClusterNode;
import org.apache.ignite.internal.IgniteInternalFuture;
import org.apache.ignite.internal.cluster.ClusterTopologyCheckedException;
import org.apache.ignite.internal.cluster.ClusterTopologyServerNotFoundException;
import org.apache.ignite.internal.processors.affinity.AffinityTopologyVersion;
import org.apache.ignite.internal.processors.cache.GridCacheContext;
import org.apache.ignite.internal.processors.cache.GridCacheEntryEx;
import org.apache.ignite.internal.processors.cache.GridCacheMvccCandidate;
import org.apache.ignite.internal.processors.cache.GridCacheSharedContext;
import org.apache.ignite.internal.processors.cache.distributed.GridDistributedTxMapping;
import org.apache.ignite.internal.processors.cache.distributed.dht.GridDhtTxMapping;
import org.apache.ignite.internal.processors.cache.distributed.dht.topology.GridDhtPartitionTopology;
import org.apache.ignite.internal.processors.cache.transactions.IgniteInternalTx;
import org.apache.ignite.internal.processors.cache.transactions.IgniteTxEntry;
import org.apache.ignite.internal.transactions.IgniteTxTimeoutCheckedException;
import org.apache.ignite.internal.util.future.GridFutureAdapter;
import org.apache.ignite.internal.util.typedef.C1;
import org.apache.ignite.internal.util.typedef.CI1;
import org.apache.ignite.internal.util.typedef.F;
import org.apache.ignite.internal.util.typedef.internal.S;
import org.apache.ignite.internal.util.typedef.internal.U;
import org.jetbrains.annotations.Nullable;

import static org.apache.ignite.internal.processors.cache.GridCacheOperation.TRANSFORM;
import static org.apache.ignite.transactions.TransactionState.PREPARED;
import static org.apache.ignite.transactions.TransactionState.PREPARING;

/**
 *
 */
public class GridNearPessimisticTxPrepareFuture extends GridNearTxPrepareFutureAdapter {
    /** */
    private static final long serialVersionUID = 4014479758215810181L;

    /**
     * @param cctx Context.
     * @param tx Transaction.
     */
    public GridNearPessimisticTxPrepareFuture(GridCacheSharedContext cctx, GridNearTxLocal tx) {
        super(cctx, tx);

        assert tx.pessimistic() : tx;
    }

    /** {@inheritDoc} */
    @Override public void onNearTxLocalTimeout() {
        // No-op.
    }

    /** {@inheritDoc} */
    @Override protected boolean ignoreFailure(Throwable err) {
        return IgniteCheckedException.class.isAssignableFrom(err.getClass());
    }

    /** {@inheritDoc} */
    @Override public boolean onNodeLeft(UUID nodeId) {
        boolean found = false;

        for (IgniteInternalFuture<?> fut : futures()) {
            if (fut instanceof MiniFuture) {
                MiniFuture f = (MiniFuture)fut;

                if (f.primary().id().equals(nodeId)) {
                    ClusterTopologyCheckedException e = new ClusterTopologyCheckedException("Remote node left grid: " +
                        nodeId);

                    e.retryReadyFuture(cctx.nextAffinityReadyFuture(tx.topologyVersion()));

                    f.onNodeLeft(e);

                    found = true;
                }
            }
        }

        return found;
    }

    /** {@inheritDoc} */
    @Override public void onResult(UUID nodeId, GridNearTxPrepareResponse res) {
        if (!isDone()) {
            assert res.clientRemapVersion() == null : res;

            MiniFuture f = miniFuture(res.miniId());

            if (f != null) {
                assert f.primary().id().equals(nodeId);

                f.onResult(res, true);
            }
            else {
                if (msgLog.isDebugEnabled()) {
                    msgLog.debug("Near pessimistic prepare, failed to find mini future [txId=" + tx.nearXidVersion() +
                        ", node=" + nodeId +
                        ", res=" + res +
                        ", fut=" + this + ']');
                }
            }
        }
        else {
            if (msgLog.isDebugEnabled()) {
                msgLog.debug("Near pessimistic prepare, response for finished future [txId=" + tx.nearXidVersion() +
                    ", node=" + nodeId +
                    ", res=" + res +
                    ", fut=" + this + ']');
            }
        }
    }

    /**
     * Finds pending mini future by the given mini ID.
     *
     * @param miniId Mini ID to find.
     * @return Mini future.
     */
    private MiniFuture miniFuture(int miniId) {
        // We iterate directly over the futs collection here to avoid copy.
        synchronized (this) {
            int size = futuresCountNoLock();

            // Avoid iterator creation.
            for (int i = 0; i < size; i++) {
                IgniteInternalFuture fut = future(i);

                if (fut instanceof MiniFuture) {
                    MiniFuture mini = (MiniFuture)fut;

                    if (mini.futureId() == miniId) {
                        if (!mini.isDone())
                            return mini;
                        else
                            return null;
                    }
                }
            }
        }

        return null;
    }

    /** {@inheritDoc} */
    @Override public void prepare() {
        if (!tx.state(PREPARING)) {
            if (tx.isRollbackOnly() || tx.setRollbackOnly()) {
                if (tx.remainingTime() == -1)
                    onDone(tx.timeoutException());
                else
                    onDone(tx.rollbackException());
            }
            else
                onDone(new IgniteCheckedException("Invalid transaction state for prepare " +
                    "[state=" + tx.state() + ", tx=" + this + ']'));

            return;
        }

        try {
            tx.userPrepare(Collections.<IgniteTxEntry>emptyList());

            cctx.mvcc().addFuture(this);

            preparePessimistic();
        }
        catch (IgniteCheckedException e) {
            onDone(e);
        }
    }

    /**
     * @param txNodes Tx nodes.
     * @param m Mapping.
     * @param timeout Timeout.
     * @param reads Reads.
     * @param writes Writes.
     * @return Request.
     */
    private GridNearTxPrepareRequest createRequest(Map<UUID, Collection<UUID>> txNodes,
        GridDistributedTxMapping m,
        long timeout,
        Collection<IgniteTxEntry> reads,
        Collection<IgniteTxEntry> writes) {
        GridNearTxPrepareRequest req = new GridNearTxPrepareRequest(
            futId,
            tx.topologyVersion(),
            tx,
            timeout,
            reads,
            writes,
            m.hasNearCacheEntries(),
            txNodes,
            true,
            tx.onePhaseCommit(),
            tx.needReturnValue() && tx.implicit(),
            tx.implicitSingle(),
            m.explicitLock(),
            tx.subjectId(),
            tx.taskNameHash(),
            false,
            true,
            tx.activeCachesDeploymentEnabled(),
            tx.txState().recovery());

        req.queryUpdate(m.queryUpdate());

        for (IgniteTxEntry txEntry : writes) {
            if (txEntry.op() == TRANSFORM)
                req.addDhtVersion(txEntry.txKey(), null);
        }

        return req;
    }

    /**
     * @param req Request.
     * @param m Mapping.
     * @param miniId Mini future ID.
     * @param nearEntries {@code True} if prepare near cache entries.
     */
    @SuppressWarnings("unchecked")
    private void prepareLocal(GridNearTxPrepareRequest req,
        GridDistributedTxMapping m,
        int miniId,
        final boolean nearEntries) {
        final MiniFuture fut = new MiniFuture(m, miniId);

        req.miniId(fut.futureId());

        add((IgniteInternalFuture)fut);

        IgniteInternalFuture<GridNearTxPrepareResponse> prepFut = nearEntries ?
            cctx.tm().txHandler().prepareNearTxLocal(tx, req) :
            cctx.tm().txHandler().prepareColocatedTx(tx, req);

        prepFut.listen(new CI1<IgniteInternalFuture<GridNearTxPrepareResponse>>() {
            @Override public void apply(IgniteInternalFuture<GridNearTxPrepareResponse> prepFut) {
                try {
                    fut.onResult(prepFut.get(), nearEntries);
                }
                catch (IgniteCheckedException e) {
                    fut.onError(e);
                }
            }
        });
    }

    /**
     *
     */
    @SuppressWarnings("unchecked")
    private void preparePessimistic() {
<<<<<<< HEAD
        assert !tx.implicitSingle() || tx.queryEnlisted(); // Non-mvcc implicit-single tx goes fast commit way.
=======
        assert !tx.implicitSingle() || tx.txState().mvccEnabled(); // Non-mvcc implicit-single tx goes fast commit way.
>>>>>>> 8246bd84

        Map<UUID, GridDistributedTxMapping> mappings = new HashMap<>();

        AffinityTopologyVersion topVer = tx.topologyVersion();

<<<<<<< HEAD
        MvccCoordinator mvccCrd = null;

=======
>>>>>>> 8246bd84
        boolean hasNearCache = false;

        Map<UUID, Collection<UUID>> txNodes;

        if (tx.txState().mvccEnabled()) {
            Collection<GridDistributedTxMapping> mvccMappings = tx.implicitSingle()
                ? Collections.singleton(tx.mappings().singleMapping()) : tx.mappings().mappings();

            txNodes = new HashMap<>(mvccMappings.size());

            for (GridDistributedTxMapping m : mvccMappings) {
                mappings.put(m.primary().id(), m);

                txNodes.put(m.primary().id(), m.backups());
            }
        }
        else {
            GridDhtTxMapping txMapping = new GridDhtTxMapping();

            for (IgniteTxEntry txEntry : tx.allEntries()) {
                txEntry.clearEntryReadVersion();

                GridCacheContext cacheCtx = txEntry.context();

                if (cacheCtx.isNear())
                    hasNearCache = true;

                List<ClusterNode> nodes;

                if (!cacheCtx.isLocal()) {
                    GridDhtPartitionTopology top = cacheCtx.topology();

                    nodes = top.nodes(cacheCtx.affinity().partition(txEntry.key()), topVer);
                }
                else
                    nodes = cacheCtx.affinity().nodesByKey(txEntry.key(), topVer);

                if (F.isEmpty(nodes)) {
                    onDone(new ClusterTopologyServerNotFoundException("Failed to map keys to nodes (partition " +
                        "is not mapped to any node) [key=" + txEntry.key() +
                        ", partition=" + cacheCtx.affinity().partition(txEntry.key()) + ", topVer=" + topVer + ']'));

                    return;
                }

                ClusterNode primary = nodes.get(0);

                GridDistributedTxMapping nodeMapping = mappings.get(primary.id());

                if (nodeMapping == null)
                    mappings.put(primary.id(), nodeMapping = new GridDistributedTxMapping(primary));

                txEntry.nodeId(primary.id());

                nodeMapping.add(txEntry);

                txMapping.addMapping(nodes);
            }
<<<<<<< HEAD

            txNodes = txMapping.transactionNodes();
        }

        assert !tx.txState().mvccEnabled() || tx.mvccSnapshot() != null || mvccCrd != null;
=======

            txNodes = txMapping.transactionNodes();
        }
>>>>>>> 8246bd84

        tx.transactionNodes(txNodes);

        if (!hasNearCache)
            checkOnePhase(txNodes);

        long timeout = tx.remainingTime();

        if (timeout == -1) {
            onDone(new IgniteTxTimeoutCheckedException("Transaction timed out and was rolled back: " + tx));

            return;
        }

        int miniId = 0;

        for (final GridDistributedTxMapping m : mappings.values()) {
            final ClusterNode primary = m.primary();

            if (primary.isLocal()) {
                if (m.hasNearCacheEntries() && m.hasColocatedCacheEntries()) {
                    GridNearTxPrepareRequest nearReq = createRequest(txNodes,
                        m,
                        timeout,
                        m.nearEntriesReads(),
                        m.nearEntriesWrites());

                    prepareLocal(nearReq, m, ++miniId, true);

                    GridNearTxPrepareRequest colocatedReq = createRequest(txNodes,
                        m,
                        timeout,
                        m.colocatedEntriesReads(),
                        m.colocatedEntriesWrites());

                    prepareLocal(colocatedReq, m, ++miniId, false);
                }
                else {
                    GridNearTxPrepareRequest req = createRequest(txNodes, m, timeout, m.reads(), m.writes());

                    prepareLocal(req, m, ++miniId, m.hasNearCacheEntries());
                }
            }
            else {
                GridNearTxPrepareRequest req = createRequest(txNodes,
                    m,
                    timeout,
                    m.reads(),
                    m.writes());

                final MiniFuture fut = new MiniFuture(m, ++miniId);

                req.miniId(fut.futureId());

                add((IgniteInternalFuture)fut);

                try {
                    cctx.io().send(primary, req, tx.ioPolicy());

                    if (msgLog.isDebugEnabled()) {
                        msgLog.debug("Near pessimistic prepare, sent request [txId=" + tx.nearXidVersion() +
                            ", node=" + primary.id() + ']');
                    }
                }
                catch (ClusterTopologyCheckedException e) {
                    e.retryReadyFuture(cctx.nextAffinityReadyFuture(topVer));

                    fut.onNodeLeft(e);
                }
                catch (IgniteCheckedException e) {
                    if (msgLog.isDebugEnabled()) {
                        msgLog.debug("Near pessimistic prepare, failed send request [txId=" + tx.nearXidVersion() +
                            ", node=" + primary.id() + ", err=" + e + ']');
                    }

                    fut.onError(e);

                    break;
                }
            }
        }

        markInitialized();
    }

    /** {@inheritDoc} */
    @Override public boolean onOwnerChanged(GridCacheEntryEx entry, GridCacheMvccCandidate owner) {
        return false;
    }

    /** {@inheritDoc} */
    @Override public boolean onDone(@Nullable IgniteInternalTx res, @Nullable Throwable err) {
        if (err != null)
            ERR_UPD.compareAndSet(GridNearPessimisticTxPrepareFuture.this, null, err);

        err = this.err;

        if ((!tx.onePhaseCommit() || tx.mappings().get(cctx.localNodeId()) == null) &&
            (err == null || tx.needCheckBackup()))
            tx.state(PREPARED);

        if (super.onDone(tx, err)) {
            cctx.mvcc().removeVersionedFuture(this);

            return true;
        }

        return false;
    }

    /** {@inheritDoc} */
    @Override public String toString() {
        Collection<String> futs = F.viewReadOnly(futures(), new C1<IgniteInternalFuture<?>, String>() {
            @Override public String apply(IgniteInternalFuture<?> f) {
                if (f instanceof MiniFuture) {
                    return "[node=" + ((MiniFuture)f).primary().id() +
                        ", loc=" + ((MiniFuture)f).primary().isLocal() +
                        ", done=" + f.isDone() + "]";
                }
                else
                    return f.toString();
            }
        });

        return S.toString(GridNearPessimisticTxPrepareFuture.class, this,
            "innerFuts", futs,
            "txId", tx.nearXidVersion(),
            "super", super.toString());
    }

    /** */
    private class MiniFuture extends GridFutureAdapter<GridNearTxPrepareResponse> {
        /** */
        private final int futId;

        /** */
        private GridDistributedTxMapping m;

        /**
         * @param m Mapping.
         * @param futId Mini future ID.
         */
        MiniFuture(GridDistributedTxMapping m, int futId) {
            this.m = m;
            this.futId = futId;
        }

        /**
         * @return Future ID.
         */
        int futureId() {
            return futId;
        }

        /**
         * @return Node ID.
         */
        public ClusterNode primary() {
            return m.primary();
        }

        /**
         * @param res Response.
         * @param updateMapping Update mapping flag.
         */
        void onResult(GridNearTxPrepareResponse res, boolean updateMapping) {
            if (res.error() != null)
                onError(res.error());
            else {
                onPrepareResponse(m, res, updateMapping);

                onDone(res);
            }
        }

        /**
         * @param e Error.
         */
        void onNodeLeft(ClusterTopologyCheckedException e) {
            if (msgLog.isDebugEnabled()) {
                msgLog.debug("Near pessimistic prepare, mini future node left [txId=" + tx.nearXidVersion() +
                    ", nodeId=" + m.primary().id() + ']');
            }

            if (tx.onePhaseCommit()) {
                tx.markForBackupCheck();

                // Do not fail future for one-phase transaction right away.
                onDone((GridNearTxPrepareResponse)null);
            }

            onError(e);
        }

        /**
         * @param e Error.
         */
        void onError(Throwable e) {
            if (isDone()) {
                U.warn(log, "Received error when future is done [fut=" + this + ", err=" + e + ", tx=" + tx + ']');

                return;
            }

            if (log.isDebugEnabled())
                log.debug("Error on tx prepare [fut=" + this + ", err=" + e + ", tx=" + tx +  ']');

            if (ERR_UPD.compareAndSet(GridNearPessimisticTxPrepareFuture.this, null, e))
                tx.setRollbackOnly();

            onDone(e);
        }

        /** {@inheritDoc} */
        @Override public String toString() {
            return S.toString(MiniFuture.class, this, "done", isDone(), "cancelled", isCancelled(), "err", error());
        }
    }
}<|MERGE_RESOLUTION|>--- conflicted
+++ resolved
@@ -274,21 +274,12 @@
      */
     @SuppressWarnings("unchecked")
     private void preparePessimistic() {
-<<<<<<< HEAD
-        assert !tx.implicitSingle() || tx.queryEnlisted(); // Non-mvcc implicit-single tx goes fast commit way.
-=======
         assert !tx.implicitSingle() || tx.txState().mvccEnabled(); // Non-mvcc implicit-single tx goes fast commit way.
->>>>>>> 8246bd84
 
         Map<UUID, GridDistributedTxMapping> mappings = new HashMap<>();
 
         AffinityTopologyVersion topVer = tx.topologyVersion();
 
-<<<<<<< HEAD
-        MvccCoordinator mvccCrd = null;
-
-=======
->>>>>>> 8246bd84
         boolean hasNearCache = false;
 
         Map<UUID, Collection<UUID>> txNodes;
@@ -347,17 +338,9 @@
 
                 txMapping.addMapping(nodes);
             }
-<<<<<<< HEAD
 
             txNodes = txMapping.transactionNodes();
         }
-
-        assert !tx.txState().mvccEnabled() || tx.mvccSnapshot() != null || mvccCrd != null;
-=======
-
-            txNodes = txMapping.transactionNodes();
-        }
->>>>>>> 8246bd84
 
         tx.transactionNodes(txNodes);
 
