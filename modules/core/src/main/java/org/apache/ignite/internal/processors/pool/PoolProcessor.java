--- conflicted
+++ resolved
@@ -122,7 +122,11 @@
 
                 return ctx.getIgfsExecutorService();
 
-<<<<<<< HEAD
+            case GridIoPolicy.SERVICE_POOL:
+                assert ctx.getServiceExecutorService() != null : "Service pool is not configured.";
+
+                return ctx.getServiceExecutorService();
+
             case GridIoPolicy.DATA_STREAMER_POOL:
                 assert ctx.getDataStreamerExecutorService() != null : "Data streamer pool is not configured.";
 
@@ -132,12 +136,6 @@
                 assert ctx.getQueryExecutorService() != null : "Query pool is not configured.";
 
                 return ctx.getQueryExecutorService();
-=======
-            case GridIoPolicy.SERVICE_POOL:
-                assert ctx.getServiceExecutorService() != null : "Service pool is not configured.";
-
-                return ctx.getServiceExecutorService();
->>>>>>> 2e6bc441
 
             default: {
                 if (plc < 0)
