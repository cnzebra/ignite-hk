/*
 * Licensed to the Apache Software Foundation (ASF) under one or more
 * contributor license agreements.  See the NOTICE file distributed with
 * this work for additional information regarding copyright ownership.
 * The ASF licenses this file to You under the Apache License, Version 2.0
 * (the "License"); you may not use this file except in compliance with
 * the License.  You may obtain a copy of the License at
 *
 *       http://www.apache.org/licenses/LICENSE-2.0
 *
 * Unless required by applicable law or agreed to in writing, software
 * distributed under the License is distributed on an "AS IS" BASIS,
 * WITHOUT WARRANTIES OR CONDITIONS OF ANY KIND, either express or implied.
 * See the License for the specific language governing permissions and
 * limitations under the License.
 */

package org.apache.ignite.internal.processors.cache.distributed.dht;

import java.util.Collection;
import java.util.Iterator;
import java.util.UUID;
import org.apache.ignite.IgniteCheckedException;
import org.apache.ignite.internal.processors.cache.CacheEntryPredicate;
import org.apache.ignite.internal.processors.cache.CacheInvokeResult;
import org.apache.ignite.internal.processors.cache.GridCacheContext;
import org.apache.ignite.internal.processors.cache.GridCacheReturn;
import org.apache.ignite.internal.processors.cache.GridCacheUpdateTxResult;
import org.apache.ignite.internal.processors.cache.KeyCacheObject;
import org.apache.ignite.internal.processors.cache.mvcc.MvccSnapshot;
import org.apache.ignite.internal.processors.cache.version.GridCacheVersion;
import org.apache.ignite.internal.processors.query.EnlistOperation;
import org.apache.ignite.internal.processors.query.UpdateSourceIterator;
import org.apache.ignite.internal.util.typedef.internal.S;
import org.apache.ignite.lang.IgniteUuid;
import org.jetbrains.annotations.Nullable;

/**
 * Future processing transaction enlisting and locking of entries produces by cache API operations.
 */
public final class GridDhtTxEnlistFuture extends GridDhtTxAbstractEnlistFuture<GridCacheReturn> implements UpdateSourceIterator<Object> {
    /** Enlist operation. */
    private EnlistOperation op;

    /** Source iterator. */
    private Iterator<Object> it;

    /** Future result. */
    private GridCacheReturn res;

    /** Need result flag. If {@code True} previous value should be returned as well. */
    private boolean needRes;

    /**
     * Constructor.
     *
     * @param nearNodeId Near node ID.
     * @param nearLockVer Near lock version.
     * @param mvccSnapshot Mvcc snapshot.
     * @param threadId Thread ID.
     * @param nearFutId Near future id.
     * @param nearMiniId Near mini future id.
     * @param tx Transaction.
     * @param timeout Lock acquisition timeout.
     * @param cctx Cache context.
     * @param rows Collection of rows.
     * @param op Operation.
     * @param filter Filter.
     * @param needRes Return previous value flag.
     * @param keepBinary Keep binary flag.
     */
    public GridDhtTxEnlistFuture(UUID nearNodeId,
        GridCacheVersion nearLockVer,
        MvccSnapshot mvccSnapshot,
        long threadId,
        IgniteUuid nearFutId,
        int nearMiniId,
        GridDhtTxLocalAdapter tx,
        long timeout,
        GridCacheContext<?, ?> cctx,
        Collection<Object> rows,
        EnlistOperation op,
        @Nullable CacheEntryPredicate filter,
        boolean needRes,
        boolean keepBinary) {
        super(nearNodeId,
            nearLockVer,
            mvccSnapshot,
            threadId,
            nearFutId,
            nearMiniId,
            tx,
            timeout,
            cctx,
            filter,
            keepBinary);

        this.op = op;
        this.needRes = needRes;

        it = rows.iterator();

        res = new GridCacheReturn(cctx.localNodeId().equals(nearNodeId), false);

        skipNearNodeUpdates = true;
    }

    /** {@inheritDoc} */
    @Override protected UpdateSourceIterator<?> createIterator() throws IgniteCheckedException {
        return this;
    }

    /** {@inheritDoc} */
    @Override @Nullable protected GridCacheReturn result0() {
        return res;
    }

    /** {@inheritDoc} */
    @Override protected void onEntryProcessed(KeyCacheObject key, GridCacheUpdateTxResult txRes) {
        assert txRes.invokeResult() == null || needRes;

        res.success(txRes.success());

<<<<<<< HEAD
        if(txRes.invokeResult() != null)
            res.invokeResult(true);

        if (needRes && txRes.success()) {
            CacheInvokeResult invokeRes = txRes.invokeResult();

            if (invokeRes != null) {
                if(invokeRes.result() != null || invokeRes.error() != null)
                    res.addEntryProcessResult(cctx, key, null, invokeRes.result(), invokeRes.error(), cctx.keepBinary());
            }
            else
                res.set(cctx, txRes.prevValue(), txRes.success(), true);
        }
=======
        if(txRes.invokeResult() != null) {
            res.invokeResult(true);

            CacheInvokeResult invokeRes = txRes.invokeResult();

            if (invokeRes.result() != null || invokeRes.error() != null)
                res.addEntryProcessResult(cctx, key, null, invokeRes.result(), invokeRes.error(), keepBinary);
        }
        else if (needRes)
            res.set(cctx, txRes.prevValue(), txRes.success(), keepBinary);
>>>>>>> 8246bd84
    }

    /** {@inheritDoc} */
    @Override public boolean needResult() {
        return needRes;
    }

    /** {@inheritDoc} */
    @Override public EnlistOperation operation() {
        return op;
    }

    /** {@inheritDoc} */
    @Override public boolean hasNextX() {
        return it.hasNext();
    }

    /** {@inheritDoc} */
    @Override public Object nextX() {
        return it.next();
    }

    /** {@inheritDoc} */
    @Override public String toString() {
        return S.toString(GridDhtTxEnlistFuture.class, this);
    }
}<|MERGE_RESOLUTION|>--- conflicted
+++ resolved
@@ -121,21 +121,6 @@
 
         res.success(txRes.success());
 
-<<<<<<< HEAD
-        if(txRes.invokeResult() != null)
-            res.invokeResult(true);
-
-        if (needRes && txRes.success()) {
-            CacheInvokeResult invokeRes = txRes.invokeResult();
-
-            if (invokeRes != null) {
-                if(invokeRes.result() != null || invokeRes.error() != null)
-                    res.addEntryProcessResult(cctx, key, null, invokeRes.result(), invokeRes.error(), cctx.keepBinary());
-            }
-            else
-                res.set(cctx, txRes.prevValue(), txRes.success(), true);
-        }
-=======
         if(txRes.invokeResult() != null) {
             res.invokeResult(true);
 
@@ -146,7 +131,6 @@
         }
         else if (needRes)
             res.set(cctx, txRes.prevValue(), txRes.success(), keepBinary);
->>>>>>> 8246bd84
     }
 
     /** {@inheritDoc} */
