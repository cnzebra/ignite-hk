/*
 * Licensed to the Apache Software Foundation (ASF) under one or more
 * contributor license agreements.  See the NOTICE file distributed with
 * this work for additional information regarding copyright ownership.
 * The ASF licenses this file to You under the Apache License, Version 2.0
 * (the "License"); you may not use this file except in compliance with
 * the License.  You may obtain a copy of the License at
 *
 *      http://www.apache.org/licenses/LICENSE-2.0
 *
 * Unless required by applicable law or agreed to in writing, software
 * distributed under the License is distributed on an "AS IS" BASIS,
 * WITHOUT WARRANTIES OR CONDITIONS OF ANY KIND, either express or implied.
 * See the License for the specific language governing permissions and
 * limitations under the License.
 */

package org.apache.ignite.configuration;

import java.io.Serializable;
import java.util.ArrayList;
import java.util.Collection;
import java.util.Collections;
import java.util.HashSet;
import javax.cache.Cache;
import javax.cache.CacheException;
import javax.cache.configuration.CacheEntryListenerConfiguration;
import javax.cache.configuration.CompleteConfiguration;
import javax.cache.configuration.Factory;
import javax.cache.configuration.MutableConfiguration;
import javax.cache.expiry.ExpiryPolicy;
import javax.cache.integration.CacheLoader;
import javax.cache.integration.CacheWriter;
import org.apache.ignite.Ignite;
import org.apache.ignite.IgniteCache;
import org.apache.ignite.IgniteSystemProperties;
import org.apache.ignite.cache.CacheAtomicityMode;
import org.apache.ignite.cache.CacheEntryProcessor;
import org.apache.ignite.cache.CacheInterceptor;
import org.apache.ignite.cache.CacheKeyConfiguration;
import org.apache.ignite.cache.CacheMode;
import org.apache.ignite.cache.CacheRebalanceMode;
import org.apache.ignite.cache.CacheWriteSynchronizationMode;
import org.apache.ignite.cache.PartitionLossPolicy;
import org.apache.ignite.cache.QueryEntity;
import org.apache.ignite.cache.affinity.AffinityFunction;
import org.apache.ignite.cache.affinity.AffinityKeyMapper;
import org.apache.ignite.cache.eviction.EvictionFilter;
import org.apache.ignite.cache.eviction.EvictionPolicy;
import org.apache.ignite.cache.query.annotations.QuerySqlFunction;
import org.apache.ignite.cache.store.CacheStore;
import org.apache.ignite.cache.store.CacheStoreSessionListener;
import org.apache.ignite.cluster.ClusterNode;
import org.apache.ignite.spi.encryption.EncryptionSpi;
import org.apache.ignite.internal.binary.BinaryContext;
import org.apache.ignite.spi.encryption.keystore.KeystoreEncryptionSpi;
import org.apache.ignite.internal.processors.query.QueryUtils;
import org.apache.ignite.internal.util.typedef.F;
import org.apache.ignite.internal.util.typedef.internal.A;
import org.apache.ignite.internal.util.typedef.internal.S;
import org.apache.ignite.internal.util.typedef.internal.U;
import org.apache.ignite.lang.IgnitePredicate;
import org.apache.ignite.plugin.CachePluginConfiguration;
import org.apache.ignite.spi.encryption.EncryptionSpi;
import org.apache.ignite.spi.encryption.keystore.KeystoreEncryptionSpi;
import org.jetbrains.annotations.Nullable;

import static org.apache.ignite.IgniteSystemProperties.IGNITE_DEFAULT_DISK_PAGE_COMPRESSION;

/**
 * This class defines grid cache configuration. This configuration is passed to
 * grid via {@link IgniteConfiguration#getCacheConfiguration()} method. It defines all configuration
 * parameters required to start a cache within grid instance. You can have multiple caches
 * configured with different names within one grid.
 * <p>
 * Cache configuration is set on {@link
 * IgniteConfiguration#setCacheConfiguration(CacheConfiguration...)} method. This adapter is a simple bean and
 * can be configured from Spring XML files (or other DI frameworks). <p> Note that absolutely all configuration
 * properties are optional, so users should only change what they need.
 */
public class CacheConfiguration<K, V> extends MutableConfiguration<K, V> {
    /** */
    private static final long serialVersionUID = 0L;

    /** Maximum number of partitions. */
    public static final int MAX_PARTITIONS_COUNT = 65000;

    /**
     * Default size of rebalance thread pool.
     * @deprecated Use {@link IgniteConfiguration#DFLT_REBALANCE_THREAD_POOL_SIZE} instead.
     */
    @Deprecated
    public static final int DFLT_REBALANCE_THREAD_POOL_SIZE = IgniteConfiguration.DFLT_REBALANCE_THREAD_POOL_SIZE;

    /**
     * Default rebalance timeout (ms).
     * @deprecated Use {@link IgniteConfiguration#DFLT_REBALANCE_TIMEOUT} instead.
     */
    @Deprecated
    public static final long DFLT_REBALANCE_TIMEOUT = IgniteConfiguration.DFLT_REBALANCE_TIMEOUT;

    /**
     * Default rebalance batches prefetch count.
     * @deprecated Use {@link IgniteConfiguration#DFLT_REBALANCE_BATCHES_PREFETCH_COUNT} instead.
     */
    @Deprecated
    public static final long DFLT_REBALANCE_BATCHES_PREFETCH_COUNT = IgniteConfiguration.DFLT_REBALANCE_BATCHES_PREFETCH_COUNT;

    /**
     * Time in milliseconds to wait between rebalance messages to avoid overloading CPU.
     * @deprecated Use {@link IgniteConfiguration#DFLT_REBALANCE_THROTTLE} instead.
     */
    @Deprecated
    public static final long DFLT_REBALANCE_THROTTLE = IgniteConfiguration.DFLT_REBALANCE_THROTTLE;

    /** Default number of backups. */
    public static final int DFLT_BACKUPS = 0;

    /** Default caching mode. */
    public static final CacheMode DFLT_CACHE_MODE = CacheMode.PARTITIONED;

    /** Default atomicity mode. */
    public static final CacheAtomicityMode DFLT_CACHE_ATOMICITY_MODE = CacheAtomicityMode.ATOMIC;

    /** Default lock timeout. */
    public static final long DFLT_LOCK_TIMEOUT = 0;

    /** Default cache size to use with eviction policy. */
    public static final int DFLT_CACHE_SIZE = 100000;

    /** Default maximum inline size for sql indexes. */
    public static final int DFLT_SQL_INDEX_MAX_INLINE_SIZE = -1;

    /** Initial default near cache size. */
    public static final int DFLT_NEAR_START_SIZE = 1500000 / 4;

    /** Default value for 'invalidate' flag that indicates if this is invalidation-based cache. */
    public static final boolean DFLT_INVALIDATE = false;

    /** Default rebalance mode for distributed cache. */
    public static final CacheRebalanceMode DFLT_REBALANCE_MODE = CacheRebalanceMode.ASYNC;

    /**
     * Default rebalance batch size in bytes.
     * @deprecated Use {@link IgniteConfiguration#DFLT_REBALANCE_BATCH_SIZE} instead.
     */
    @Deprecated
    public static final int DFLT_REBALANCE_BATCH_SIZE = IgniteConfiguration.DFLT_REBALANCE_BATCH_SIZE;

    /** Default value for eager ttl flag. */
    public static final boolean DFLT_EAGER_TTL = true;

    /** Default value for 'maxConcurrentAsyncOps'. */
    public static final int DFLT_MAX_CONCURRENT_ASYNC_OPS = 500;

    /** Default value for 'writeBehindEnabled' flag. */
    public static final boolean DFLT_WRITE_BEHIND_ENABLED = false;

    /** Default flush size for write-behind cache store. */
    public static final int DFLT_WRITE_BEHIND_FLUSH_SIZE = 10240; // 10K

    /** Default critical size used when flush size is not specified. */
    public static final int DFLT_WRITE_BEHIND_CRITICAL_SIZE = 16384; // 16K

    /** Default flush frequency for write-behind cache store in milliseconds. */
    public static final long DFLT_WRITE_BEHIND_FLUSH_FREQUENCY = 5000;

    /** Default count of flush threads for write-behind cache store. */
    public static final int DFLT_WRITE_FROM_BEHIND_FLUSH_THREAD_CNT = 1;

    /** Default batch size for write-behind cache store. */
    public static final int DFLT_WRITE_BEHIND_BATCH_SIZE = 512;

    /** Default write coalescing for write-behind cache store. */
    public static final boolean DFLT_WRITE_BEHIND_COALESCING = true;

    /** Default maximum number of query iterators that can be stored. */
    public static final int DFLT_MAX_QUERY_ITERATOR_CNT = 1024;

    /** Default value for load previous value flag. */
    public static final boolean DFLT_LOAD_PREV_VAL = false;

    /** Default value for 'readFromBackup' flag. */
    public static final boolean DFLT_READ_FROM_BACKUP = true;

    /** Filter that accepts all nodes. */
    public static final IgnitePredicate<ClusterNode> ALL_NODES = new IgniteAllNodesPredicate();

    /** Default timeout after which long query warning will be printed. */
    @Deprecated
    public static final long DFLT_LONG_QRY_WARN_TIMEOUT = 3000;

    /** Default number of queries detail metrics to collect. */
    public static final int DFLT_QRY_DETAIL_METRICS_SIZE = 0;

    /** Default value for keep binary in store behavior . */
    @SuppressWarnings({"UnnecessaryBoxing", "BooleanConstructorCall"})
    public static final Boolean DFLT_STORE_KEEP_BINARY = new Boolean(false);

    /** Default threshold for concurrent loading of keys from {@link CacheStore}. */
    public static final int DFLT_CONCURRENT_LOAD_ALL_THRESHOLD = 5;

    /** Default partition loss policy. */
    public static final PartitionLossPolicy DFLT_PARTITION_LOSS_POLICY = PartitionLossPolicy.IGNORE;

    /** Default query parallelism. */
    public static final int DFLT_QUERY_PARALLELISM = 1;

    /** Default value for events disabled flag. */
    public static final boolean DFLT_EVENTS_DISABLED = false;

    /** Default SQL on-heap cache size. */
    public static final int DFLT_SQL_ONHEAP_CACHE_MAX_SIZE = 0;

    /** Default disk page compression algorithm. */
    public static final DiskPageCompression DFLT_DISK_PAGE_COMPRESSION = DiskPageCompression.DISABLED;

    /** Cache name. */
    private String name;

    /** Cache group name. */
    private String grpName;

    /** Name of {@link DataRegionConfiguration} for this cache */
    private String memPlcName;

    /** Threshold for concurrent loading of keys from {@link CacheStore}. */
    private int storeConcurrentLoadAllThreshold = DFLT_CONCURRENT_LOAD_ALL_THRESHOLD;

    /** Rebalance thread pool size. */
    @Deprecated
    private int rebalancePoolSize = DFLT_REBALANCE_THREAD_POOL_SIZE;

    /** Rebalance timeout. */
    @Deprecated
    private long rebalanceTimeout = DFLT_REBALANCE_TIMEOUT;

    /** Cache eviction policy. */
    @Deprecated
    private EvictionPolicy evictPlc;

    /** Cache eviction policy factory. */
    @SerializeSeparately
    private Factory evictPlcFactory;

    /** */
    private boolean onheapCache;

    /** Use on-heap cache for rows for SQL queries. */
    private boolean sqlOnheapCache;

    /** SQL on-heap cache max size. */
    private int sqlOnheapCacheMaxSize = DFLT_SQL_ONHEAP_CACHE_MAX_SIZE;

    /** Eviction filter. */
    @SerializeSeparately
    private EvictionFilter<?, ?> evictFilter;

    /** Eager ttl flag. */
    private boolean eagerTtl = DFLT_EAGER_TTL;

    /** Default lock timeout. */
    private long dfltLockTimeout = DFLT_LOCK_TIMEOUT;

    /** Near cache configuration. */
    private NearCacheConfiguration<K, V> nearCfg;

    /** Default value for 'copyOnRead' flag. */
    public static final boolean DFLT_COPY_ON_READ = true;

    /** Write synchronization mode. */
    private CacheWriteSynchronizationMode writeSync;

    /** */
    @SerializeSeparately
    private Factory storeFactory;

    /** */
    private Boolean storeKeepBinary = DFLT_STORE_KEEP_BINARY;

    /** */
    private boolean loadPrevVal = DFLT_LOAD_PREV_VAL;

    /** Node group resolver. */
    private AffinityFunction aff;

    /** Cache mode. */
    private CacheMode cacheMode = DFLT_CACHE_MODE;

    /** Cache atomicity mode. */
    private CacheAtomicityMode atomicityMode;

    /** Number of backups for cache. */
    private int backups = DFLT_BACKUPS;

    /** Flag indicating whether this is invalidation-based cache. */
    private boolean invalidate = DFLT_INVALIDATE;

    /** Name of class implementing GridCacheTmLookup. */
    private String tmLookupClsName;

    /** Distributed cache rebalance mode. */
    private CacheRebalanceMode rebalanceMode = DFLT_REBALANCE_MODE;

    /** Cache rebalance order. */
    private int rebalanceOrder;

    /** Rebalance batch size. */
    @Deprecated
    private int rebalanceBatchSize = DFLT_REBALANCE_BATCH_SIZE;

    /** Rebalance batches prefetch count. */
    @Deprecated
    private long rebalanceBatchesPrefetchCnt = DFLT_REBALANCE_BATCHES_PREFETCH_COUNT;

    /** Maximum number of concurrent asynchronous operations. */
    private int maxConcurrentAsyncOps = DFLT_MAX_CONCURRENT_ASYNC_OPS;

    /** Maximum inline size for sql indexes. */
    private int sqlIdxMaxInlineSize = DFLT_SQL_INDEX_MAX_INLINE_SIZE;

    /** Write-behind feature. */
    private boolean writeBehindEnabled = DFLT_WRITE_BEHIND_ENABLED;

    /** Maximum size of write-behind cache. */
    private int writeBehindFlushSize = DFLT_WRITE_BEHIND_FLUSH_SIZE;

    /** Write-behind flush frequency in milliseconds. */
    private long writeBehindFlushFreq = DFLT_WRITE_BEHIND_FLUSH_FREQUENCY;

    /** Flush thread count for write-behind cache store. */
    private int writeBehindFlushThreadCnt = DFLT_WRITE_FROM_BEHIND_FLUSH_THREAD_CNT;

    /** Maximum batch size for write-behind cache store. */
    private int writeBehindBatchSize = DFLT_WRITE_BEHIND_BATCH_SIZE;

    /** Write coalescing flag for write-behind cache store */
    private boolean writeBehindCoalescing = DFLT_WRITE_BEHIND_COALESCING;

    /** Maximum number of query iterators that can be stored. */
    private int maxQryIterCnt = DFLT_MAX_QUERY_ITERATOR_CNT;

    /** */
    private AffinityKeyMapper affMapper;

    /** */
    private long rebalanceDelay;

    /** Time in milliseconds to wait between rebalance messages to avoid overloading CPU. */
    @Deprecated
    private long rebalanceThrottle = DFLT_REBALANCE_THROTTLE;

    /** */
    private CacheInterceptor<K, V> interceptor;

    /** */
    private Class<?>[] sqlFuncCls;

    /** */
    @Deprecated
    private long longQryWarnTimeout = DFLT_LONG_QRY_WARN_TIMEOUT;

    /** */
    private int qryDetailMetricsSz = DFLT_QRY_DETAIL_METRICS_SIZE;

    /**
     * Flag indicating whether data can be read from backup.
     * If {@code false} always get data from primary node (never from backup).
     */
    private boolean readFromBackup = DFLT_READ_FROM_BACKUP;

    /** Node filter specifying nodes on which this cache should be deployed. */
    private IgnitePredicate<ClusterNode> nodeFilter;

    /** */
    private String sqlSchema;

    /** */
    private boolean sqlEscapeAll;

    /** */
    private transient Class<?>[] indexedTypes;

    /** Copy on read flag. */
    private boolean cpOnRead = DFLT_COPY_ON_READ;

    /** Cache plugin configurations. */
    private CachePluginConfiguration[] pluginCfgs;

    /** Cache topology validator. */
    private TopologyValidator topValidator;

    /** Cache store session listeners. */
    @SerializeSeparately
    private Factory<? extends CacheStoreSessionListener>[] storeSesLsnrs;

    /** Query entities. */
    private Collection<QueryEntity> qryEntities;

    /** Partition loss policy. */
    private PartitionLossPolicy partLossPlc = DFLT_PARTITION_LOSS_POLICY;

    /** */
    private int qryParallelism = DFLT_QUERY_PARALLELISM;

    /** Cache key configuration. */
    private CacheKeyConfiguration[] keyCfg;

    /** Events disabled. */
    private boolean evtsDisabled = DFLT_EVENTS_DISABLED;

    /**
     * Flag indicating whether data must be encrypted.
     * If {@code true} data on the disk will be encrypted.
     *
     * @see EncryptionSpi
     * @see KeystoreEncryptionSpi
     */
    private boolean encryptionEnabled;

<<<<<<< HEAD
=======
    /** */
    private DiskPageCompression diskPageCompression = IgniteSystemProperties.getEnum(
        DiskPageCompression.class, IGNITE_DEFAULT_DISK_PAGE_COMPRESSION);

    /** */
    private Integer diskPageCompressionLevel;

>>>>>>> 8246bd84
    /** Empty constructor (all values are initialized to their defaults). */
    public CacheConfiguration() {
        /* No-op. */
    }

    /**
     * @param name Cache name.
     */
    public CacheConfiguration(String name) {
        this.name = name;
    }

    /**
     * Copy constructor.
     *
     * @param cfg Configuration to copy.
     */
    public CacheConfiguration(CompleteConfiguration<K, V> cfg) {
        super(cfg);

        if (!(cfg instanceof CacheConfiguration))
            return;

        CacheConfiguration<K, V> cc = (CacheConfiguration<K, V>)cfg;

        /*
         * NOTE: MAKE SURE TO PRESERVE ALPHABETIC ORDER!
         * ==============================================
         */
        aff = cc.getAffinity();
        affMapper = cc.getAffinityMapper();
        atomicityMode = cc.getAtomicityMode();
        backups = cc.getBackups();
        cacheLoaderFactory = cc.getCacheLoaderFactory();
        cacheMode = cc.getCacheMode();
        cacheWriterFactory = cc.getCacheWriterFactory();
        cpOnRead = cc.isCopyOnRead();
        dfltLockTimeout = cc.getDefaultLockTimeout();
        eagerTtl = cc.isEagerTtl();
        encryptionEnabled = cc.isEncryptionEnabled();
        evictFilter = cc.getEvictionFilter();
        evictPlc = cc.getEvictionPolicy();
        evictPlcFactory = cc.getEvictionPolicyFactory();
        expiryPolicyFactory = cc.getExpiryPolicyFactory();
        grpName = cc.getGroupName();
        indexedTypes = cc.getIndexedTypes();
        interceptor = cc.getInterceptor();
        invalidate = cc.isInvalidate();
        isReadThrough = cc.isReadThrough();
        isWriteThrough = cc.isWriteThrough();
        keyCfg = cc.getKeyConfiguration();
        listenerConfigurations = cc.listenerConfigurations;
        loadPrevVal = cc.isLoadPreviousValue();
        longQryWarnTimeout = cc.getLongQueryWarningTimeout();
        maxConcurrentAsyncOps = cc.getMaxConcurrentAsyncOperations();
        memPlcName = cc.getDataRegionName();
        name = cc.getName();
        nearCfg = cc.getNearConfiguration();
        nodeFilter = cc.getNodeFilter();
        onheapCache = cc.isOnheapCacheEnabled();
        diskPageCompression = cc.getDiskPageCompression();
        diskPageCompressionLevel = cc.getDiskPageCompressionLevel();
        partLossPlc = cc.getPartitionLossPolicy();
        pluginCfgs = cc.getPluginConfigurations();
        qryDetailMetricsSz = cc.getQueryDetailMetricsSize();
        qryEntities = cc.getQueryEntities() == Collections.<QueryEntity>emptyList() ? null : cc.getQueryEntities();
        qryParallelism = cc.getQueryParallelism();
        readFromBackup = cc.isReadFromBackup();
        rebalanceBatchSize = cc.getRebalanceBatchSize();
        rebalanceBatchesPrefetchCnt = cc.getRebalanceBatchesPrefetchCount();
        rebalanceDelay = cc.getRebalanceDelay();
        rebalanceMode = cc.getRebalanceMode();
        rebalanceOrder = cc.getRebalanceOrder();
        rebalancePoolSize = cc.getRebalanceThreadPoolSize();
        rebalanceTimeout = cc.getRebalanceTimeout();
        rebalanceThrottle = cc.getRebalanceThrottle();
        sqlSchema = cc.getSqlSchema();
        sqlEscapeAll = cc.isSqlEscapeAll();
        sqlFuncCls = cc.getSqlFunctionClasses();
        sqlIdxMaxInlineSize = cc.getSqlIndexMaxInlineSize();
        storeFactory = cc.getCacheStoreFactory();
        storeKeepBinary = cc.isStoreKeepBinary() != null ? cc.isStoreKeepBinary() : DFLT_STORE_KEEP_BINARY;
        storeSesLsnrs = cc.getCacheStoreSessionListenerFactories();
        tmLookupClsName = cc.getTransactionManagerLookupClassName();
        topValidator = cc.getTopologyValidator();
        writeBehindBatchSize = cc.getWriteBehindBatchSize();
        writeBehindCoalescing = cc.getWriteBehindCoalescing();
        writeBehindEnabled = cc.isWriteBehindEnabled();
        writeBehindFlushFreq = cc.getWriteBehindFlushFrequency();
        writeBehindFlushSize = cc.getWriteBehindFlushSize();
        writeBehindFlushThreadCnt = cc.getWriteBehindFlushThreadCount();
        writeSync = cc.getWriteSynchronizationMode();
        storeConcurrentLoadAllThreshold = cc.getStoreConcurrentLoadAllThreshold();
        maxQryIterCnt = cc.getMaxQueryIteratorsCount();
        sqlOnheapCache = cc.isSqlOnheapCacheEnabled();
        sqlOnheapCacheMaxSize = cc.getSqlOnheapCacheMaxSize();
        evtsDisabled = cc.isEventsDisabled();
    }

    /**
     * Gets the cache group name.
     *
     * Caches with the same group name share single underlying 'physical' cache (partition set),
     * but are logically isolated.
     *
     * Since underlying cache is shared, the following configuration properties should be the same within group:
     * {@link #setAffinity(AffinityFunction)}, {@link #setNodeFilter(IgnitePredicate)}, {@link #cacheMode},
     * {@link #setTopologyValidator(TopologyValidator)}, {@link #setPartitionLossPolicy(PartitionLossPolicy)},
     * {@link #setDataRegionName(String)}.
     *
     * Grouping caches reduces overall overhead, since internal data structures are shared.
     *
     * @return Cache group name.
     */
    public String getGroupName() {
        return grpName;
    }

    /**
     * Sets the cache group name.
     *
     * Caches with the same group name share single underlying 'physical' cache (partition set),
     * but are logically isolated.
     *
     * Since underlying cache is shared, the following configuration properties should be the same within group:
     * {@link #setAffinity(AffinityFunction)}, {@link #setNodeFilter(IgnitePredicate)}, {@link #cacheMode},
     * {@link #setTopologyValidator(TopologyValidator)}, {@link #setPartitionLossPolicy(PartitionLossPolicy)},
     * {@link #setDataRegionName(String)}.
     *
     * Grouping caches reduces overall overhead, since internal data structures are shared.
     *
     * @param grpName Cache group name.
     * @return {@code this} for chaining.
     */
    public CacheConfiguration<K, V> setGroupName(String grpName) {
        this.grpName = grpName;

        return this;
    }

    /**
     * Cache name. The cache will be accessed via {@link Ignite#cache(String)} method.
     *
     * @return Cache name.
     */
    public String getName() {
        return name;
    }

    /**
     * Sets cache name.
     *
     * @param name Cache name. Can not be <tt>null</tt> or empty.
     * @return {@code this} for chaining.
     */
    public CacheConfiguration<K, V> setName(String name) {
        this.name = name;

        return this;
    }

    /**
     * @return {@link DataRegionConfiguration} name.
     */
    @Nullable public String getDataRegionName() {
        return memPlcName;
    }

    /**
     * @deprecated Use {@link #getDataRegionName()} (String)} instead.
     */
    @Deprecated
    public String getMemoryPolicyName() {
        return memPlcName;
    }

    /**
     * Sets a name of {@link DataRegionConfiguration} for this cache.
     *
     * @param dataRegionName DataRegionConfiguration name. Can be null (default DataRegionConfiguration will be used)
     *                   but should not be empty.
     * @return {@code this} for chaining.
     */
    public CacheConfiguration<K, V> setDataRegionName(@Nullable String dataRegionName) {
        A.ensure(dataRegionName == null || !dataRegionName.isEmpty(), "Name cannot be empty.");

        this.memPlcName = dataRegionName;

        return this;
    }

    /**
     * @deprecated Use {@link #setDataRegionName(String)} instead.
     */
    @Deprecated
    public CacheConfiguration<K, V> setMemoryPolicyName(String memPlcName) {
        return setDataRegionName(memPlcName);
    }

    /**
     * Gets cache eviction policy. By default, returns {@code null}
     * which means that evictions are disabled for cache.
     *
     * @return Cache eviction policy or {@code null} if evictions should be disabled.
     *
     * @deprecated Use {@link #getEvictionPolicyFactory()} instead.
     */
    @Deprecated
    @SuppressWarnings({"unchecked"})
    @Nullable public EvictionPolicy<K, V> getEvictionPolicy() {
        return evictPlc;
    }

    /**
     * Sets cache eviction policy.
     *
     * @param evictPlc Cache eviction policy.
     * @return {@code this} for chaining.
     *
     * @deprecated Use {@link #setEvictionPolicyFactory(Factory)} instead.
     */
    @Deprecated
    public CacheConfiguration<K, V> setEvictionPolicy(@Nullable EvictionPolicy evictPlc) {
        this.evictPlc = evictPlc;

        return this;
    }

    /**
     * Gets cache eviction policy factory. By default, returns {@code null}
     * which means that evictions are disabled for cache.
     *
     * @return Cache eviction policy factory or {@code null} if evictions should be disabled
     * or if {@link #getEvictionPolicy()} should be used instead.
     */
    @Nullable public Factory<EvictionPolicy<? super K, ? super V>> getEvictionPolicyFactory() {
        return evictPlcFactory;
    }

    /**
     * Sets cache eviction policy factory.
     * Note: Eviction policy factory should be {@link Serializable}.
     *
     * @param evictPlcFactory Cache eviction policy factory.
     * @return {@code this} for chaining.
     */
    public CacheConfiguration<K, V> setEvictionPolicyFactory(
        @Nullable Factory<? extends EvictionPolicy<? super K, ? super V>> evictPlcFactory) {
        this.evictPlcFactory = evictPlcFactory;

        return this;
    }

    /**
     * Checks if the on-heap cache is enabled for the off-heap based page memory.
     *
     * @return On-heap cache enabled flag.
     */
    public boolean isOnheapCacheEnabled() {
        return onheapCache;
    }

    /**
     * Configures on-heap cache for the off-heap based page memory.
     *
     * @param onheapCache {@code True} if on-heap cache should be enabled.
     * @return {@code this} for chaining.
     */
    public CacheConfiguration<K, V> setOnheapCacheEnabled(boolean onheapCache) {
        this.onheapCache = onheapCache;

        return this;
    }

    /**
     * Gets whether SQL on-heap cache is enabled. When enabled, Ignite will cache SQL rows as they are accessed by
     * query engine. Rows are invalidated and evicted from cache when relevant cache entry is either changed or
     * evicted.
     *
     * @return Whether SQL onheap cache is enabled.
     */
    public boolean isSqlOnheapCacheEnabled() {
        return sqlOnheapCache;
    }

    /**
     * Sets whether SQL on-heap cache is enabled. When enabled, Ignite will cache SQL rows as they are accessed by
     * query engine. Rows are invalidated and evicted from cache when relevant cache entry is either changed or
     * evicted.
     *
     * @param sqlOnheapCache Whether SQL onheap cache is enabled.
     * @return {@code this} for chaining.
     */
    public CacheConfiguration<K, V> setSqlOnheapCacheEnabled(boolean sqlOnheapCache) {
        this.sqlOnheapCache = sqlOnheapCache;

        return this;
    }

    /**
     * Gets maximum SQL on-heap cache. Measured in number of rows. When maximum size is reached oldest cached rows
     * will be evicted.
     * <p>
     * Zero or negative value stand for unlimited size.
     * <p>
     * Defaults to {@link #DFLT_SQL_ONHEAP_CACHE_MAX_SIZE}.
     *
     * @return SQL on-heap cache max size.
     */
    public int getSqlOnheapCacheMaxSize() {
        return sqlOnheapCacheMaxSize;
    }

    /**
     * Sets maximum SQL on-heap cache. Measured in number of rows. When maximum size is reached oldest cached rows
     * will be evicted.
     * <p>
     * Zero or negative value stand for unlimited size.
     * <p>
     * Defaults to {@link #DFLT_SQL_ONHEAP_CACHE_MAX_SIZE}.
     *
     * @return {@code this} for chaining.
     */
    public CacheConfiguration<K, V> setSqlOnheapCacheMaxSize(int sqlOnheapCacheMaxSize) {
        this.sqlOnheapCacheMaxSize = sqlOnheapCacheMaxSize;

        return this;
    }

    /**
     * @return Near enabled flag.
     */
    public NearCacheConfiguration<K, V> getNearConfiguration() {
        return nearCfg;
    }

    /**
     * Sets the near cache configuration to use on all cache nodes.
     *
     * @param nearCfg Near cache configuration.
     * @return {@code this} for chaining.
     */
    public CacheConfiguration<K, V> setNearConfiguration(NearCacheConfiguration<K, V> nearCfg) {
        this.nearCfg = nearCfg;

        return this;
    }

    /**
     * Gets write synchronization mode. This mode controls whether the main
     * caller should wait for update on other nodes to complete or not.
     *
     * @return Write synchronization mode.
     */
    public CacheWriteSynchronizationMode getWriteSynchronizationMode() {
        return writeSync;
    }

    /**
     * Sets write synchronization mode.
     * <p>
     * Default synchronization mode is {@link CacheWriteSynchronizationMode#PRIMARY_SYNC}.
     *
     * @param writeSync Write synchronization mode.
     * @return {@code this} for chaining.
     */
    public CacheConfiguration<K, V> setWriteSynchronizationMode(CacheWriteSynchronizationMode writeSync) {
        this.writeSync = writeSync;

        return this;
    }

    /**
     * Gets filter which determines on what nodes the cache should be started.
     *
     * @return Predicate specifying on which nodes the cache should be started.
     */
    public IgnitePredicate<ClusterNode> getNodeFilter() {
        return nodeFilter;
    }

    /**
     * Sets filter which determines on what nodes the cache should be started.
     *
     * @param nodeFilter Predicate specifying on which nodes the cache should be started.
     * @return {@code this} for chaining.
     */
    public CacheConfiguration<K, V> setNodeFilter(IgnitePredicate<ClusterNode> nodeFilter) {
        this.nodeFilter = nodeFilter;

        return this;
    }

    /**
     * Gets eviction filter to specify which entries should not be evicted
     * (except explicit evict by calling {@link IgniteCache#localEvict(Collection)}).
     * If {@link EvictionFilter#evictAllowed(Cache.Entry)} method
     * returns {@code false} then eviction policy will not be notified and entry will
     * never be evicted.
     * <p>
     * If not provided, any entry may be evicted depending on
     * {@link #getEvictionPolicyFactory()} eviction policy} configuration.
     *
     * @return Eviction filter or {@code null}.
     */
    public EvictionFilter<K, V> getEvictionFilter() {
        return (EvictionFilter<K, V>)evictFilter;
    }

    /**
     * Sets eviction filter.
     *
     * @param evictFilter Eviction filter.
     * @return {@code this} for chaining.
     */
    public CacheConfiguration<K, V> setEvictionFilter(EvictionFilter<K, V> evictFilter) {
        this.evictFilter = evictFilter;

        return this;
    }

    /**
     * Gets flag indicating whether expired cache entries will be eagerly removed from cache.
     * If there is at least one cache configured with this flag set to {@code true}, Ignite
     * will create a single thread to clean up expired entries in background. When flag is
     * set to {@code false}, expired entries will be removed on next entry access.
     * <p>
     * When not set, default value is {@link #DFLT_EAGER_TTL}.
     * <p>
     * <b>Note</b> that this flag only matters for entries expiring based on
     * {@link ExpiryPolicy} and should not be confused with entry
     * evictions based on configured {@link EvictionPolicy}.
     *
     * @return Flag indicating whether Ignite will eagerly remove expired entries.
     */
    public boolean isEagerTtl() {
        return eagerTtl;
    }

    /**
     * Sets eager ttl flag.
     *
     * @param eagerTtl {@code True} if Ignite should eagerly remove expired cache entries.
     * @see #isEagerTtl()
     * @return {@code this} for chaining.
     */
    public CacheConfiguration<K, V> setEagerTtl(boolean eagerTtl) {
        this.eagerTtl = eagerTtl;

        return this;
    }

    /**
     * Gets flag indicating whether value should be loaded from store if it is not in the cache
     * for following cache operations:
     * <ul>
     *     <li>{@link IgniteCache#putIfAbsent(Object, Object)}</li>
     *     <li>{@link IgniteCache#replace(Object, Object)}</li>
     *     <li>{@link IgniteCache#replace(Object, Object, Object)}</li>
     *     <li>{@link IgniteCache#remove(Object, Object)}</li>
     *     <li>{@link IgniteCache#getAndPut(Object, Object)}</li>
     *     <li>{@link IgniteCache#getAndRemove(Object)}</li>
     *     <li>{@link IgniteCache#getAndReplace(Object, Object)}</li>
     *     <li>{@link IgniteCache#getAndPutIfAbsent(Object, Object)}</li>
     *</ul>
     *
     * @return Load previous value flag.
     */
    public boolean isLoadPreviousValue() {
        return loadPrevVal;
    }

    /**
     * Sets flag indicating whether value should be loaded from store if it is not in the cache
     * for following cache operations:
     * <ul>
     *     <li>{@link IgniteCache#putIfAbsent(Object, Object)}</li>
     *     <li>{@link IgniteCache#replace(Object, Object)}</li>
     *     <li>{@link IgniteCache#replace(Object, Object, Object)}</li>
     *     <li>{@link IgniteCache#remove(Object, Object)}</li>
     *     <li>{@link IgniteCache#getAndPut(Object, Object)}</li>
     *     <li>{@link IgniteCache#getAndRemove(Object)}</li>
     *     <li>{@link IgniteCache#getAndReplace(Object, Object)}</li>
     *     <li>{@link IgniteCache#getAndPutIfAbsent(Object, Object)}</li>
     *</ul>
     * When not set, default value is {@link #DFLT_LOAD_PREV_VAL}.
     *
     * @param loadPrevVal Load previous value flag.
     * @return {@code this} for chaining.
     */
    public CacheConfiguration<K, V> setLoadPreviousValue(boolean loadPrevVal) {
        this.loadPrevVal = loadPrevVal;

        return this;
    }

    /**
     * Gets factory for underlying persistent storage for read-through and write-through operations.
     *
     * @return Cache store factory.
     */
    public Factory<CacheStore<? super K, ? super V>> getCacheStoreFactory() {
        return (Factory<CacheStore<? super K, ? super V>>)storeFactory;
    }

    /**
     * Sets factory for persistent storage for cache data.
     *
     * @param storeFactory Cache store factory.
     * @return {@code this} for chaining.
     */
    public CacheConfiguration<K, V> setCacheStoreFactory(
        Factory<? extends CacheStore<? super K, ? super V>> storeFactory) {
        this.storeFactory = storeFactory;

        return this;
    }

    /**
     * Flag indicating that {@link CacheStore} implementation
     * is working with binary objects instead of Java objects.
     * Default value of this flag is {@link #DFLT_STORE_KEEP_BINARY}.
     * <p>
     * If set to {@code false}, Ignite will deserialize keys and
     * values stored in binary format before they are passed
     * to cache store.
     * <p>
     * Note that setting this flag to {@code false} can simplify
     * store implementation in some cases, but it can cause performance
     * degradation due to additional serializations and deserializations
     * of binary objects. You will also need to have key and value
     * classes on all nodes since binary will be deserialized when
     * store is called.
     *
     * @return Keep binary in store flag.
     */
    public Boolean isStoreKeepBinary() {
        return storeKeepBinary;
    }

    /**
     * Sets keep binary in store flag.
     *
     * @param storeKeepBinary Keep binary in store flag.
     * @return {@code this} for chaining.
     */
    public CacheConfiguration<K, V> setStoreKeepBinary(boolean storeKeepBinary) {
        this.storeKeepBinary = storeKeepBinary;

        return this;
    }

    /**
     * Gets the threshold used in cases when values for multiple keys are being loaded from an underlying
     * {@link CacheStore} in parallel. In the situation when several threads load the same or intersecting set of keys
     * and the total number of keys to load is less or equal to this threshold then there will be no a second call to
     * the storage in order to load a key from thread A if the same key is already being loaded by thread B.
     *
     * The threshold should be controlled wisely. On the one hand if it's set to a big value then the interaction with
     * a storage during the load of missing keys will be minimal. On the other hand the big value may result in
     * significant performance degradation because it is needed to check for every key whether it's being loaded or not.
     *
     * When not set, default value is {@link #DFLT_CONCURRENT_LOAD_ALL_THRESHOLD}.
     *
     * @return The concurrent load-all threshold.
     */
    public int getStoreConcurrentLoadAllThreshold() {
        return storeConcurrentLoadAllThreshold;
    }

    /**
     * Sets the concurrent load-all threshold used for cases when keys' values are being loaded from {@link CacheStore}
     * in parallel.
     *
     * @param storeConcurrentLoadAllThreshold The concurrent load-all threshold.
     * @return {@code this} for chaining.
     */
    public CacheConfiguration<K, V> setStoreConcurrentLoadAllThreshold(int storeConcurrentLoadAllThreshold) {
        this.storeConcurrentLoadAllThreshold = storeConcurrentLoadAllThreshold;

        return this;
    }

    /**
     * Gets key topology resolver to provide mapping from keys to nodes.
     *
     * @return Key topology resolver to provide mapping from keys to nodes.
     */
    public AffinityFunction getAffinity() {
        return aff;
    }

    /**
     * Sets affinity for cache keys.
     *
     * @param aff Cache key affinity.
     * @return {@code this} for chaining.
     */
    public CacheConfiguration<K, V> setAffinity(AffinityFunction aff) {
        this.aff = aff;

        return this;
    }

    /**
     * Gets caching mode to use. You can configure cache either to be local-only,
     * fully replicated, partitioned, or near. If not provided, {@link CacheMode#PARTITIONED}
     * mode will be used by default (defined by {@link #DFLT_CACHE_MODE} constant).
     *
     * @return {@code True} if cache is local.
     */
    public CacheMode getCacheMode() {
        return cacheMode;
    }

    /**
     * Sets caching mode.
     *
     * @param cacheMode Caching mode.
     * @return {@code this} for chaining.
     */
    public CacheConfiguration<K, V> setCacheMode(CacheMode cacheMode) {
        this.cacheMode = cacheMode;

        return this;
    }

    /**
     * Gets cache atomicity mode.
     * <p>
     * Default value is defined by {@link #DFLT_CACHE_ATOMICITY_MODE}.
     *
     * @return Cache atomicity mode.
     */
    public CacheAtomicityMode getAtomicityMode() {
        return atomicityMode;
    }

    /**
     * Sets cache atomicity mode.
     *
     * @param atomicityMode Cache atomicity mode.
     * @return {@code this} for chaining.
     */
    public CacheConfiguration<K, V> setAtomicityMode(CacheAtomicityMode atomicityMode) {
        this.atomicityMode = atomicityMode;

        return this;
    }

    /**
     * Gets number of nodes used to back up single partition for {@link CacheMode#PARTITIONED} cache.
     * <p>
     * If not set, default value is {@link #DFLT_BACKUPS}.
     *
     * @return Number of backup nodes for one partition.
     */
    public int getBackups() {
        return backups;
    }

    /**
     * Sets number of nodes used to back up single partition for {@link CacheMode#PARTITIONED} cache.
     * <p>
     * If not set, default value is {@link #DFLT_BACKUPS}.
     *
     * @param backups Number of backup nodes for one partition.
     * @return {@code this} for chaining.
     */
    public CacheConfiguration<K, V> setBackups(int backups) {
        this.backups = backups;

        return this;
    }

    /**
     * Gets default lock acquisition timeout. Default value is defined by {@link #DFLT_LOCK_TIMEOUT}
     * which is {@code 0} and means that lock acquisition will never timeout.
     *
     * @return Default lock timeout.
     */
    public long getDefaultLockTimeout() {
        return dfltLockTimeout;
    }

    /**
     * Sets default lock timeout in milliseconds. By default this value is defined by {@link #DFLT_LOCK_TIMEOUT}.
     *
     * @param dfltLockTimeout Default lock timeout.
     * @return {@code this} for chaining.
     */
    public CacheConfiguration<K, V> setDefaultLockTimeout(long dfltLockTimeout) {
        this.dfltLockTimeout = dfltLockTimeout;

        return this;
    }

    /**
     * Invalidation flag. If {@code true}, values will be invalidated (nullified) upon commit in near cache.
     *
     * @return Invalidation flag.
     */
    public boolean isInvalidate() {
        return invalidate;
    }

    /**
     * Sets invalidation flag for near cache entries in this transaction. Default is {@code false}.
     *
     * @param invalidate Flag to set this cache into invalidation-based mode. Default value is {@code false}.
     * @return {@code this} for chaining.
     */
    public CacheConfiguration<K, V> setInvalidate(boolean invalidate) {
        this.invalidate = invalidate;

        return this;
    }

    /**
     * Gets class name of transaction manager finder for integration for JEE app servers.
     *
     * @return Transaction manager finder.
     * @deprecated Use {@link TransactionConfiguration#getTxManagerFactory()} instead.
     */
    @Deprecated
    public String getTransactionManagerLookupClassName() {
        return tmLookupClsName;
    }

    /**
     * Sets look up mechanism for available {@code TransactionManager} implementation, if any.
     *
     * @param tmLookupClsName Name of class implementing GridCacheTmLookup interface that is used to
     *      receive JTA transaction manager.
     * @return {@code this} for chaining.
     * @deprecated Use {@link TransactionConfiguration#setTxManagerFactory(Factory)} instead.
     */
    @Deprecated
    public CacheConfiguration<K, V> setTransactionManagerLookupClassName(String tmLookupClsName) {
        this.tmLookupClsName = tmLookupClsName;

        return this;
    }

    /**
     * Sets cache rebalance mode.
     *
     * @param rebalanceMode Rebalance mode.
     * @return {@code this} for chaining.
     */
    public CacheConfiguration<K, V> setRebalanceMode(CacheRebalanceMode rebalanceMode) {
        this.rebalanceMode = rebalanceMode;

        return this;
    }

    /**
     * Gets rebalance mode for distributed cache.
     * <p>
     * Default is defined by {@link #DFLT_REBALANCE_MODE}.
     *
     * @return Rebalance mode.
     */
    public CacheRebalanceMode getRebalanceMode() {
        return rebalanceMode;
    }

    /**
     * Gets cache rebalance order. Rebalance order can be set to non-zero value for caches with
     * {@link CacheRebalanceMode#SYNC SYNC} or {@link CacheRebalanceMode#ASYNC ASYNC} rebalance modes only.
     * <p/>
     * If cache rebalance order is positive, rebalancing for this cache will be started only when rebalancing for
     * all caches with smaller rebalance order will be completed.
     * <p/>
     * Note that cache with order {@code 0} does not participate in ordering. This means that cache with
     * rebalance order {@code 0} will never wait for any other caches. All caches with order {@code 0} will
     * be rebalanced right away concurrently with each other and ordered rebalance processes.
     * <p/>
     * If not set, cache order is 0, i.e. rebalancing is not ordered.
     *
     * @return Cache rebalance order.
     */
    public int getRebalanceOrder() {
        return rebalanceOrder;
    }

    /**
     * Sets cache rebalance order.
     *
     * @param rebalanceOrder Cache rebalance order.
     * @see #getRebalanceOrder()
     * @return {@code this} for chaining.
     */
    public CacheConfiguration<K, V> setRebalanceOrder(int rebalanceOrder) {
        this.rebalanceOrder = rebalanceOrder;

        return this;
    }

    /**
     * Gets size (in number bytes) to be loaded within a single rebalance message.
     * Rebalancing algorithm will split total data set on every node into multiple
     * batches prior to sending data. Default value is defined by
     * {@link #DFLT_REBALANCE_BATCH_SIZE}.
     *
     * @return Size in bytes of a single rebalance message.
     * @deprecated Use {@link IgniteConfiguration#getRebalanceBatchSize()} instead.
     */
    @Deprecated
    public int getRebalanceBatchSize() {
        return rebalanceBatchSize;
    }

    /**
     * Sets rebalance batch size.
     *
     * @param rebalanceBatchSize Rebalance batch size.
     * @return {@code this} for chaining.
     * @deprecated Use {@link IgniteConfiguration#setRebalanceBatchSize(int)} instead.
     */
    @Deprecated
    public CacheConfiguration<K, V> setRebalanceBatchSize(int rebalanceBatchSize) {
        this.rebalanceBatchSize = rebalanceBatchSize;

        return this;
    }

    /**
     * To gain better rebalancing performance supplier node can provide more than one batch at rebalancing start and
     * provide one new to each next demand request.
     *
     * Gets number of batches generated by supply node at rebalancing start.
     * Minimum is 1.
     *
     * @return batches count
     * @deprecated Use {@link IgniteConfiguration#getRebalanceBatchesPrefetchCount()} instead.
     */
    @Deprecated
    public long getRebalanceBatchesPrefetchCount() {
        return rebalanceBatchesPrefetchCnt;
    }

    /**
     * To gain better rebalancing performance supplier node can provide more than one batch at rebalancing start and
     * provide one new to each next demand request.
     *
     * Sets number of batches generated by supply node at rebalancing start.
     * Minimum is 1.
     *
     * @param rebalanceBatchesCnt batches count.
     * @return {@code this} for chaining.
     * @deprecated Use {@link IgniteConfiguration#setRebalanceBatchesPrefetchCount(long)} instead.
     */
    @Deprecated
    public CacheConfiguration<K, V> setRebalanceBatchesPrefetchCount(long rebalanceBatchesCnt) {
        this.rebalanceBatchesPrefetchCnt = rebalanceBatchesCnt;

        return this;
    }

    /**
     * Gets maximum number of allowed concurrent asynchronous operations. If 0 returned then number
     * of concurrent asynchronous operations is unlimited.
     * <p>
     * If not set, default value is {@link #DFLT_MAX_CONCURRENT_ASYNC_OPS}.
     * <p>
     * If user threads do not wait for asynchronous operations to complete, it is possible to overload
     * a system. This property enables back-pressure control by limiting number of scheduled asynchronous
     * cache operations.
     *
     * @return Maximum number of concurrent asynchronous operations or {@code 0} if unlimited.
     */
    public int getMaxConcurrentAsyncOperations() {
        return maxConcurrentAsyncOps;
    }

    /**
     * Sets maximum number of concurrent asynchronous operations.
     *
     * @param maxConcurrentAsyncOps Maximum number of concurrent asynchronous operations.
     * @see #getMaxConcurrentAsyncOperations()
     * @return {@code this} for chaining.
     */
    public CacheConfiguration<K, V> setMaxConcurrentAsyncOperations(int maxConcurrentAsyncOps) {
        this.maxConcurrentAsyncOps = maxConcurrentAsyncOps;

        return this;
    }

    /**
     * Gets maximum inline size for sql indexes. If -1 returned then
     * {@code IgniteSystemProperties.IGNITE_MAX_INDEX_PAYLOAD_SIZE} system property is used.
     * <p>
     * If not set, default value is {@link #DFLT_SQL_INDEX_MAX_INLINE_SIZE}.
     *
     * @return Maximum payload size for offheap indexes.
     */
    public int getSqlIndexMaxInlineSize() {
        return sqlIdxMaxInlineSize;
    }

    /**
     * Sets maximum inline size for sql indexes.
     *
     * @param sqlIdxMaxInlineSize Maximum inline size for sql indexes.
     * @return {@code this} for chaining.
     */
    public CacheConfiguration<K, V> setSqlIndexMaxInlineSize(int sqlIdxMaxInlineSize) {
        this.sqlIdxMaxInlineSize = sqlIdxMaxInlineSize;

        return this;
    }

    /**
     * Flag indicating whether Ignite should use write-behind behaviour for the cache store.
     * By default write-behind is disabled which is defined via {@link #DFLT_WRITE_BEHIND_ENABLED}
     * constant.
     *
     * @return {@code True} if write-behind is enabled.
     */
    public boolean isWriteBehindEnabled() {
        return writeBehindEnabled;
    }

    /**
     * Sets flag indicating whether write-behind is enabled.
     *
     * @param writeBehindEnabled {@code true} if write-behind is enabled.
     * @return {@code this} for chaining.
     */
    public CacheConfiguration<K, V> setWriteBehindEnabled(boolean writeBehindEnabled) {
        this.writeBehindEnabled = writeBehindEnabled;

        return this;
    }

    /**
     * Maximum size of the write-behind cache. If cache size exceeds this value,
     * all cached items are flushed to the cache store and write cache is cleared.
     * <p/>
     * If not provided, default value is {@link #DFLT_WRITE_BEHIND_FLUSH_SIZE}.
     * If this value is {@code 0}, then flush is performed according to the flush frequency interval.
     * <p/>
     * Note that you cannot set both, {@code flush} size and {@code flush frequency}, to {@code 0}.
     *
     * @return Maximum object count in write-behind cache.
     */
    public int getWriteBehindFlushSize() {
        return writeBehindFlushSize;
    }

    /**
     * Sets write-behind flush size.
     *
     * @param writeBehindFlushSize Write-behind cache flush size.
     * @see #getWriteBehindFlushSize()
     * @return {@code this} for chaining.
     */
    public CacheConfiguration<K, V> setWriteBehindFlushSize(int writeBehindFlushSize) {
        this.writeBehindFlushSize = writeBehindFlushSize;

        return this;
    }

    /**
     * Frequency with which write-behind cache is flushed to the cache store in milliseconds.
     * This value defines the maximum time interval between object insertion/deletion from the cache
     * ant the moment when corresponding operation is applied to the cache store.
     * <p>
     * If not provided, default value is {@link #DFLT_WRITE_BEHIND_FLUSH_FREQUENCY}.
     * If this value is {@code 0}, then flush is performed according to the flush size.
     * <p>
     * Note that you cannot set both, {@code flush} size and {@code flush frequency}, to {@code 0}.
     *
     * @return Write-behind flush frequency in milliseconds.
     */
    public long getWriteBehindFlushFrequency() {
        return writeBehindFlushFreq;
    }

    /**
     * Sets write-behind flush frequency.
     *
     * @param writeBehindFlushFreq Write-behind flush frequency in milliseconds.
     * @see #getWriteBehindFlushFrequency()
     * @return {@code this} for chaining.
     */
    public CacheConfiguration<K, V> setWriteBehindFlushFrequency(long writeBehindFlushFreq) {
        this.writeBehindFlushFreq = writeBehindFlushFreq;

        return this;
    }

    /**
     * Number of threads that will perform cache flushing. Cache flushing is performed
     * when cache size exceeds value defined by
     * {@link #getWriteBehindFlushSize}, or flush interval defined by
     * {@link #getWriteBehindFlushFrequency} is elapsed.
     * <p/>
     * If not provided, default value is {@link #DFLT_WRITE_FROM_BEHIND_FLUSH_THREAD_CNT}.
     *
     * @return Count of flush threads.
     */
    public int getWriteBehindFlushThreadCount() {
        return writeBehindFlushThreadCnt;
    }

    /**
     * Sets flush thread count for write-behind cache.
     *
     * @param writeBehindFlushThreadCnt Count of flush threads.
     * @see #getWriteBehindFlushThreadCount()
     * @return {@code this} for chaining.
     */
    public CacheConfiguration<K, V> setWriteBehindFlushThreadCount(int writeBehindFlushThreadCnt) {
        this.writeBehindFlushThreadCnt = writeBehindFlushThreadCnt;

        return this;
    }

    /**
     * Maximum batch size for write-behind cache store operations. Store operations (get or remove)
     * are combined in a batch of this size to be passed to
     * {@link CacheStore#writeAll(Collection)} or
     * {@link CacheStore#deleteAll(Collection)} methods.
     * <p/>
     * If not provided, default value is {@link #DFLT_WRITE_BEHIND_BATCH_SIZE}.
     *
     * @return Maximum batch size for store operations.
     */
    public int getWriteBehindBatchSize() {
        return writeBehindBatchSize;
    }

    /**
     * Sets maximum batch size for write-behind cache.
     *
     * @param writeBehindBatchSize Maximum batch size.
     * @see #getWriteBehindBatchSize()
     * @return {@code this} for chaining.
     */
    public CacheConfiguration<K, V> setWriteBehindBatchSize(int writeBehindBatchSize) {
        this.writeBehindBatchSize = writeBehindBatchSize;

        return this;
    }

    /**
     * Write coalescing flag for write-behind cache store operations. Store operations (get or remove)
     * with the same key are combined or coalesced to single, resulting operation
     * to reduce pressure to underlying cache store.
     * <p/>
     * If not provided, default value is {@link #DFLT_WRITE_BEHIND_COALESCING}.
     *
     * @return Write coalescing flag.
     */
    public boolean getWriteBehindCoalescing() {
        return writeBehindCoalescing;
    }

    /**
     * Sets write coalescing flag for write-behind cache.
     *
     * @param writeBehindCoalescing Write coalescing flag.
     * @see #getWriteBehindCoalescing()
     * @return {@code this} for chaining.
     */
    public CacheConfiguration<K, V> setWriteBehindCoalescing(boolean writeBehindCoalescing) {
        this.writeBehindCoalescing = writeBehindCoalescing;

        return this;
    }

    /**
     * Use {@link IgniteConfiguration#getRebalanceThreadPoolSize()} instead.
     *
     * @return Size of rebalancing thread pool.
     */
    @Deprecated
    public int getRebalanceThreadPoolSize() {
        return rebalancePoolSize;
    }

    /**
     * Use {@link IgniteConfiguration#getRebalanceThreadPoolSize()} instead.
     *
     * @param rebalancePoolSize Size of rebalancing thread pool.
     * @return {@code this} for chaining.
     */
    @Deprecated
    public CacheConfiguration<K, V> setRebalanceThreadPoolSize(int rebalancePoolSize) {
        this.rebalancePoolSize = rebalancePoolSize;

        return this;
    }

    /**
     * Gets rebalance timeout (ms).
     * <p>
     * Default value is {@link #DFLT_REBALANCE_TIMEOUT}.
     *
     * @return Rebalance timeout (ms).
     * @deprecated Use {@link IgniteConfiguration#getRebalanceTimeout()} instead.
     */
    @Deprecated
    public long getRebalanceTimeout() {
        return rebalanceTimeout;
    }

    /**
     * Sets rebalance timeout (ms).
     *
     * @param rebalanceTimeout Rebalance timeout (ms).
     * @return {@code this} for chaining.
     * @deprecated Use {@link IgniteConfiguration#setRebalanceTimeout(long)} instead.
     */
    @Deprecated
    public CacheConfiguration<K, V> setRebalanceTimeout(long rebalanceTimeout) {
        this.rebalanceTimeout = rebalanceTimeout;

        return this;
    }

    /**
     * Gets delay in milliseconds upon a node joining or leaving topology (or crash) after which rebalancing
     * should be started automatically. Rebalancing should be delayed if you plan to restart nodes
     * after they leave topology, or if you plan to start multiple nodes at once or one after another
     * and don't want to repartition and rebalance until all nodes are started.
     * <p>
     * For better efficiency user should usually make sure that new nodes get placed on
     * the same place of consistent hash ring as the left nodes, and that nodes are
     * restarted before this delay expires. To place nodes on the same place in consistent hash ring,
     * use {@link IgniteConfiguration#setConsistentId(Serializable)}
     * to make sure that a node maps to the same hash ID event if restarted. As an example,
     * node IP address and port combination may be used in this case.
     * <p>
     * Default value is {@code 0} which means that repartitioning and rebalancing will start
     * immediately upon node leaving topology. If {@code -1} is returned, then rebalancing
     * will only be started manually by calling {@link IgniteCache#rebalance()} method or
     * from management console.
     *
     * @return Rebalancing delay, {@code 0} to start rebalancing immediately, {@code -1} to
     *      start rebalancing manually, or positive value to specify delay in milliseconds
     *      after which rebalancing should start automatically.
     */
    public long getRebalanceDelay() {
        return rebalanceDelay;
    }

    /**
     * Sets rebalance delay (see {@link #getRebalanceDelay()} for more information).
     *
     * @param rebalanceDelay Rebalance delay to set.
     * @return {@code this} for chaining.
     */
    public CacheConfiguration<K, V> setRebalanceDelay(long rebalanceDelay) {
        this.rebalanceDelay = rebalanceDelay;

        return this;
    }

    /**
     * Time in milliseconds to wait between rebalance messages to avoid overloading of CPU or network.
     * When rebalancing large data sets, the CPU or network can get over-consumed with rebalancing messages,
     * which consecutively may slow down the application performance. This parameter helps tune
     * the amount of time to wait between rebalance messages to make sure that rebalancing process
     * does not have any negative performance impact. Note that application will continue to work
     * properly while rebalancing is still in progress.
     * <p>
     * Value of {@code 0} means that throttling is disabled. By default throttling is disabled -
     * the default is defined by {@link #DFLT_REBALANCE_THROTTLE} constant.
     *
     * @return Time in milliseconds to wait between rebalance messages to avoid overloading of CPU,
     * {@code 0} to disable throttling.
     * @deprecated Use {@link IgniteConfiguration#getRebalanceThrottle()} instead.
     */
    @Deprecated
    public long getRebalanceThrottle() {
        return rebalanceThrottle;
    }

    /**
     * Time in milliseconds to wait between rebalance messages to avoid overloading of CPU or network. When rebalancing
     * large data sets, the CPU or network can get over-consumed with rebalancing messages, which consecutively may slow
     * down the application performance. This parameter helps tune the amount of time to wait between rebalance messages
     * to make sure that rebalancing process does not have any negative performance impact. Note that application will
     * continue to work properly while rebalancing is still in progress. <p> Value of {@code 0} means that throttling is
     * disabled. By default throttling is disabled - the default is defined by {@link #DFLT_REBALANCE_THROTTLE} constant.
     *
     * @param rebalanceThrottle Time in milliseconds to wait between rebalance messages to avoid overloading of CPU,
     * {@code 0} to disable throttling.
     * @return {@code this} for chaining.
     * @deprecated Use {@link IgniteConfiguration#setRebalanceThrottle(long)} instead.
     */
    @Deprecated
    public CacheConfiguration<K, V> setRebalanceThrottle(long rebalanceThrottle) {
        this.rebalanceThrottle = rebalanceThrottle;

        return this;
    }

    /**
     * Affinity key mapper used to provide custom affinity key for any given key.
     * Affinity mapper is particularly useful when several objects need to be collocated
     * on the same node (they will also be backed up on the same nodes as well).
     * <p>
     * If not provided, then default implementation will be used. The default behavior
     * is described in {@link AffinityKeyMapper} documentation.
     *
     * @return Mapper to use for affinity key mapping.
     */
    public AffinityKeyMapper getAffinityMapper() {
        return affMapper;
    }

    /**
     * Sets custom affinity mapper. If not provided, then default implementation will be used. The default behavior is
     * described in {@link AffinityKeyMapper} documentation.
     *
     * @param affMapper Affinity mapper.
     * @return {@code this} for chaining.
     */
    public CacheConfiguration<K, V> setAffinityMapper(AffinityKeyMapper affMapper) {
        this.affMapper = affMapper;

        return this;
    }

    /**
     * Gets maximum number of query iterators that can be stored. Iterators are stored to
     * support query pagination when each page of data is sent to user's node only on demand.
     * Increase this property if you are running and processing lots of queries in parallel.
     * <p>
     * Default value is {@link #DFLT_MAX_QUERY_ITERATOR_CNT}.
     *
     * @return Maximum number of query iterators that can be stored.
     */
    public int getMaxQueryIteratorsCount() {
        return maxQryIterCnt;
    }

    /**
     * Sets maximum number of query iterators that can be stored.
     *
     * @param maxQryIterCnt Maximum number of query iterators that can be stored.
     * @return {@code this} for chaining.
     */
    public CacheConfiguration<K, V> setMaxQueryIteratorsCount(int maxQryIterCnt) {
        this.maxQryIterCnt = maxQryIterCnt;

        return this;
    }

    /**
     * Gets cache interceptor.
     *
     * @return Cache interceptor.
     */
    @Nullable public CacheInterceptor<K, V> getInterceptor() {
        return interceptor;
    }

    /**
     * Sets cache interceptor.
     *
     * @param interceptor Cache interceptor.
     * @return {@code this} for chaining.
     */
    public CacheConfiguration<K, V> setInterceptor(CacheInterceptor<K, V> interceptor) {
        this.interceptor = interceptor;

        return this;
    }

    /**
     * Gets flag indicating whether data can be read from backup.
     * If {@code false} always get data from primary node (never from backup).
     * <p>
     * Default value is defined by {@link #DFLT_READ_FROM_BACKUP}.
     *
     * @return {@code true} if data can be read from backup node or {@code false} if data always
     *      should be read from primary node and never from backup.
     */
    public boolean isReadFromBackup() {
        return readFromBackup;
    }

    /**
     * Sets read from backup flag.
     *
     * @param readFromBackup {@code true} to allow reads from backups.
     * @return {@code this} for chaining.
     */
    public CacheConfiguration<K, V> setReadFromBackup(boolean readFromBackup) {
        this.readFromBackup = readFromBackup;

        return this;
    }

    /**
     * Gets the flag indicating whether a copy of the value stored in the on-heap cache
     * (see {@link #isOnheapCacheEnabled()} should be created for a cache operation return the value.
     *
     * Also if this flag is set copies are created for values
     * passed to {@link CacheInterceptor} and to {@link CacheEntryProcessor}.
     *
     * If the on-heap cache is disabled then this flag is of no use.
     *
     * @return Copy on read flag.
     */
    public boolean isCopyOnRead() {
        return cpOnRead;
    }

    /**
     * Sets copy on read flag.
     *
     * @param cpOnRead Copy on get flag.
     * @see #isCopyOnRead
     * @return {@code this} for chaining.
     */
    public CacheConfiguration<K, V> setCopyOnRead(boolean cpOnRead) {
        this.cpOnRead = cpOnRead;

        return this;
    }

    /**
     * Sets classes with methods annotated by {@link QuerySqlFunction}
     * to be used as user-defined functions from SQL queries.
     *
     * @param cls One or more classes with SQL functions.
     * @return {@code this} for chaining.
     */
    public CacheConfiguration<K, V> setSqlFunctionClasses(Class<?>... cls) {
        this.sqlFuncCls = cls;

        return this;
    }

    /**
     * Gets classes with methods annotated by {@link QuerySqlFunction}
     * to be used as user-defined functions from SQL queries.
     *
     * @return Classes with SQL functions.
     */
    @Nullable public Class<?>[] getSqlFunctionClasses() {
        return sqlFuncCls;
    }

    /**
     * Gets timeout in milliseconds after which long query warning will be printed.
     *
     * @return Timeout in milliseconds.
     * @deprecated Use {@link IgniteConfiguration#getLongQueryWarningTimeout()} instead.
     */
    @Deprecated
    public long getLongQueryWarningTimeout() {
        return longQryWarnTimeout;
    }

    /**
     * Sets timeout in milliseconds after which long query warning will be printed.
     *
     * @param longQryWarnTimeout Timeout in milliseconds.
     * @return {@code this} for chaining.
     * @deprecated Use {@link IgniteConfiguration#setLongQueryWarningTimeout(long)} instead.
     */
    @Deprecated
    public CacheConfiguration<K, V> setLongQueryWarningTimeout(long longQryWarnTimeout) {
        this.longQryWarnTimeout = longQryWarnTimeout;

        return this;
    }

    /**
     * Gets size of queries detail metrics that will be stored in memory for monitoring purposes.
     * If {@code 0} then history will not be collected.
     * Note, larger number may lead to higher memory consumption.
     *
     * @return Maximum number of query metrics that will be stored in memory.
     */
    public int getQueryDetailMetricsSize() {
        return qryDetailMetricsSz;
    }

    /**
     * Sets size of queries detail metrics that will be stored in memory for monitoring purposes.
     *
     * @param qryDetailMetricsSz Maximum number of latest queries metrics that will be stored in memory.
     * @return {@code this} for chaining.
     */
    public CacheConfiguration<K, V> setQueryDetailMetricsSize(int qryDetailMetricsSz) {
        this.qryDetailMetricsSz = qryDetailMetricsSz;

        return this;
    }

    /**
     * Gets custom name of the sql schema. If custom sql schema is not set then {@code null} will be returned and
     * quoted case sensitive name will be used as sql schema.
     *
     * @return Schema name for current cache according to SQL ANSI-99. Could be {@code null}.
     */
    @Nullable public String getSqlSchema() {
        return sqlSchema;
    }

    /**
     * Sets sql schema to be used for current cache. This name will correspond to SQL ANSI-99 standard.
     * Nonquoted identifiers are not case sensitive. Quoted identifiers are case sensitive.
     * <p/>
     * Be aware of using the same string in case sensitive and case insensitive manner simultaneously, since
     * behaviour for such case is not specified.
     * <p/>
     * When sqlSchema is not specified, quoted {@code cacheName} is used instead.
     * <p/>
     * {@code sqlSchema} could not be an empty string. Has to be {@code "\"\""} instead.
     *
     * @param sqlSchema Schema name for current cache according to SQL ANSI-99. Should not be {@code null}.
     *
     * @return {@code this} for chaining.
     */
    public CacheConfiguration<K, V> setSqlSchema(String sqlSchema) {
        if (sqlSchema != null) {
            A.ensure(!sqlSchema.isEmpty(), "Schema could not be empty.");
        }

        this.sqlSchema = sqlSchema;

        return this;
    }

    /**
     * If {@code true} all the SQL table and field names will be escaped with double quotes like
     * ({@code "tableName"."fieldsName"}). This enforces case sensitivity for field names and
     * also allows having special characters in table and field names.
     *
     * @return Flag value.
     */
    public boolean isSqlEscapeAll() {
        return sqlEscapeAll;
    }

    /**
     * If {@code true} all the SQL table and field names will be escaped with double quotes like
     * ({@code "tableName"."fieldsName"}). This enforces case sensitivity for field names and
     * also allows having special characters in table and field names.
     *
     * @param sqlEscapeAll Flag value.
     * @return {@code this} for chaining.
     */
    public CacheConfiguration<K, V> setSqlEscapeAll(boolean sqlEscapeAll) {
        this.sqlEscapeAll = sqlEscapeAll;

        return this;
    }

    /**
     * Array of key and value type pairs to be indexed (thus array length must be always even).
     * It means each even (0,2,4...) class in the array will be considered as key type for cache entry,
     * each odd (1,3,5...) class will be considered as value type for cache entry.
     * <p>
     * The same key class can occur multiple times for different value classes, but each value class must be unique
     * because SQL table will be named as value class simple name.
     * <p>
     * To expose fields of these types onto SQL level and to index them you have to use annotations
     * from package {@link org.apache.ignite.cache.query.annotations}.
     *
     * @return Key and value type pairs.
     */
    public Class<?>[] getIndexedTypes() {
        return indexedTypes;
    }

    /**
     * Array of key and value type pairs to be indexed (thus array length must be always even).
     * It means each even (0,2,4...) class in the array will be considered as key type for cache entry,
     * each odd (1,3,5...) class will be considered as value type for cache entry.
     * <p>
     * The same key class can occur multiple times for different value classes, but each value class must be unique
     * because SQL table will be named as value class simple name.
     * <p>
     * To expose fields of these types onto SQL level and to index them you have to use annotations
     * from package {@link org.apache.ignite.cache.query.annotations}.
     *
     * @param indexedTypes Key and value type pairs.
     * @return {@code this} for chaining.
     */
    public CacheConfiguration<K, V> setIndexedTypes(Class<?>... indexedTypes) {
        if (F.isEmpty(indexedTypes))
            return this;

        int len = indexedTypes.length;

        if (len == 0)
            return this;

        A.ensure((len & 1) == 0,
            "Number of indexed types is expected to be even. Refer to method javadoc for details.");

        if (this.indexedTypes != null)
            throw new CacheException("Indexed types can be set only once.");

        Class<?>[] newIndexedTypes = new Class<?>[len];

        for (int i = 0; i < len; i++) {
            if (indexedTypes[i] == null)
                throw new NullPointerException("Indexed types array contains null at index: " + i);

            newIndexedTypes[i] = U.box(indexedTypes[i]);
        }

        if (qryEntities == null)
            qryEntities = new ArrayList<>();

        for (int i = 0; i < len; i += 2) {
            Class<?> keyCls = newIndexedTypes[i];
            Class<?> valCls = newIndexedTypes[i + 1];

            QueryEntity newEntity = new QueryEntity(keyCls, valCls);

            boolean dup = false;

            for (QueryEntity entity : qryEntities) {
                if (F.eq(entity.findValueType(), newEntity.findValueType())) {
                    dup = true;

                    break;
                }
            }

            if (!dup)
                qryEntities.add(newEntity);

            // Set key configuration if needed.
            String affFieldName = BinaryContext.affinityFieldName(keyCls);

            if (affFieldName != null) {
                CacheKeyConfiguration newKeyCfg = new CacheKeyConfiguration(newEntity.getKeyType(), affFieldName);

                if (F.isEmpty(keyCfg))
                    keyCfg = new CacheKeyConfiguration[] { newKeyCfg };
                else {
                    boolean keyCfgDup = false;

                    for (CacheKeyConfiguration oldKeyCfg : keyCfg) {
                        if (F.eq(oldKeyCfg.getTypeName(), newKeyCfg.getTypeName())) {
                            keyCfgDup = true;

                            break;
                        }
                    }

                    if (!keyCfgDup) {
                        CacheKeyConfiguration[] keyCfg0 = new CacheKeyConfiguration[keyCfg.length + 1];

                        System.arraycopy(keyCfg, 0, keyCfg0, 0, keyCfg.length);

                        keyCfg0[keyCfg0.length - 1] = newKeyCfg;

                        keyCfg = keyCfg0;
                    }
                }
            }
        }

        return this;
    }

    /**
     * Gets array of cache plugin configurations.
     *
     * @return Cache plugin configurations.
     */
    public CachePluginConfiguration[] getPluginConfigurations() {
        return pluginCfgs != null ? pluginCfgs : new CachePluginConfiguration[0];
    }

    /**
     * Sets cache plugin configurations.
     *
     * @param pluginCfgs Cache plugin configurations.
     * @return {@code this} for chaining.
     */
    public CacheConfiguration<K, V> setPluginConfigurations(CachePluginConfiguration... pluginCfgs) {
        this.pluginCfgs = pluginCfgs;

        return this;
    }

    /**
     * Gets a collection of configured  query entities.
     *
     * @return Query entities configurations.
     */
    public Collection<QueryEntity> getQueryEntities() {
        return qryEntities != null ? qryEntities : Collections.<QueryEntity>emptyList();
    }

    /**
     * Gets partition loss policy. This policy defines how Ignite will react to a situation when all nodes for
     * some partition leave the cluster.
     *
     * @return Partition loss policy.
     * @see PartitionLossPolicy
     */
    public PartitionLossPolicy getPartitionLossPolicy() {
        return partLossPlc == null ? DFLT_PARTITION_LOSS_POLICY : partLossPlc;
    }

    /**
     * Sets partition loss policy. This policy defines how Ignite will react to a situation when all nodes for
     * some partition leave the cluster.
     *
     * @param partLossPlc Partition loss policy.
     * @return {@code this} for chaining.
     * @see PartitionLossPolicy
     */
    public CacheConfiguration<K, V> setPartitionLossPolicy(PartitionLossPolicy partLossPlc) {
        this.partLossPlc = partLossPlc;

        return this;
    }

    /**
     * Sets query entities configuration.
     *
     * @param qryEntities Query entities.
     * @return {@code this} for chaining.
     */
    public CacheConfiguration<K, V> setQueryEntities(Collection<QueryEntity> qryEntities) {
        if (this.qryEntities == null) {
            this.qryEntities = new ArrayList<>(qryEntities);

            return this;
        }

        for (QueryEntity entity : qryEntities) {
            boolean found = false;

            for (QueryEntity existing : this.qryEntities) {
                if (F.eq(entity.findValueType(), existing.findValueType())) {
                    found = true;

                    break;
                }
            }

            if (!found)
                this.qryEntities.add(entity);
        }

        return this;
    }

    /**
     * Clear query entities.
     *
     * @return {@code this} for chaining.
     */
    public CacheConfiguration<K, V> clearQueryEntities() {
        this.qryEntities = null;

        return this;
    }

    /**
     * Defines a hint to query execution engine on desired degree of parallelism within a single node.
     * Query executor may or may not use this hint depending on estimated query costs. Query executor may define
     * certain restrictions on parallelism depending on query type and/or cache type.
     * <p>
     * As of {@code Apache Ignite 1.9} this hint is only supported for SQL queries with the following restrictions:
     * <ul>
     *     <li>All caches participating in query must have the same degree of parallelism, exception is thrown
     *     otherwise</li>
     *     <li>All queries on the given cache will follow provided degree of parallelism</li>
     * </ul>
     * These restrictions will be removed in future versions of Apache Ignite.
     * <p>
     * Defaults to {@link #DFLT_QUERY_PARALLELISM}.
     *
     * @return Query parallelism.
     */
    public int getQueryParallelism() {
        return qryParallelism;
    }

    /**
     * Sets query parallelism.
     *
     * @param qryParallelism Query parallelism.
     * @see #getQueryParallelism()
     * @return {@code this} for chaining.
     */
    public CacheConfiguration<K, V> setQueryParallelism(int qryParallelism) {
        A.ensure(qryParallelism > 0, "Query parallelism must be positive.");

        this.qryParallelism = qryParallelism;

        return this;
    }

    /**
     * Gets topology validator.
     * <p>
     * See {@link TopologyValidator} for details.
     *
     * @return validator.
     */
    public TopologyValidator getTopologyValidator() {
        return topValidator;
    }

    /**
     * Sets topology validator.
     * <p>
     * See {@link TopologyValidator} for details.
     *
     * @param topValidator validator.
     * @return {@code this} for chaining.
     */
    public CacheConfiguration<K, V> setTopologyValidator(TopologyValidator topValidator) {
        this.topValidator = topValidator;

        return this;
    }

    /**
     * Gets cache store session listener factories.
     *
     * @return Cache store session listener factories.
     * @see CacheStoreSessionListener
     */
    public Factory<? extends CacheStoreSessionListener>[] getCacheStoreSessionListenerFactories() {
        return storeSesLsnrs;
    }

    /**
     * Cache store session listener factories.
     * <p>
     * These listeners override global listeners provided in
     * {@link IgniteConfiguration#setCacheStoreSessionListenerFactories(Factory[])}
     * configuration property.
     *
     * @param storeSesLsnrs Cache store session listener factories.
     * @return {@code this} for chaining.
     * @see CacheStoreSessionListener
     */
    public CacheConfiguration<K, V> setCacheStoreSessionListenerFactories(
        Factory<? extends CacheStoreSessionListener>... storeSesLsnrs) {
        this.storeSesLsnrs = storeSesLsnrs;

        return this;
    }

    /** {@inheritDoc} */
    @Override public Iterable<CacheEntryListenerConfiguration<K, V>> getCacheEntryListenerConfigurations() {
        synchronized (this) {
            return new HashSet<>(listenerConfigurations);
        }
    }

    /** {@inheritDoc} */
    @Override public MutableConfiguration<K, V> addCacheEntryListenerConfiguration(
        CacheEntryListenerConfiguration<K, V> cacheEntryLsnrCfg) {
        synchronized (this) {
            return super.addCacheEntryListenerConfiguration(cacheEntryLsnrCfg);
        }
    }

    /** {@inheritDoc} */
    @Override public MutableConfiguration<K, V> removeCacheEntryListenerConfiguration(
        CacheEntryListenerConfiguration<K, V> cacheEntryLsnrCfg) {
        synchronized (this) {
            return super.removeCacheEntryListenerConfiguration(cacheEntryLsnrCfg);
        }
    }

    /**
     * Creates a copy of current configuration and removes all cache entry listeners.
     * They are executed only locally and should never be sent to remote nodes.
     *
     * @return Configuration object that will be serialized.
     */
    protected Object writeReplace() {
        CacheConfiguration<K, V> cfg = new CacheConfiguration<>(this);

        cfg.listenerConfigurations = new HashSet<>();

        return cfg;
    }

    /**
     * @param cls Class.
     * @return Masked class.
     */
    private static Class<?> mask(Class<?> cls) {
        assert cls != null;

        return QueryUtils.isSqlType(cls) ? cls : Object.class;
    }


    /** {@inheritDoc} */
    @Override public CacheConfiguration<K, V> setStatisticsEnabled(boolean enabled) {
        super.setStatisticsEnabled(enabled);

        return this;
    }

    /** {@inheritDoc} */
    @Override public CacheConfiguration<K, V> setManagementEnabled(boolean enabled) {
        super.setManagementEnabled(enabled);

        return this;
    }

    /** {@inheritDoc} */
    @Override public CacheConfiguration<K, V> setCacheLoaderFactory(Factory<? extends CacheLoader<K, V>> factory) {
        super.setCacheLoaderFactory(factory);

        return this;
    }

    /** {@inheritDoc} */
    @Override public CacheConfiguration<K, V> setCacheWriterFactory(
        Factory<? extends CacheWriter<? super K, ? super V>> factory) {
        super.setCacheWriterFactory(factory);

        return this;
    }

    /** {@inheritDoc} */
    @Override public CacheConfiguration<K, V> setExpiryPolicyFactory(Factory<? extends ExpiryPolicy> factory) {
        super.setExpiryPolicyFactory(factory);

        return this;
    }

    /** {@inheritDoc} */
    @Override public CacheConfiguration<K, V> setTypes(Class<K> keyType, Class<V> valType) {
        super.setTypes(keyType, valType);

        return this;
    }

    /** {@inheritDoc} */
    @Override public CacheConfiguration<K, V> setReadThrough(boolean isReadThrough) {
        super.setReadThrough(isReadThrough);

        return this;
    }

    /** {@inheritDoc} */
    @Override public CacheConfiguration<K, V> setWriteThrough(boolean isWriteThrough) {
        super.setWriteThrough(isWriteThrough);

        return this;
    }

    /** {@inheritDoc} */
    @Override public CacheConfiguration<K, V> setStoreByValue(boolean isStoreByVal) {
        super.setStoreByValue(isStoreByVal);

        return this;
    }

    /**
     * Checks whether events are disabled for this cache.
     *
     * @return Events disabled flag.
     */
    public Boolean isEventsDisabled() {
        return evtsDisabled;
    }

    /**
     * Sets events disabled flag.
     *
     * @param evtsDisabled Events disabled flag.
     * @return {@code this} for chaining.
     */
    public CacheConfiguration<K, V> setEventsDisabled(boolean evtsDisabled) {
        this.evtsDisabled = evtsDisabled;

        return this;
    }

    /**
     * Gets cache key configuration.
     *
     * @return Cache key configuration.
     */
    public CacheKeyConfiguration[] getKeyConfiguration() {
        return keyCfg;
    }

    /**
     * Sets cache key configuration.
     *
     * @param cacheKeyCfg Cache key configuration.
     */
    public CacheConfiguration<K, V> setKeyConfiguration(CacheKeyConfiguration... cacheKeyCfg) {
        this.keyCfg = cacheKeyCfg;

        return this;
    }

    /**
     * Gets flag indicating whether data must be encrypted.
     *
     * @return {@code True} if this cache persistent data is encrypted.
     */
    public boolean isEncryptionEnabled() {
        return encryptionEnabled;
    }

    /**
     * Sets encrypted flag.
     *
     * @param encryptionEnabled {@code True} if this cache persistent data should be encrypted.
     * @return {@code this} for chaining.
     */
    public CacheConfiguration<K, V> setEncryptionEnabled(boolean encryptionEnabled) {
        this.encryptionEnabled = encryptionEnabled;
        
        return this;
    }

<<<<<<< HEAD
=======
    /**
     * Gets disk page compression algorithm.
     * Makes sense only with enabled {@link DataRegionConfiguration#setPersistenceEnabled persistence}.
     *
     * @return Disk page compression algorithm.
     * @see #getDiskPageCompressionLevel
     */
    public DiskPageCompression getDiskPageCompression() {
        return diskPageCompression == null ? DFLT_DISK_PAGE_COMPRESSION : diskPageCompression;
    }

    /**
     * Sets disk page compression algorithm.
     * Makes sense only with enabled {@link DataRegionConfiguration#setPersistenceEnabled persistence}.
     *
     * @param diskPageCompression Disk page compression algorithm.
     * @return {@code this} for chaining.
     * @see #setDiskPageCompressionLevel
     */
    public CacheConfiguration<K,V> setDiskPageCompression(DiskPageCompression diskPageCompression) {
        this.diskPageCompression = diskPageCompression;

        return this;
    }

    /**
     * Gets {@link #getDiskPageCompression algorithm} specific disk page compression level.
     *
     * @return Disk page compression level or {@code null} for default.
     */
    public Integer getDiskPageCompressionLevel() {
        return diskPageCompressionLevel;
    }

    /**
     * Sets {@link #setDiskPageCompression algorithm} specific disk page compression level.
     *
     * @param diskPageCompressionLevel Disk page compression level or {@code null} to use default.
     *                             {@link DiskPageCompression#ZSTD Zstd}: from {@code -131072} to {@code 22} (default {@code 3}).
     *                             {@link DiskPageCompression#LZ4 LZ4}: from {@code 0} to {@code 17} (default {@code 0}).
     * @return {@code this} for chaining.
     */
    public CacheConfiguration<K,V> setDiskPageCompressionLevel(Integer diskPageCompressionLevel) {
        this.diskPageCompressionLevel = diskPageCompressionLevel;

        return this;
    }

>>>>>>> 8246bd84
    /** {@inheritDoc} */
    @Override public String toString() {
        return S.toString(CacheConfiguration.class, this);
    }

    /**
     *  Filter that accepts all nodes.
     */
    public static class IgniteAllNodesPredicate implements IgnitePredicate<ClusterNode> {
        /** */
        private static final long serialVersionUID = 0L;

        /** {@inheritDoc} */
        @Override public boolean apply(ClusterNode node) {
            return true;
        }

        /** {@inheritDoc} */
        @Override public boolean equals(Object obj) {
            return obj != null && obj.getClass().equals(this.getClass());
        }

        /** {@inheritDoc} */
        @Override public String toString() {
            return "IgniteAllNodesPredicate []";
        }
    }
}<|MERGE_RESOLUTION|>--- conflicted
+++ resolved
@@ -51,9 +51,7 @@
 import org.apache.ignite.cache.store.CacheStore;
 import org.apache.ignite.cache.store.CacheStoreSessionListener;
 import org.apache.ignite.cluster.ClusterNode;
-import org.apache.ignite.spi.encryption.EncryptionSpi;
 import org.apache.ignite.internal.binary.BinaryContext;
-import org.apache.ignite.spi.encryption.keystore.KeystoreEncryptionSpi;
 import org.apache.ignite.internal.processors.query.QueryUtils;
 import org.apache.ignite.internal.util.typedef.F;
 import org.apache.ignite.internal.util.typedef.internal.A;
@@ -418,8 +416,6 @@
      */
     private boolean encryptionEnabled;
 
-<<<<<<< HEAD
-=======
     /** */
     private DiskPageCompression diskPageCompression = IgniteSystemProperties.getEnum(
         DiskPageCompression.class, IGNITE_DEFAULT_DISK_PAGE_COMPRESSION);
@@ -427,7 +423,6 @@
     /** */
     private Integer diskPageCompressionLevel;
 
->>>>>>> 8246bd84
     /** Empty constructor (all values are initialized to their defaults). */
     public CacheConfiguration() {
         /* No-op. */
@@ -2354,12 +2349,10 @@
      */
     public CacheConfiguration<K, V> setEncryptionEnabled(boolean encryptionEnabled) {
         this.encryptionEnabled = encryptionEnabled;
-        
-        return this;
-    }
-
-<<<<<<< HEAD
-=======
+
+        return this;
+    }
+
     /**
      * Gets disk page compression algorithm.
      * Makes sense only with enabled {@link DataRegionConfiguration#setPersistenceEnabled persistence}.
@@ -2408,7 +2401,6 @@
         return this;
     }
 
->>>>>>> 8246bd84
     /** {@inheritDoc} */
     @Override public String toString() {
         return S.toString(CacheConfiguration.class, this);
