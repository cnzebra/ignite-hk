--- conflicted
+++ resolved
@@ -443,13 +443,8 @@
 
             propsWithDefaultValue.add(prop);
         }
-<<<<<<< HEAD
-        fields.put(name, prop.type());
-=======
-
         if (isField)
             fields.put(name, prop.type());
->>>>>>> 256ae401
     }
 
     /**
