/*
 * Licensed to the Apache Software Foundation (ASF) under one or more
 * contributor license agreements.  See the NOTICE file distributed with
 * this work for additional information regarding copyright ownership.
 * The ASF licenses this file to You under the Apache License, Version 2.0
 * (the "License"); you may not use this file except in compliance with
 * the License.  You may obtain a copy of the License at
 *
 *      http://www.apache.org/licenses/LICENSE-2.0
 *
 * Unless required by applicable law or agreed to in writing, software
 * distributed under the License is distributed on an "AS IS" BASIS,
 * WITHOUT WARRANTIES OR CONDITIONS OF ANY KIND, either express or implied.
 * See the License for the specific language governing permissions and
 * limitations under the License.
 */

package org.apache.ignite.internal.processors.query;

import java.math.BigDecimal;
import java.util.ArrayList;
import java.util.Collection;
import java.util.Collections;
import java.util.HashMap;
import java.util.LinkedHashMap;
import java.util.List;
import java.util.Map;

import org.apache.ignite.IgniteCheckedException;
import org.apache.ignite.binary.BinaryObject;
import org.apache.ignite.cache.QueryIndexType;
import org.apache.ignite.internal.processors.cache.CacheObject;
import org.apache.ignite.internal.processors.cache.CacheObjectContext;
import org.apache.ignite.internal.processors.cache.KeyCacheObject;
import org.apache.ignite.internal.util.tostring.GridToStringExclude;
import org.apache.ignite.internal.util.tostring.GridToStringInclude;
import org.apache.ignite.internal.util.typedef.F;
import org.apache.ignite.internal.util.typedef.internal.A;
import org.apache.ignite.internal.util.typedef.internal.S;
import org.hawkore.ignite.lucene.builder.index.Index;
import org.jetbrains.annotations.Nullable;

import static org.apache.ignite.internal.processors.cache.query.IgniteQueryErrorCode.KEY_SCALE_OUT_OF_RANGE;
import static org.apache.ignite.internal.processors.cache.query.IgniteQueryErrorCode.NULL_KEY;
import static org.apache.ignite.internal.processors.cache.query.IgniteQueryErrorCode.NULL_VALUE;
import static org.apache.ignite.internal.processors.cache.query.IgniteQueryErrorCode.TOO_LONG_KEY;
import static org.apache.ignite.internal.processors.cache.query.IgniteQueryErrorCode.TOO_LONG_VALUE;
import static org.apache.ignite.internal.processors.cache.query.IgniteQueryErrorCode.VALUE_SCALE_OUT_OF_RANGE;
import static org.apache.ignite.internal.processors.query.QueryUtils.KEY_FIELD_NAME;
import static org.apache.ignite.internal.processors.query.QueryUtils.VAL_FIELD_NAME;

/**
 * Descriptor of type.
 */
public class QueryTypeDescriptorImpl implements GridQueryTypeDescriptor {
    /** Cache name. */
    private final String cacheName;

    /** */
    private String name;

    /** Schema name. */
    private String schemaName;

    /** */
    private String tblName;

    /** Value field names and types with preserved order. */
    @GridToStringInclude
    private final LinkedHashMap<String, Class<?>> fields = new LinkedHashMap<>();

    /** */
    @GridToStringExclude
    private final Map<String, GridQueryProperty> props = new HashMap<>();

    /** Map with upper cased property names to help find properties based on SQL INSERT and MERGE queries. */
    private final Map<String, GridQueryProperty> uppercaseProps = new HashMap<>();

    /** Mutex for operations on indexes. */
    private final Object idxMux = new Object();

    /** */
    @GridToStringInclude
    private final Map<String, QueryIndexDescriptorImpl> idxs = new HashMap<>();

    /** Aliases. */
    private Map<String, String> aliases;

    /** */
    private QueryIndexDescriptorImpl fullTextIdx;

    /** */
    private Class<?> keyCls;

    /** */
    private Class<?> valCls;

    /** */
    private String keyTypeName;

    /** */
    private String valTypeName;

    /** */
    private int typeId;

    /** */
    private String affKey;

    /** */
    private boolean customAffKeyMapper;

    /** */
    private String keyFieldName;

    /** */
    private String valFieldName;

    /** Obsolete. */
    private volatile boolean obsolete;

    /** */
    private List<GridQueryProperty> validateProps;

    /** */
    private List<GridQueryProperty> propsWithDefaultValue;

    /** */
    private final CacheObjectContext coCtx;

    /**
     * Constructor.
     *
     * @param cacheName Cache name.
     * @param coCtx Cache object context.
     */
    public QueryTypeDescriptorImpl(String cacheName, CacheObjectContext coCtx) {
        this.cacheName = cacheName;
        this.coCtx = coCtx;
    }

    /**
     * @return Cache name.
     */
    public String cacheName() {
        return cacheName;
    }

    /** {@inheritDoc} */
    @Override public String name() {
        return name;
    }

    /** {@inheritDoc} */
    @Override public String schemaName() {
        return schemaName;
    }

    /**
     * Sets type name.
     *
     * @param name Name.
     */
    public void name(String name) {
        this.name = name;
    }

    /**
     * Gets table name for type.
     * @return Table name.
     */
    @Override public String tableName() {
        return tblName != null ? tblName : name;
    }

    /**
     * Sets table name for type.
     *
     * @param tblName Table name.
     */
    public void tableName(String tblName) {
        this.tblName = tblName;
    }

    /** {@inheritDoc} */
    @Override public LinkedHashMap<String, Class<?>> fields() {
        return fields;
    }

    /** {@inheritDoc} */
    @Override public GridQueryProperty property(String name) {
        GridQueryProperty res = props.get(name);

        if (res == null)
            res = uppercaseProps.get(name.toUpperCase());

        if (res == null){

            String alias = aliases.get(name);

            if (alias != null) {
                res = props.get(alias);

                if (res == null)
                    res = uppercaseProps.get(alias.toUpperCase());
            }

        }

        return res;
    }

    /**
     * @return Properties.
     */
    public Map<String, GridQueryProperty> properties() {
        return props;
    }

    /** {@inheritDoc} */
    @Override public <T> T value(String field, Object key, Object val) throws IgniteCheckedException {
        assert field != null;

        GridQueryProperty prop = property(field);

        if (prop == null){
            if (field.equalsIgnoreCase(QueryUtils.KEY_FIELD_NAME)){
                return (T)key;
            }

            if (field.equalsIgnoreCase(QueryUtils.VAL_FIELD_NAME)){
                return (T)val;
            }
        }

        if (prop == null)
            throw new IgniteCheckedException("Failed to find field '" + field + "' in type '" + name + "'.");

        return (T)prop.value(key, val);
    }

    /** {@inheritDoc} */
    @Override public void setValue(String field, Object key, Object val, Object propVal)
        throws IgniteCheckedException {
        assert field != null;

        GridQueryProperty prop = property(field);

        if (prop == null)
            throw new IgniteCheckedException("Failed to find field '" + field + "' in type '" + name + "'.");

        prop.setValue(key, val, propVal);
    }

    /** {@inheritDoc} */
    @Override public Map<String, GridQueryIndexDescriptor> indexes() {
        synchronized (idxMux) {
            return Collections.<String, GridQueryIndexDescriptor>unmodifiableMap(idxs);
        }
    }

    /** {@inheritDoc} */
    @Override public int typeId() {
        return typeId;
    }

    /** {@inheritDoc} */
    @Override public boolean matchType(CacheObject val) {
        if (val instanceof BinaryObject)
            return ((BinaryObject)val).type().typeId() == typeId;

        // Value type name can be manually set in QueryEntity to any random value,
        // also for some reason our conversion from setIndexedTypes sets a full class name
        // instead of a simple name there, thus we can have a typeId mismatch.
        // Also, if the type is not in binary format, we always must have it's class available.
        return val.value(coCtx, false).getClass() == valCls;
    }

    /**
     * @param typeId Type ID.
     */
    public void typeId(int typeId) {
        this.typeId = typeId;
    }

    /**
     * Get index by name.
     *
     * @param name Name.
     * @return Index.
     */
    @Nullable public QueryIndexDescriptorImpl index(String name) {
        synchronized (idxMux) {
            return idxs.get(name);
        }
    }

    /**
     * @return Raw index descriptors.
     */
    public Collection<QueryIndexDescriptorImpl> indexes0() {
        synchronized (idxMux) {
            return new ArrayList<>(idxs.values());
        }
    }

    /** {@inheritDoc} */
    @Override public GridQueryIndexDescriptor textIndex() {
        return fullTextIdx;
    }

    /**
     * Add index.
     *
     * @param idx Index.
     * @throws IgniteCheckedException If failed.
     */
    public void addIndex(QueryIndexDescriptorImpl idx) throws IgniteCheckedException {
        synchronized (idxMux) {
            if (idxs.put(idx.name(), idx) != null)
                throw new IgniteCheckedException("Index with name '" + idx.name() + "' already exists.");
        }
    }

    /**
     * Drop index.
     *
     * @param idxName Index name.
     */
    public void dropIndex(String idxName) {
        synchronized (idxMux) {
            idxs.remove(idxName);
            if (fullTextIdx != null && fullTextIdx.name().equalsIgnoreCase(idxName)){
                fullTextIdx = null;
            }
        }
    }

    /**
     * Chedk if particular field exists.
     *
     * @param field Field.
     * @return {@code True} if exists.
     */
    public boolean hasField(String field) {
        return property(field) != null || QueryUtils.KEY_FIELD_NAME.equalsIgnoreCase(field) || QueryUtils.VAL_FIELD_NAME.equalsIgnoreCase(field) || QueryUtils.LUCENE_SCORE_DOC.equalsIgnoreCase(field) || QueryUtils.LUCENE_FIELD_NAME.equalsIgnoreCase(field);
    }

    /**
     * Create Text index
     * @throws IgniteCheckedException
     */
    public void createTextIndex() {
        if (fullTextIdx == null)
            fullTextIdx = new QueryIndexDescriptorImpl(this, (this.tblName+Index.LUCENE_INDEX_NAME_SUFIX).toUpperCase(), QueryIndexType.FULLTEXT, 0);
    }

    /**
     * Adds field to text index.
     *
     * @param field Field name.
     * @throws IgniteCheckedException If failed.
     */
    public void addFieldToTextIndex(String field) throws IgniteCheckedException {
        if (fullTextIdx == null)
            createTextIndex();

        fullTextIdx.addField(field, 0, false);
    }

    /** {@inheritDoc} */
    @Override public Class<?> valueClass() {
        return valCls;
    }

    /**
     * Sets value class.
     *
     * @param valCls Value class.
     */
    public void valueClass(Class<?> valCls) {
        A.notNull(valCls, "Value class must not be null");
        this.valCls = valCls;
    }

    /** {@inheritDoc} */
    @Override public Class<?> keyClass() {
        return keyCls;
    }

    /**
     * Set key class.
     *
     * @param keyCls Key class.
     */
    public void keyClass(Class<?> keyCls) {
        this.keyCls = keyCls;
    }

    /** {@inheritDoc} */
    @Override public String keyTypeName() {
        return keyTypeName;
    }

    /**
     * Set key type name.
     *
     * @param keyTypeName Key type name.
     */
    public void keyTypeName(String keyTypeName) {
        this.keyTypeName = keyTypeName;
    }

    /** {@inheritDoc} */
    @Override public String valueTypeName() {
        return valTypeName;
    }

    /**
     * Set value type name.
     *
     * @param valTypeName Value type name.
     */
    public void valueTypeName(String valTypeName) {
        this.valTypeName = valTypeName;
    }

    /**
     * Adds property to the type descriptor.
     *
     * @param prop Property.
     * @param failOnDuplicate Fail on duplicate flag.
     * @throws IgniteCheckedException In case of error.
     */
    public void addProperty(GridQueryProperty prop, boolean failOnDuplicate) throws IgniteCheckedException {
        addProperty(prop, failOnDuplicate, true);
    }

    /**
     * Adds property to the type descriptor.
     *
     * @param prop Property.
     * @param failOnDuplicate Fail on duplicate flag.
     * @param isField {@code True} if {@code prop} if field, {@code False} if prop is "_KEY" or "_VAL".
     * @throws IgniteCheckedException In case of error.
     */
    public void addProperty(GridQueryProperty prop, boolean failOnDuplicate, boolean isField)
        throws IgniteCheckedException {
        String name = prop.name();

        if (props.put(name, prop) != null && failOnDuplicate)
            throw new IgniteCheckedException("Property with name '" + name + "' already exists.");

        if (uppercaseProps.put(name.toUpperCase(), prop) != null && failOnDuplicate)
            throw new IgniteCheckedException("Property with upper cased name '" + name + "' already exists.");

        if (prop.notNull()) {
            if (validateProps == null)
                validateProps = new ArrayList<>();

            validateProps.add(prop);
        }
        else if (prop.precision() != -1) {
            if (validateProps == null)
                validateProps = new ArrayList<>();

            validateProps.add(prop);
        }

        if (prop.defaultValue() != null) {
            if (propsWithDefaultValue == null)
                propsWithDefaultValue = new ArrayList<>();

            propsWithDefaultValue.add(prop);
        }
        if (isField)
            fields.put(name, prop.type());
    }

    /**
     * Removes a property with specified name.
     *
     * @param name Name of a property to remove.
     */
    public void removeProperty(String name) throws IgniteCheckedException {
        GridQueryProperty prop = props.remove(name);

        if (prop == null)
            throw new IgniteCheckedException("Property with name '" + name + "' does not exist.");

        if (validateProps != null)
            validateProps.remove(prop);

        uppercaseProps.remove(name.toUpperCase());

        fields.remove(name);
    }

    /**
     * @param schemaName Schema name.
     */
    public void schemaName(String schemaName) {
        this.schemaName = schemaName;
    }


    /** {@inheritDoc} */
    @Override public String affinityKey() {
        return affKey;
    }

    /**
     * @param affKey Affinity key field.
     */
    public void affinityKey(String affKey) {
        this.affKey = affKey;
    }

    /** {@inheritDoc} */
    @Override public boolean customAffinityKeyMapper() {
        return customAffKeyMapper;
    }

    /**
     * @param customAffKeyMapper Whether custom affinity key mapper is set.
     */
    public void customAffinityKeyMapper(boolean customAffKeyMapper) {
        this.customAffKeyMapper = customAffKeyMapper;
    }

    /**
     * @return Aliases.
     */
    public Map<String, String> aliases() {
        return aliases != null ? aliases : Collections.<String, String>emptyMap();
    }

    /**
     * @param aliases Aliases.
     */
    public void aliases(Map<String, String> aliases) {
        this.aliases = aliases;
    }

    /**
     * @return {@code True} if obsolete.
     */
    public boolean obsolete() {
        return obsolete;
    }

    /**
     * Mark index as obsolete.
     */
    public void markObsolete() {
        obsolete = true;
    }

    /** {@inheritDoc} */
    @Override public String toString() {
        return S.toString(QueryTypeDescriptorImpl.class, this);
    }

    /**
     * Sets key field name.
     * @param keyFieldName Key field name.
     */
    void keyFieldName(String keyFieldName) {
        this.keyFieldName = keyFieldName;
    }

    /** {@inheritDoc} */
    @Override public String keyFieldName() {
        return keyFieldName;
    }

    /**
     * Sets value field name.
     * @param valFieldName value field name.
     */
    void valueFieldName(String valFieldName) {
        this.valFieldName = valFieldName;
    }

    /** {@inheritDoc} */
    @Override public String valueFieldName() {
        return valFieldName;
    }

    /** {@inheritDoc} */
    @Nullable @Override public String keyFieldAlias() {
        return keyFieldName != null ? aliases.get(keyFieldName) : null;
    }

    /** {@inheritDoc} */
    @Nullable @Override public String valueFieldAlias() {
        return valFieldName != null ? aliases.get(valFieldName) : null;
    }

    /** {@inheritDoc} */
    @Override
    public String luceneIndexOptions() {
        return this.textIndex() == null ? null : this.textIndex().luceneIndexOptions();
    }


    /** {@inheritDoc} */
    @Override
    public void setLuceneIndexOptions(String luceneIndexOptions) {
        if (luceneIndexOptions != null){
            createTextIndex();
            this.textIndex().setLuceneIndexOptions(luceneIndexOptions);
        }
    }

    /** {@inheritDoc} */
    @SuppressWarnings("ForLoopReplaceableByForEach")
    @Override public void validateKeyAndValue(Object key, Object val) throws IgniteCheckedException {
        if (F.isEmpty(validateProps))
            return;

        for (int i = 0; i < validateProps.size(); ++i) {
            GridQueryProperty prop = validateProps.get(i);

            Object propVal;

            boolean isKey = false;

            if (F.eq(prop.name(), keyFieldName) || (keyFieldName == null && F.eq(prop.name(), KEY_FIELD_NAME))) {
                propVal = key instanceof KeyCacheObject ? ((CacheObject) key).value(coCtx, true) : key;

                isKey = true;
            }
            else if (F.eq(prop.name(), valFieldName) || (valFieldName == null && F.eq(prop.name(), VAL_FIELD_NAME))) {
                propVal = val instanceof CacheObject ? ((CacheObject)val).value(coCtx, true) : val;
            }
            else {
                propVal = prop.value(key, val);
            }

            if (propVal == null && prop.notNull()) {
                throw new IgniteSQLException("Null value is not allowed for column '" + prop.name() + "'",
                    isKey ? NULL_KEY : NULL_VALUE);
            }

<<<<<<< HEAD
            if (prop.precision() != -1 &&
                propVal != null &&
                String.class == propVal.getClass() &&
=======
            if (propVal == null || prop.precision() == -1)
                continue;

            if (String.class == propVal.getClass() &&
>>>>>>> 8246bd84
                ((String)propVal).length() > prop.precision()) {
                throw new IgniteSQLException("Value for a column '" + prop.name() + "' is too long. " +
                    "Maximum length: " + prop.precision() + ", actual length: " + ((CharSequence)propVal).length(),
                    isKey ? TOO_LONG_KEY : TOO_LONG_VALUE);
            }
            else if (BigDecimal.class == propVal.getClass()) {
                BigDecimal dec = (BigDecimal)propVal;

                if (dec.precision() > prop.precision()) {
                    throw new IgniteSQLException("Value for a column '" + prop.name() + "' is out of range. " +
                        "Maximum precision: " + prop.precision() + ", actual precision: " + dec.precision(),
                        isKey ? TOO_LONG_KEY : TOO_LONG_VALUE);
                }
                else if (prop.scale() != -1 &&
                    dec.scale() > prop.scale()) {
                    throw new IgniteSQLException("Value for a column '" + prop.name() + "' is out of range. " +
                        "Maximum scale : " + prop.scale() + ", actual scale: " + dec.scale(),
                        isKey ? KEY_SCALE_OUT_OF_RANGE : VALUE_SCALE_OUT_OF_RANGE);
                }
            }
        }
    }

    /** {@inheritDoc} */
    @SuppressWarnings("ForLoopReplaceableByForEach")
    @Override public void setDefaults(Object key, Object val) throws IgniteCheckedException {
        if (F.isEmpty(propsWithDefaultValue))
            return;

        for (int i = 0; i < propsWithDefaultValue.size(); ++i) {
            GridQueryProperty prop = propsWithDefaultValue.get(i);

            prop.setValue(key, val, prop.defaultValue());
        }
    }
}<|MERGE_RESOLUTION|>--- conflicted
+++ resolved
@@ -643,16 +643,10 @@
                     isKey ? NULL_KEY : NULL_VALUE);
             }
 
-<<<<<<< HEAD
-            if (prop.precision() != -1 &&
-                propVal != null &&
-                String.class == propVal.getClass() &&
-=======
             if (propVal == null || prop.precision() == -1)
                 continue;
 
             if (String.class == propVal.getClass() &&
->>>>>>> 8246bd84
                 ((String)propVal).length() > prop.precision()) {
                 throw new IgniteSQLException("Value for a column '" + prop.name() + "' is too long. " +
                     "Maximum length: " + prop.precision() + ", actual length: " + ((CharSequence)propVal).length(),
