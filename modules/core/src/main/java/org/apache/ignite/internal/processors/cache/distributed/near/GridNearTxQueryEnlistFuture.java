/*
 * Licensed to the Apache Software Foundation (ASF) under one or more
 * contributor license agreements.  See the NOTICE file distributed with
 * this work for additional information regarding copyright ownership.
 * The ASF licenses this file to You under the Apache License, Version 2.0
 * (the "License"); you may not use this file except in compliance with
 * the License.  You may obtain a copy of the License at
 *
 *      http://www.apache.org/licenses/LICENSE-2.0
 *
 * Unless required by applicable law or agreed to in writing, software
 * distributed under the License is distributed on an "AS IS" BASIS,
 * WITHOUT WARRANTIES OR CONDITIONS OF ANY KIND, either express or implied.
 * See the License for the specific language governing permissions and
 * limitations under the License.
 */

package org.apache.ignite.internal.processors.cache.distributed.near;

import java.util.Arrays;
import java.util.Collections;
import java.util.Map;
import java.util.Set;
import java.util.UUID;
import java.util.stream.Collectors;
import org.apache.ignite.IgniteCheckedException;
import org.apache.ignite.cluster.ClusterNode;
import org.apache.ignite.internal.IgniteInternalFuture;
import org.apache.ignite.internal.cluster.ClusterTopologyCheckedException;
import org.apache.ignite.internal.cluster.ClusterTopologyServerNotFoundException;
import org.apache.ignite.internal.processors.affinity.AffinityAssignment;
import org.apache.ignite.internal.processors.cache.GridCacheContext;
import org.apache.ignite.internal.processors.cache.GridCacheMessage;
import org.apache.ignite.internal.processors.cache.distributed.GridDistributedTxMapping;
import org.apache.ignite.internal.processors.cache.distributed.dht.GridDhtTxQueryEnlistFuture;
import org.apache.ignite.internal.util.future.GridFutureAdapter;
import org.apache.ignite.internal.util.tostring.GridToStringExclude;
import org.apache.ignite.internal.util.typedef.CI1;
import org.apache.ignite.internal.util.typedef.internal.CU;
import org.apache.ignite.internal.util.typedef.internal.S;
import org.apache.ignite.internal.util.typedef.internal.U;

import static org.apache.ignite.internal.managers.communication.GridIoPolicy.QUERY_POOL;
import static org.apache.ignite.internal.processors.cache.distributed.dht.NearTxQueryEnlistResultHandler.createResponse;

/**
 * Cache lock future.
 */
@SuppressWarnings("ForLoopReplaceableByForEach")
public class GridNearTxQueryEnlistFuture extends GridNearTxQueryAbstractEnlistFuture {
    /** Involved cache ids. */
    private final int[] cacheIds;

    /** Partitions. */
    private final int[] parts;

    /** Schema name. */
    private final String schema;

    /** Query string. */
    private final String qry;

    /** Query parameters. */
    private final Object[] params;

    /** Flags. */
    private final int flags;

    /** Fetch page size. */
    private final int pageSize;

    /**
     * @param cctx Cache context.
     * @param tx Transaction.
     * @param cacheIds Involved cache ids.
     * @param parts Partitions.
     * @param schema Schema name.
     * @param qry Query string.
     * @param params Query parameters.
     * @param flags Flags.
     * @param pageSize Fetch page size.
     * @param timeout Timeout.
     */
    protected GridNearTxQueryEnlistFuture(
        GridCacheContext<?, ?> cctx, GridNearTxLocal tx, int[] cacheIds, int[] parts, String schema, String qry,
        Object[] params, int flags, int pageSize, long timeout) {
        super(cctx, tx, timeout);

        this.cacheIds = cacheIds;
        this.parts = parts;
        this.schema = schema;
        this.qry = qry;
        this.params = params;
        this.flags = flags;
        this.pageSize = pageSize;
    }

    /**
     * @param topLocked Topology locked flag.
     */
    @Override protected void map(final boolean topLocked) {
        try {
            Map<ClusterNode, IntArrayHolder> map; boolean locallyMapped = false;

            AffinityAssignment assignment = cctx.affinity().assignment(topVer);

            if (parts != null) {
                map = U.newHashMap(parts.length);

                for (int i = 0; i < parts.length; i++) {
                    ClusterNode pNode = assignment.get(parts[i]).get(0);

                    map.computeIfAbsent(pNode, n -> new IntArrayHolder()).add(parts[i]);

                    updateMappings(pNode);

                    if (!locallyMapped && pNode.isLocal())
                        locallyMapped = true;
                }
            }
            else {
                Set<ClusterNode> nodes = assignment.primaryPartitionNodes();

                map = U.newHashMap(nodes.size());

                for (ClusterNode pNode : nodes) {
                    map.put(pNode, null);

<<<<<<< HEAD
                for (ClusterNode pNode : primary)
                    updateMappings(pNode);
=======
                    updateMappings(pNode);

                    if (!locallyMapped && pNode.isLocal())
                        locallyMapped = true;
                }
>>>>>>> 8246bd84
            }

            if (map.isEmpty())
                throw new ClusterTopologyServerNotFoundException("Failed to find data nodes for cache (all partition " +
                    "nodes left the grid). [fut=" + toString() + ']');

            int idx = 0; boolean first = true, clientFirst = false;

            GridDhtTxQueryEnlistFuture localFut = null;

<<<<<<< HEAD
            // Need to unlock topology to avoid deadlock with binary descriptors registration.
            if(!topLocked && cctx.topology().holdsLock())
                cctx.topology().readUnlock();

            for (ClusterNode node : F.view(primary, F.remoteNodes(cctx.localNodeId()))) {
                add(mini = new MiniFuture(node));
=======
            for (Map.Entry<ClusterNode, IntArrayHolder> entry : map.entrySet()) {
                MiniFuture mini; ClusterNode node = entry.getKey(); IntArrayHolder parts = entry.getValue();
>>>>>>> 8246bd84

                add(mini = new MiniFuture(node));

                if (node.isLocal()) {
                    localFut = new GridDhtTxQueryEnlistFuture(
                        cctx.localNode().id(),
                        lockVer,
                        mvccSnapshot,
                        threadId,
                        futId,
                        -(++idx), // The common tx logic expects non-zero mini-future ids (negative local and positive non-local).
                        tx,
                        cacheIds,
                        parts == null ? null : parts.array(),
                        schema,
                        qry,
                        params,
                        flags,
                        pageSize,
                        remainingTime(),
                        cctx);

                    updateLocalFuture(localFut);

                    localFut.listen(new CI1<IgniteInternalFuture<Long>>() {
                        @Override public void apply(IgniteInternalFuture<Long> fut) {
                            assert fut.error() != null || fut.result() != null : fut;

                            try {
                                clearLocalFuture((GridDhtTxQueryEnlistFuture)fut);

                                GridNearTxQueryEnlistResponse res = fut.error() == null ? createResponse(fut) : null;

                                mini.onResult(res, fut.error());
                            }
                            catch (IgniteCheckedException e) {
                                mini.onResult(null, e);
                            }
                            finally {
                                CU.unwindEvicts(cctx);
                            }
                        }
                    });
                }
                else {
                    if (first) {
                        clientFirst = cctx.localNode().isClient() && !topLocked && !tx.hasRemoteLocks();

                        first = false;
                    }

                    GridNearTxQueryEnlistRequest req = new GridNearTxQueryEnlistRequest(
                        cctx.cacheId(),
                        threadId,
                        futId,
                        ++idx, // The common tx logic expects non-zero mini-future ids (negative local and positive non-local).
                        tx.subjectId(),
                        topVer,
                        lockVer,
                        mvccSnapshot,
                        cacheIds,
                        parts == null ? null : parts.array(),
                        schema,
                        qry,
                        params,
                        flags,
                        pageSize,
                        remainingTime(),
                        tx.remainingTime(),
                        tx.taskNameHash(),
                        clientFirst
                    );

                    sendRequest(req, node.id());
                }
            }

            markInitialized();

            if (localFut != null)
                localFut.init();
        }
        catch (Throwable e) {
            onDone(e);

            if (e instanceof Error)
                throw (Error)e;
        }
    }

    /**
     *
     * @param req Request.
     * @param nodeId Remote node ID.
     * @throws IgniteCheckedException if failed to send.
     */
    private void sendRequest(GridCacheMessage req, UUID nodeId) throws IgniteCheckedException {
        cctx.io().send(nodeId, req, QUERY_POOL); // Process query requests in query pool.
    }

    /**
     * @param nodeId Left node ID
     * @return {@code True} if node was in the list.
     */
    @Override public synchronized boolean onNodeLeft(UUID nodeId) {
        for (IgniteInternalFuture<?> fut : futures()) {
            MiniFuture f = (MiniFuture)fut;

            if (f.node.id().equals(nodeId)) {
                if (log.isDebugEnabled())
                    log.debug("Found mini-future for left node [nodeId=" + nodeId + ", mini=" + f + ", fut=" +
                        this + ']');

                return f.onResult(null, newTopologyException(nodeId));
            }
        }

        if (log.isDebugEnabled())
            log.debug("Future does not have mapping for left node (ignoring) [nodeId=" + nodeId +
                ", fut=" + this + ']');

        return false;
    }

    /**
     * Finds pending mini future by the given mini ID.
     *
     * @param miniId Mini ID to find.
     * @return Mini future.
     */
    private synchronized MiniFuture miniFuture(int miniId) {
        IgniteInternalFuture<Long> fut = future(Math.abs(miniId) - 1);

        return !fut.isDone() ? (MiniFuture)fut : null;
    }

    /**
     * Creates new topology exception for cases when primary node leaves grid during mapping.
     *
     * @param nodeId Node ID.
     * @return Topology exception with user-friendly message.
     */
    private ClusterTopologyCheckedException newTopologyException(UUID nodeId) {
        ClusterTopologyCheckedException topEx = new ClusterTopologyCheckedException("Failed to enlist keys " +
            "(primary node left grid, retry transaction if possible) [node=" + nodeId + ']');

        topEx.retryReadyFuture(cctx.shared().nextAffinityReadyFuture(topVer));

        return topEx;
    }

    /**
     * @param nodeId Sender node id.
     * @param res Response.
     */
    public void onResult(UUID nodeId, GridNearTxQueryEnlistResponse res) {
        MiniFuture mini = miniFuture(res.miniId());

        if (mini != null)
            mini.onResult(res, null);
    }

    /** {@inheritDoc} */
    @Override public Set<UUID> pendingResponseNodes() {
        if (initialized() && !isDone()) {
            return futures().stream()
                .map(MiniFuture.class::cast)
                .filter(mini -> !mini.isDone())
                .map(mini -> mini.node.id())
                .collect(Collectors.toSet());
        }

        return Collections.emptySet();
    }

    /** {@inheritDoc} */
    @Override public String toString() {
        return S.toString(GridNearTxQueryEnlistFuture.class, this, super.toString());
    }

    /** */
    private class MiniFuture extends GridFutureAdapter<Long> {
        /** */
        private boolean completed;

        /** Node ID. */
        @GridToStringExclude
        private final ClusterNode node;

        /**
         * @param node Cluster node.
         */
        private MiniFuture(ClusterNode node) {
            this.node = node;
        }

        /**
         * @param res Response.
         * @param err Exception.
         * @return {@code True} if future was completed by this call.
         */
        public boolean onResult(GridNearTxQueryEnlistResponse res, Throwable err) {
            assert res != null || err != null : this;

            if (err == null && res.error() != null)
                err = res.error();

            synchronized (this) {
                if (completed)
                    return false;

                completed = true;
            }

            if (res != null && res.removeMapping()) {
                GridDistributedTxMapping m = tx.mappings().get(node.id());

                assert m != null && m.empty();

                tx.removeMapping(node.id());

                if (node.isLocal())
                    tx.colocatedLocallyMapped(false);
            }
            else if (res != null) {
                tx.mappings().get(node.id()).addBackups(res.newDhtNodes());

                if (res.result() > 0 && !node.isLocal())
                    tx.hasRemoteLocks(true);
            }

            return err != null ? onDone(err) : onDone(res.result(), res.error());
        }
    }

    /** */
    private static class IntArrayHolder {
        /** */
        private int[] array;

        /** */
        private int size;

        /** */
        void add(int i) {
            if (array == null)
                array = new int[4];

            if (array.length == size)
                array = Arrays.copyOf(array, size << 1);

            array[size++] = i;
        }

        /** */
        public int[] array() {
            if (array == null)
                return null;
            else if (size == array.length)
                return array;
            else
                return Arrays.copyOf(array, size);
        }
    }
}<|MERGE_RESOLUTION|>--- conflicted
+++ resolved
@@ -126,16 +126,11 @@
                 for (ClusterNode pNode : nodes) {
                     map.put(pNode, null);
 
-<<<<<<< HEAD
-                for (ClusterNode pNode : primary)
-                    updateMappings(pNode);
-=======
                     updateMappings(pNode);
 
                     if (!locallyMapped && pNode.isLocal())
                         locallyMapped = true;
                 }
->>>>>>> 8246bd84
             }
 
             if (map.isEmpty())
@@ -146,17 +141,8 @@
 
             GridDhtTxQueryEnlistFuture localFut = null;
 
-<<<<<<< HEAD
-            // Need to unlock topology to avoid deadlock with binary descriptors registration.
-            if(!topLocked && cctx.topology().holdsLock())
-                cctx.topology().readUnlock();
-
-            for (ClusterNode node : F.view(primary, F.remoteNodes(cctx.localNodeId()))) {
-                add(mini = new MiniFuture(node));
-=======
             for (Map.Entry<ClusterNode, IntArrayHolder> entry : map.entrySet()) {
                 MiniFuture mini; ClusterNode node = entry.getKey(); IntArrayHolder parts = entry.getValue();
->>>>>>> 8246bd84
 
                 add(mini = new MiniFuture(node));
 
