/*
 * Licensed to the Apache Software Foundation (ASF) under one or more
 * contributor license agreements.  See the NOTICE file distributed with
 * this work for additional information regarding copyright ownership.
 * The ASF licenses this file to You under the Apache License, Version 2.0
 * (the "License"); you may not use this file except in compliance with
 * the License.  You may obtain a copy of the License at
 *
 *      http://www.apache.org/licenses/LICENSE-2.0
 *
 * Unless required by applicable law or agreed to in writing, software
 * distributed under the License is distributed on an "AS IS" BASIS,
 * WITHOUT WARRANTIES OR CONDITIONS OF ANY KIND, either express or implied.
 * See the License for the specific language governing permissions and
 * limitations under the License.
 */

package org.apache.ignite.internal.processors.cache.distributed.dht;

import java.util.ArrayList;
import java.util.Collection;
import java.util.Collections;
import java.util.LinkedHashMap;
import java.util.List;
import java.util.Map;
import java.util.Set;
import java.util.UUID;
import org.apache.ignite.IgniteCheckedException;
import org.apache.ignite.cluster.ClusterNode;
import org.apache.ignite.internal.IgniteInternalFuture;
import org.apache.ignite.internal.cluster.ClusterTopologyCheckedException;
import org.apache.ignite.internal.cluster.ClusterTopologyServerNotFoundException;
import org.apache.ignite.internal.processors.affinity.AffinityTopologyVersion;
import org.apache.ignite.internal.processors.cache.CacheObject;
import org.apache.ignite.internal.processors.cache.EntryGetResult;
import org.apache.ignite.internal.processors.cache.GridCacheContext;
import org.apache.ignite.internal.processors.cache.GridCacheEntryEx;
import org.apache.ignite.internal.processors.cache.GridCacheEntryInfo;
import org.apache.ignite.internal.processors.cache.GridCacheEntryRemovedException;
import org.apache.ignite.internal.processors.cache.GridCacheMessage;
import org.apache.ignite.internal.processors.cache.IgniteCacheExpiryPolicy;
import org.apache.ignite.internal.processors.cache.KeyCacheObject;
import org.apache.ignite.internal.processors.cache.distributed.dht.topology.GridDhtInvalidPartitionException;
import org.apache.ignite.internal.processors.cache.distributed.near.GridNearGetRequest;
import org.apache.ignite.internal.processors.cache.mvcc.MvccSnapshot;
import org.apache.ignite.internal.processors.cache.persistence.CacheDataRow;
import org.apache.ignite.internal.processors.cache.version.GridCacheVersion;
import org.apache.ignite.internal.util.GridLeanMap;
import org.apache.ignite.internal.util.future.GridFinishedFuture;
import org.apache.ignite.internal.util.typedef.F;
import org.apache.ignite.internal.util.typedef.internal.CU;
import org.apache.ignite.internal.util.typedef.internal.S;
import org.apache.ignite.internal.util.typedef.internal.U;
import org.apache.ignite.lang.IgniteUuid;
import org.jetbrains.annotations.Nullable;

/**
 * Colocated get future.
 */
public class GridPartitionedGetFuture<K, V> extends CacheDistributedGetFutureAdapter<K, V> {
    /** Transaction label. */
    protected final String txLbl;

    /** */
    protected final MvccSnapshot mvccSnapshot;

    /** Explicit predefined single mapping (backup or primary). */
    protected final ClusterNode affNode;

    /**
     * @param cctx Context.
     * @param keys Keys.
     * @param readThrough Read through flag.
     * @param forcePrimary If {@code true} then will force network trip to primary node even
     *          if called on backup node.
     * @param subjId Subject ID.
     * @param taskName Task name.
     * @param deserializeBinary Deserialize binary flag.
     * @param recovery Recovery mode flag.
     * @param expiryPlc Expiry policy.
     * @param skipVals Skip values flag.
     * @param needVer If {@code true} returns values as tuples containing value and version.
     * @param keepCacheObjects Keep cache objects flag.
     * @param txLbl Transaction label.
     * @param mvccSnapshot Mvcc snapshot.
     */
    public GridPartitionedGetFuture(
        GridCacheContext<K, V> cctx,
        Collection<KeyCacheObject> keys,
        boolean readThrough,
        boolean forcePrimary,
        @Nullable UUID subjId,
        String taskName,
        boolean deserializeBinary,
        boolean recovery,
        @Nullable IgniteCacheExpiryPolicy expiryPlc,
        boolean skipVals,
        boolean needVer,
        boolean keepCacheObjects,
        @Nullable String txLbl,
        @Nullable MvccSnapshot mvccSnapshot,
        ClusterNode affNode
    ) {
        super(
            cctx,
            keys,
            readThrough,
            forcePrimary,
            subjId,
            taskName,
            deserializeBinary,
            expiryPlc,
            skipVals,
            needVer,
            keepCacheObjects,
            recovery
        );

        assert (mvccSnapshot == null) == !cctx.mvccEnabled();

        this.mvccSnapshot = mvccSnapshot;
        this.txLbl = txLbl;
        this.affNode = affNode;

        initLogger(GridPartitionedGetFuture.class);
    }

    /**
     * @return Mvcc snapshot if mvcc is enabled for cache.
     */
    @Nullable private MvccSnapshot mvccSnapshot() {
        return mvccSnapshot;
    }

    /**
     * Initializes future.
     *
     * @param topVer Topology version.
     */
    public void init(AffinityTopologyVersion topVer) {
        AffinityTopologyVersion lockedTopVer = cctx.shared().lockedTopologyVersion(null);

        // Can not remap if we in transaction and locked on some topology.
        if (lockedTopVer != null) {
            topVer = lockedTopVer;

            canRemap = false;
        }
        else {
            // Use affinity topology version if constructor version is not specify.
            topVer = topVer.topologyVersion() > 0 ? topVer : cctx.affinity().affinityTopologyVersion();
        }

        initialMap(topVer);
    }

    /**
     * @param topVer Topology version.
     */
    private void initialMap(AffinityTopologyVersion topVer) {
        map(keys, Collections.emptyMap(), topVer);

        markInitialized();
    }

    /** {@inheritDoc} */
    @Override public boolean onDone(Map<K, V> res, Throwable err) {
        if (super.onDone(res, err)) {
            if (trackable)
                cctx.mvcc().removeFuture(futId);

            cache().sendTtlUpdateRequest(expiryPlc);

            return true;
        }

        return false;
    }

    /** {@inheritDoc} */
    @Override protected boolean isMini(IgniteInternalFuture<?> f) {
        return f.getClass().equals(MiniFuture.class);
    }

    /**
     * @param keys Keys.
     * @param mapped Mappings to check for duplicates.
     * @param topVer Topology version on which keys should be mapped.
     */
    @Override protected void map(
        Collection<KeyCacheObject> keys,
        Map<ClusterNode, LinkedHashMap<KeyCacheObject, Boolean>> mapped,
        AffinityTopologyVersion topVer
    ) {
        Collection<ClusterNode> cacheNodes = CU.affinityNodes(cctx, topVer);

        validate(cacheNodes, topVer);

        // Future can be already done with some exception.
        if (isDone())
            return;

        Map<ClusterNode, LinkedHashMap<KeyCacheObject, Boolean>> mappings = U.newHashMap(cacheNodes.size());

        int keysSize = keys.size();

        // Map for local (key,value) pairs.
        Map<K, V> locVals = U.newHashMap(keysSize);

        // True if we have remote nodes after key mapping complete.
        boolean hasRmtNodes = false;

        // Assign keys to nodes.
        for (KeyCacheObject key : keys)
            hasRmtNodes |= map(key, topVer, mappings, mapped, locVals);

        // Future can be alredy done with some exception.
        if (isDone())
            return;

        // Add local read (key,value) in result.
        if (!locVals.isEmpty())
            add(new GridFinishedFuture<>(locVals));

        // If we have remote nodes in mapping we should registrate future in mvcc manager.
        if (hasRmtNodes)
            registrateFutureInMvccManager(this);

        // Create mini futures after mapping to remote nodes.
        for (Map.Entry<ClusterNode, LinkedHashMap<KeyCacheObject, Boolean>> entry : mappings.entrySet()) {
            // Node for request.
            ClusterNode n = entry.getKey();

            // Keys for request.
            LinkedHashMap<KeyCacheObject, Boolean> mappedKeys = entry.getValue();

            assert !mappedKeys.isEmpty();

            // If this is the primary or backup node for the keys.
            if (n.isLocal()) {
                GridDhtFuture<Collection<GridCacheEntryInfo>> fut = cache()
                    .getDhtAsync(
                        n.id(),
                        -1,
                        mappedKeys,
                        false,
                        readThrough,
                        topVer,
                        subjId,
                        taskName == null ? 0 : taskName.hashCode(),
                        expiryPlc,
                        skipVals,
                        recovery,
                        txLbl,
                        mvccSnapshot()
                    );

                Collection<Integer> invalidParts = fut.invalidPartitions();

                if (!F.isEmpty(invalidParts)) {
                    Collection<KeyCacheObject> remapKeys = new ArrayList<>(keysSize);

                    for (KeyCacheObject key : keys) {
                        int part = cctx.affinity().partition(key);

                        if (key != null && invalidParts.contains(part)) {
                            addNodeAsInvalid(n, part, topVer);

                            remapKeys.add(key);
                        }
                    }

                    AffinityTopologyVersion updTopVer = cctx.shared().exchange().readyAffinityVersion();

                    // Remap recursively.
                    map(remapKeys, mappings, updTopVer);
                }

                // Add new future.
                add(fut.chain(f -> {
                    try {
                        return createResultMap(f.get());
                    }
                    catch (Exception e) {
                        U.error(log, "Failed to get values from dht cache [fut=" + fut + "]", e);

                        onDone(e);

                        return Collections.emptyMap();
                    }
                }));
            }
            else {
                MiniFuture miniFut = new MiniFuture(n, mappedKeys, topVer);

                GridCacheMessage req = miniFut.createGetRequest(futId);

                add(miniFut); // Append new future.

                try {
                    cctx.io().send(n, req, cctx.ioPolicy());
                }
                catch (IgniteCheckedException e) {
                    // Fail the whole thing.
                    if (e instanceof ClusterTopologyCheckedException)
                        miniFut.onNodeLeft((ClusterTopologyCheckedException)e);
                    else
                        miniFut.onResult(e);
                }
            }
        }
    }

    /**
     * @param nodesToKeysMapping Mappings.
     * @param key Key to map.
     * @param locVals Local values.
     * @param topVer Topology version.
     * @param missedNodesToKeysMapping Previously mapped.
     * @return {@code True} if has remote nodes.
     */
    private boolean map(
        KeyCacheObject key,
        AffinityTopologyVersion topVer,
        Map<ClusterNode, LinkedHashMap<KeyCacheObject, Boolean>> nodesToKeysMapping,
        Map<ClusterNode, LinkedHashMap<KeyCacheObject, Boolean>> missedNodesToKeysMapping,
        Map<K, V> locVals
    ) {
        ClusterNode node;

        int part = cctx.affinity().partition(key);

        Set<ClusterNode> invalidNodeSet = getInvalidNodes(part, topVer);

        List<ClusterNode> affNodes = cctx.affinity().nodesByPartition(part, topVer);

        if (affNode != null) {
            if (invalidNodeSet.contains(affNode) || !cctx.discovery().alive(affNode)) {
                onDone(Collections.emptyMap());

                return false;
            }

<<<<<<< HEAD
        // Local get cannot be used with MVCC as local node can contain some visible version which is not latest.
        boolean fastLocGet = !cctx.mvccEnabled() && (!forcePrimary || affNodes.get(0).isLocal()) &&
            cctx.reserveForFastLocalGet(part, topVer);
=======
            node = affNodes.contains(affNode) ? affNode : null;
        }
        else {
            // Failed if none affinity node found.
            if (affNodes.isEmpty()) {
                onDone(serverNotFoundError(part, topVer));
>>>>>>> 8246bd84

                return false;
            }

            // Try to read key localy if we can.
            if (tryLocalGet(key, part, topVer, affNodes, locVals))
                return false;

            node = cctx.selectAffinityNodeBalanced(affNodes, invalidNodeSet, part, canRemap);
        }

        // Failed if none remote node found.
        if (node == null) {
            onDone(serverNotFoundError(part, topVer));

            return false;
        }

        // The node still can be local, see details implementation of #tryLocalGet().
        boolean remote = !node.isLocal();

        // Check retry counter, bound for avoid inifinit remap.
        if (!checkRetryPermits(key, node, missedNodesToKeysMapping))
            return false;

        addNodeMapping(key, node, nodesToKeysMapping);

        return remote;
    }

    /**
     *
     * @param key Key.
     * @param node Mapped node.
     * @param mappings Full node mapping.
     */
    private void addNodeMapping(
        KeyCacheObject key,
        ClusterNode node,
        Map<ClusterNode, LinkedHashMap<KeyCacheObject, Boolean>> mappings
    ) {
        LinkedHashMap<KeyCacheObject, Boolean> old = mappings.get(node);

        if (old == null)
            mappings.put(node, old = new LinkedHashMap<>(3, 1f));

        old.put(key, false);
    }

    /**
     *
     * @param key Key.
     * @param part Partition.
     * @param topVer Topology version.
     * @param affNodes Affynity nodes.
     * @param locVals Map for local (key,value) pairs.
     */
    private boolean tryLocalGet(
        KeyCacheObject key,
        int part,
        AffinityTopologyVersion topVer,
        List<ClusterNode> affNodes,
        Map<K, V> locVals
    ) {
        // Local get cannot be used with MVCC as local node can contain some visible version which is not latest.
        boolean fastLocGet = !cctx.mvccEnabled() &&
            (!forcePrimary || affNodes.get(0).isLocal()) &&
            cctx.reserveForFastLocalGet(part, topVer);

        if (fastLocGet) {
            try {
                if (localGet(topVer, key, part, locVals))
                    return true;
            }
            finally {
                cctx.releaseForFastLocalGet(part, topVer);
            }
        }

        return false;
    }

    /**
     * @param topVer Topology version.
     * @param key Key.
     * @param part Partition.
     * @param locVals Local values.
     * @return {@code True} if there is no need to further search value.
     */
    private boolean localGet(AffinityTopologyVersion topVer, KeyCacheObject key, int part, Map<K, V> locVals) {
        assert cctx.affinityNode() : this;

        GridDhtCacheAdapter<K, V> cache = cache();

        boolean readNoEntry = cctx.readNoEntry(expiryPlc, false);
        boolean evt = !skipVals;

        while (true) {
            cctx.shared().database().checkpointReadLock();

            try {
                boolean skipEntry = readNoEntry;

                EntryGetResult getRes = null;
                CacheObject v = null;
                GridCacheVersion ver = null;

                if (readNoEntry) {
                    KeyCacheObject key0 = (KeyCacheObject)cctx.cacheObjects().prepareForCache(key, cctx);

                    CacheDataRow row = cctx.mvccEnabled() ?
                        cctx.offheap().mvccRead(cctx, key0, mvccSnapshot()) :
                        cctx.offheap().read(cctx, key0);

                    if (row != null) {
                        long expireTime = row.expireTime();

                        if (expireTime == 0 || expireTime > U.currentTimeMillis()) {
                            v = row.value();

                            if (needVer)
                                ver = row.version();

                            if (evt) {
                                cctx.events().readEvent(key,
                                    null,
                                    txLbl,
                                    row.value(),
                                    subjId,
                                    taskName,
                                    !deserializeBinary);
                            }
                        }
                        else
                            skipEntry = false;
                    }
                }

                if (!skipEntry) {
                    GridCacheEntryEx entry = cache.entryEx(key);

                    // If our DHT cache do has value, then we peek it.
                    if (entry != null) {
                        boolean isNew = entry.isNewLocked();

                        if (needVer) {
                            getRes = entry.innerGetVersioned(
                                null,
                                null,
                                /*update-metrics*/false,
                                /*event*/evt,
                                subjId,
                                null,
                                taskName,
                                expiryPlc,
                                !deserializeBinary,
                                null);

                            if (getRes != null) {
                                v = getRes.value();
                                ver = getRes.version();
                            }
                        }
                        else {
                            v = entry.innerGet(
                                null,
                                null,
                                /*read-through*/false,
                                /*update-metrics*/false,
                                /*event*/evt,
                                subjId,
                                null,
                                taskName,
                                expiryPlc,
                                !deserializeBinary);
                        }

                        entry.touch();

                        // Entry was not in memory or in swap, so we remove it from cache.
                        if (v == null) {
                            if (isNew && entry.markObsoleteIfEmpty(ver))
                                cache.removeEntry(entry);
                        }
                    }
                }

                if (v != null) {
                    cctx.addResult(locVals,
                        key,
                        v,
                        skipVals,
                        keepCacheObjects,
                        deserializeBinary,
                        true,
                        getRes,
                        ver,
                        0,
                        0,
                        needVer);

                    return true;
                }

                boolean topStable = cctx.isReplicated() || topVer.equals(cctx.topology().lastTopologyChangeVersion());

                // Entry not found, do not continue search if topology did not change and there is no store.
                if (!cctx.readThroughConfigured() && (topStable || partitionOwned(part))) {
                    if (!skipVals && cctx.statisticsEnabled())
                        cache.metrics0().onRead(false);

                    return true;
                }

                return false;
            }
            catch (GridCacheEntryRemovedException ignored) {
                // No-op, will retry.
            }
            catch (GridDhtInvalidPartitionException ignored) {
                return false;
            }
            catch (IgniteCheckedException e) {
                onDone(e);

                return true;
            }
            finally {
                cctx.shared().database().checkpointReadUnlock();
            }
        }
    }

    /**
     *
     * @param cacheNodes Cache affynity nodes.
     * @param topVer Topology version.
     */
    private void validate(Collection<ClusterNode> cacheNodes, AffinityTopologyVersion topVer) {
        if (cacheNodes.isEmpty()) {
            onDone(new ClusterTopologyServerNotFoundException("Failed to map keys for cache " +
                "(all partition nodes left the grid) [topVer=" + topVer + ", cache=" + cctx.name() + ']'));

            return;
        }

        GridDhtTopologyFuture topFut = cctx.shared().exchange().lastFinishedFuture();

        Throwable err = topFut != null ? topFut.validateCache(cctx, recovery, true, null, keys) : null;

        if (err != null)
            onDone(err);
    }

    /**
     * @return Near cache.
     */
    private GridDhtCacheAdapter<K, V> cache() {
        return cctx.dht();
    }

    /**
     * @param infos Entry infos.
     * @return Result map.
     */
    private Map<K, V> createResultMap(Collection<GridCacheEntryInfo> infos) {
        int keysSize = infos.size();

        if (keysSize != 0) {
            Map<K, V> map = new GridLeanMap<>(keysSize);

            for (GridCacheEntryInfo info : infos) {
                assert skipVals == (info.value() == null);

                cctx.addResult(map,
                    info.key(),
                    info.value(),
                    skipVals,
                    keepCacheObjects,
                    deserializeBinary,
                    false,
                    needVer ? info.version() : null,
                    0,
                    0);
            }

            return map;
        }

        return Collections.emptyMap();
    }

    /** {@inheritDoc} */
    @Override public String toString() {
        return S.toString(GridPartitionedGetFuture.class, this,
            "super", super.toString());
    }

    /**
     * Mini-future for get operations. Mini-futures are only waiting on a single
     * node as opposed to multiple nodes.
     */
    private class MiniFuture extends AbstractMiniFuture {
        /**
         * @param node Node.
         * @param keys Keys.
         * @param topVer Topology version.
         */
        public MiniFuture(
            ClusterNode node,
            LinkedHashMap<KeyCacheObject, Boolean> keys,
            AffinityTopologyVersion topVer
        ) {
            super(node, keys, topVer);
        }

<<<<<<< HEAD
        /**
         * @return Node ID.
         */
        public ClusterNode node() {
            return node;
        }

        /**
         * @return Keys.
         */
        public Collection<KeyCacheObject> keys() {
            return keys.keySet();
        }

        /**
         * @param e Error.
         */
        void onResult(Throwable e) {
            if (log.isDebugEnabled())
                log.debug("Failed to get future result [fut=" + this + ", err=" + e + ']');

            // Fail.
            onDone(e);
        }

        /**
         * @param e Failure exception.
         */
        @SuppressWarnings("UnusedParameters")
        synchronized void onNodeLeft(ClusterTopologyCheckedException e) {
            if (remapped)
                return;

            remapped = true;

            if (log.isDebugEnabled())
                log.debug("Remote node left grid while sending or waiting for reply (will retry): " + this);

            // Try getting from existing nodes.
            if (!canRemap) {
                map(keys.keySet(), F.t(node, keys), topVer);

                onDone(Collections.<K, V>emptyMap());
            }
            else {
                AffinityTopologyVersion updTopVer =
                    new AffinityTopologyVersion(Math.max(topVer.topologyVersion() + 1, cctx.discovery().topologyVersion()));

                cctx.shared().exchange().affinityReadyFuture(updTopVer).listen(
                    new CI1<IgniteInternalFuture<AffinityTopologyVersion>>() {
                        @Override public void apply(IgniteInternalFuture<AffinityTopologyVersion> fut) {
                            try {
                                // Remap.
                                map(keys.keySet(), F.t(node, keys), fut.get());

                                onDone(Collections.<K, V>emptyMap());
                            }
                            catch (IgniteCheckedException e) {
                                GridPartitionedGetFuture.this.onDone(e);
                            }
                        }
                    }
                );
            }
        }

        /**
         * @param res Result callback.
         */
        @SuppressWarnings("ThrowableResultOfMethodCallIgnored")
        void onResult(final GridNearGetResponse res) {
            final Collection<Integer> invalidParts = res.invalidPartitions();

            // If error happened on remote node, fail the whole future.
            if (res.error() != null) {
                onDone(res.error());

                return;
            }

            // Remap invalid partitions.
            if (!F.isEmpty(invalidParts)) {
                AffinityTopologyVersion rmtTopVer = res.topologyVersion();

                assert !rmtTopVer.equals(AffinityTopologyVersion.ZERO);

                if (rmtTopVer.compareTo(topVer) <= 0) {
                    // Fail the whole get future.
                    onDone(new IgniteCheckedException("Failed to process invalid partitions response (remote node reported " +
                        "invalid partitions but remote topology version does not differ from local) " +
                        "[topVer=" + topVer + ", rmtTopVer=" + rmtTopVer + ", invalidParts=" + invalidParts +
                        ", nodeId=" + node.id() + ']'));

                    return;
                }

                if (log.isDebugEnabled())
                    log.debug("Remapping mini get future [invalidParts=" + invalidParts + ", fut=" + this + ']');

                if (!canRemap) {
                    map(F.view(keys.keySet(), new P1<KeyCacheObject>() {
                        @Override public boolean apply(KeyCacheObject key) {
                            return invalidParts.contains(cctx.affinity().partition(key));
                        }
                    }), F.t(node, keys), topVer);

                    postProcessResult(res);

                    onDone(createResultMap(res.entries()));

                    return;
                }

                // Need to wait for next topology version to remap.
                IgniteInternalFuture<AffinityTopologyVersion> topFut = cctx.shared().exchange().affinityReadyFuture(rmtTopVer);

                topFut.listen(new CIX1<IgniteInternalFuture<AffinityTopologyVersion>>() {
                    @SuppressWarnings("unchecked")
                    @Override public void applyx(
                        IgniteInternalFuture<AffinityTopologyVersion> fut) throws IgniteCheckedException {
                        AffinityTopologyVersion topVer = fut.get();

                        // This will append new futures to compound list.
                        map(F.view(keys.keySet(), new P1<KeyCacheObject>() {
                            @Override public boolean apply(KeyCacheObject key) {
                                return invalidParts.contains(cctx.affinity().partition(key));
                            }
                        }), F.t(node, keys), topVer);

                        postProcessResult(res);

                        onDone(createResultMap(res.entries()));
                    }
                });
            }
            else {
                try {
                    postProcessResult(res);

                    onDone(createResultMap(res.entries()));
                }
                catch (Exception e) {
                    onDone(e);
                }
            }
=======
        /** {@inheritDoc} */
        @Override protected GridNearGetRequest createGetRequest0(IgniteUuid rootFutId, IgniteUuid futId) {
            return new GridNearGetRequest(
                cctx.cacheId(),
                rootFutId,
                futId,
                null,
                keys,
                readThrough,
                topVer,
                subjId,
                taskName == null ? 0 : taskName.hashCode(),
                expiryPlc != null ? expiryPlc.forCreate() : -1L,
                expiryPlc != null ? expiryPlc.forAccess() : -1L,
                false,
                skipVals,
                cctx.deploymentEnabled(),
                recovery,
                txLbl,
                mvccSnapshot()
            );
>>>>>>> 8246bd84
        }

        /** {@inheritDoc} */
        @Override protected Map<K, V> createResultMap(Collection<GridCacheEntryInfo> entries) {
            return GridPartitionedGetFuture.this.createResultMap(entries);
        }

        /** {@inheritDoc} */
        @Override public String toString() {
            return S.toString(MiniFuture.class, this);
        }
    }
}<|MERGE_RESOLUTION|>--- conflicted
+++ resolved
@@ -341,18 +341,12 @@
                 return false;
             }
 
-<<<<<<< HEAD
-        // Local get cannot be used with MVCC as local node can contain some visible version which is not latest.
-        boolean fastLocGet = !cctx.mvccEnabled() && (!forcePrimary || affNodes.get(0).isLocal()) &&
-            cctx.reserveForFastLocalGet(part, topVer);
-=======
             node = affNodes.contains(affNode) ? affNode : null;
         }
         else {
             // Failed if none affinity node found.
             if (affNodes.isEmpty()) {
                 onDone(serverNotFoundError(part, topVer));
->>>>>>> 8246bd84
 
                 return false;
             }
@@ -669,153 +663,6 @@
             super(node, keys, topVer);
         }
 
-<<<<<<< HEAD
-        /**
-         * @return Node ID.
-         */
-        public ClusterNode node() {
-            return node;
-        }
-
-        /**
-         * @return Keys.
-         */
-        public Collection<KeyCacheObject> keys() {
-            return keys.keySet();
-        }
-
-        /**
-         * @param e Error.
-         */
-        void onResult(Throwable e) {
-            if (log.isDebugEnabled())
-                log.debug("Failed to get future result [fut=" + this + ", err=" + e + ']');
-
-            // Fail.
-            onDone(e);
-        }
-
-        /**
-         * @param e Failure exception.
-         */
-        @SuppressWarnings("UnusedParameters")
-        synchronized void onNodeLeft(ClusterTopologyCheckedException e) {
-            if (remapped)
-                return;
-
-            remapped = true;
-
-            if (log.isDebugEnabled())
-                log.debug("Remote node left grid while sending or waiting for reply (will retry): " + this);
-
-            // Try getting from existing nodes.
-            if (!canRemap) {
-                map(keys.keySet(), F.t(node, keys), topVer);
-
-                onDone(Collections.<K, V>emptyMap());
-            }
-            else {
-                AffinityTopologyVersion updTopVer =
-                    new AffinityTopologyVersion(Math.max(topVer.topologyVersion() + 1, cctx.discovery().topologyVersion()));
-
-                cctx.shared().exchange().affinityReadyFuture(updTopVer).listen(
-                    new CI1<IgniteInternalFuture<AffinityTopologyVersion>>() {
-                        @Override public void apply(IgniteInternalFuture<AffinityTopologyVersion> fut) {
-                            try {
-                                // Remap.
-                                map(keys.keySet(), F.t(node, keys), fut.get());
-
-                                onDone(Collections.<K, V>emptyMap());
-                            }
-                            catch (IgniteCheckedException e) {
-                                GridPartitionedGetFuture.this.onDone(e);
-                            }
-                        }
-                    }
-                );
-            }
-        }
-
-        /**
-         * @param res Result callback.
-         */
-        @SuppressWarnings("ThrowableResultOfMethodCallIgnored")
-        void onResult(final GridNearGetResponse res) {
-            final Collection<Integer> invalidParts = res.invalidPartitions();
-
-            // If error happened on remote node, fail the whole future.
-            if (res.error() != null) {
-                onDone(res.error());
-
-                return;
-            }
-
-            // Remap invalid partitions.
-            if (!F.isEmpty(invalidParts)) {
-                AffinityTopologyVersion rmtTopVer = res.topologyVersion();
-
-                assert !rmtTopVer.equals(AffinityTopologyVersion.ZERO);
-
-                if (rmtTopVer.compareTo(topVer) <= 0) {
-                    // Fail the whole get future.
-                    onDone(new IgniteCheckedException("Failed to process invalid partitions response (remote node reported " +
-                        "invalid partitions but remote topology version does not differ from local) " +
-                        "[topVer=" + topVer + ", rmtTopVer=" + rmtTopVer + ", invalidParts=" + invalidParts +
-                        ", nodeId=" + node.id() + ']'));
-
-                    return;
-                }
-
-                if (log.isDebugEnabled())
-                    log.debug("Remapping mini get future [invalidParts=" + invalidParts + ", fut=" + this + ']');
-
-                if (!canRemap) {
-                    map(F.view(keys.keySet(), new P1<KeyCacheObject>() {
-                        @Override public boolean apply(KeyCacheObject key) {
-                            return invalidParts.contains(cctx.affinity().partition(key));
-                        }
-                    }), F.t(node, keys), topVer);
-
-                    postProcessResult(res);
-
-                    onDone(createResultMap(res.entries()));
-
-                    return;
-                }
-
-                // Need to wait for next topology version to remap.
-                IgniteInternalFuture<AffinityTopologyVersion> topFut = cctx.shared().exchange().affinityReadyFuture(rmtTopVer);
-
-                topFut.listen(new CIX1<IgniteInternalFuture<AffinityTopologyVersion>>() {
-                    @SuppressWarnings("unchecked")
-                    @Override public void applyx(
-                        IgniteInternalFuture<AffinityTopologyVersion> fut) throws IgniteCheckedException {
-                        AffinityTopologyVersion topVer = fut.get();
-
-                        // This will append new futures to compound list.
-                        map(F.view(keys.keySet(), new P1<KeyCacheObject>() {
-                            @Override public boolean apply(KeyCacheObject key) {
-                                return invalidParts.contains(cctx.affinity().partition(key));
-                            }
-                        }), F.t(node, keys), topVer);
-
-                        postProcessResult(res);
-
-                        onDone(createResultMap(res.entries()));
-                    }
-                });
-            }
-            else {
-                try {
-                    postProcessResult(res);
-
-                    onDone(createResultMap(res.entries()));
-                }
-                catch (Exception e) {
-                    onDone(e);
-                }
-            }
-=======
         /** {@inheritDoc} */
         @Override protected GridNearGetRequest createGetRequest0(IgniteUuid rootFutId, IgniteUuid futId) {
             return new GridNearGetRequest(
@@ -837,7 +684,6 @@
                 txLbl,
                 mvccSnapshot()
             );
->>>>>>> 8246bd84
         }
 
         /** {@inheritDoc} */
