--- conflicted
+++ resolved
@@ -209,7 +209,6 @@
     }
 
     /**
-<<<<<<< HEAD
      * Adds a hidden field.
      *
      * @param field hidden field.
@@ -219,10 +218,7 @@
     }
     
     /**
-     * Adds decimal info.
-=======
      * Adds fieldsPrecision info.
->>>>>>> 256ae401
      *
      * @param field Field.
      * @param precision Precision.
@@ -249,7 +245,6 @@
     }
 
     /**
-<<<<<<< HEAD
      * @return hidden fields.
      */
     public Set<String> hiddenFields() {
@@ -257,8 +252,6 @@
     }
     
     /**
-     * @return Decimal info for fields.
-=======
      * @return Precision info for fields.
      */
     public Map<String, Integer> fieldsPrecision() {
@@ -267,7 +260,6 @@
 
     /**
      * @return Scale info for fields.
->>>>>>> 256ae401
      */
     public Map<String, Integer> fieldsScale() {
         return fieldsScale;
