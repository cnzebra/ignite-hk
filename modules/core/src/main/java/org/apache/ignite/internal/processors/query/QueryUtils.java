/*
 * Licensed to the Apache Software Foundation (ASF) under one or more
 * contributor license agreements.  See the NOTICE file distributed with
 * this work for additional information regarding copyright ownership.
 * The ASF licenses this file to You under the Apache License, Version 2.0
 * (the "License"); you may not use this file except in compliance with
 * the License.  You may obtain a copy of the License at
 *
 *      http://www.apache.org/licenses/LICENSE-2.0
 *
 * Unless required by applicable law or agreed to in writing, software
 * distributed under the License is distributed on an "AS IS" BASIS,
 * WITHOUT WARRANTIES OR CONDITIONS OF ANY KIND, either express or implied.
 * See the License for the specific language governing permissions and
 * limitations under the License.
 */

package org.apache.ignite.internal.processors.query;

import static org.apache.ignite.IgniteSystemProperties.IGNITE_INDEXING_DISCOVERY_HISTORY_SIZE;
import static org.apache.ignite.IgniteSystemProperties.getInteger;

import java.lang.reflect.Method;
import java.math.BigDecimal;
import java.sql.SQLException;
import java.sql.Time;
import java.sql.Timestamp;
import java.time.LocalDate;
import java.time.LocalDateTime;
import java.time.LocalTime;
import java.util.ArrayList;
import java.util.Arrays;
import java.util.Collection;
import java.util.Date;
import java.util.HashMap;
import java.util.HashSet;
import java.util.LinkedHashMap;
import java.util.LinkedList;
import java.util.List;
import java.util.Map;
import java.util.Set;
import java.util.UUID;
import java.util.concurrent.TimeUnit;

import org.apache.ignite.IgniteCheckedException;
import org.apache.ignite.IgniteException;
import org.apache.ignite.binary.BinaryField;
import org.apache.ignite.cache.QueryEntity;
import org.apache.ignite.cache.QueryIndex;
import org.apache.ignite.cache.QueryIndexType;
import org.apache.ignite.cache.affinity.AffinityKeyMapper;
import org.apache.ignite.configuration.CacheConfiguration;
import org.apache.ignite.internal.GridKernalContext;
import org.apache.ignite.internal.binary.BinaryMarshaller;
import org.apache.ignite.internal.processors.cache.CacheDefaultBinaryAffinityKeyMapper;
import org.apache.ignite.internal.processors.cache.CacheObjectContext;
import org.apache.ignite.internal.processors.cache.DynamicCacheDescriptor;
import org.apache.ignite.internal.processors.cache.GridCacheContextInfo;
import org.apache.ignite.internal.processors.cache.GridCacheDefaultAffinityKeyMapper;
import org.apache.ignite.internal.processors.cache.binary.CacheObjectBinaryProcessorImpl;
import org.apache.ignite.internal.processors.cache.query.IgniteQueryErrorCode;
<<<<<<< HEAD
import org.apache.ignite.internal.processors.query.h2.opt.lucene.IndexOptions;
=======
import org.apache.ignite.internal.processors.odbc.SqlListenerUtils;
import org.apache.ignite.internal.processors.odbc.SqlStateCode;
>>>>>>> 8246bd84
import org.apache.ignite.internal.processors.query.property.QueryBinaryProperty;
import org.apache.ignite.internal.processors.query.property.QueryClassProperty;
import org.apache.ignite.internal.processors.query.property.QueryFieldAccessor;
import org.apache.ignite.internal.processors.query.property.QueryMethodsAccessor;
import org.apache.ignite.internal.processors.query.property.QueryPropertyAccessor;
import org.apache.ignite.internal.processors.query.property.QueryReadOnlyMethodsAccessor;
import org.apache.ignite.internal.processors.query.schema.SchemaOperationException;
import org.apache.ignite.internal.util.typedef.F;
import org.apache.ignite.internal.util.typedef.internal.A;
import org.apache.ignite.internal.util.typedef.internal.U;
<<<<<<< HEAD
import org.hawkore.ignite.lucene.builder.index.Index;
import org.jetbrains.annotations.NotNull;
import org.jetbrains.annotations.Nullable;

=======
import org.apache.ignite.transactions.TransactionAlreadyCompletedException;
import org.apache.ignite.transactions.TransactionDuplicateKeyException;
import org.apache.ignite.transactions.TransactionSerializationException;
import org.jetbrains.annotations.NotNull;
import org.jetbrains.annotations.Nullable;

import static org.apache.ignite.IgniteSystemProperties.IGNITE_INDEXING_DISCOVERY_HISTORY_SIZE;
import static org.apache.ignite.IgniteSystemProperties.IGNITE_SQL_SYSTEM_SCHEMA_NAME_IGNITE;
import static org.apache.ignite.IgniteSystemProperties.getBoolean;
import static org.apache.ignite.IgniteSystemProperties.getInteger;
import static org.apache.ignite.internal.processors.cache.query.IgniteQueryErrorCode.TOO_LONG_VALUE;
import static org.apache.ignite.internal.processors.cache.query.IgniteQueryErrorCode.VALUE_SCALE_OUT_OF_RANGE;

>>>>>>> 8246bd84
/**
 * Utility methods for queries.
 */
public class QueryUtils {
    /** */
    public static final int DEFAULT_COLUMNS_COUNT = 2;

    /** Key column. */
    public static final int KEY_COL = 0;

    /** Value column. */
    public static final int VAL_COL = 1;

    /** Default schema. */
    public static final String DFLT_SCHEMA = "PUBLIC";

    /** Schema for system view. */
    public static final String SCHEMA_SYS = getBoolean(IGNITE_SQL_SYSTEM_SCHEMA_NAME_IGNITE, false) ? "IGNITE" : "SYS";

    /** Schema for system view. */
    public static final String SCHEMA_INFORMATION = "INFORMATION_SCHEMA";

    /** Field name for key. */
    public static final String KEY_FIELD_NAME = "_KEY";

    /** Field name for value. */
    public static final String VAL_FIELD_NAME = "_VAL";

    /** Well-known template name for PARTITIONED cache. */
    public static final String TEMPLATE_PARTITIONED = "PARTITIONED";

    /** Well-known template name for REPLICATED cache. */
    public static final String TEMPLATE_REPLICATED = "REPLICATED";

    /** LUCENE field name. */
    public static final String LUCENE_FIELD_NAME = Index.LUCENE_FIELD_NAME;
    
    /** _SCORE_DOC field name. */
    public static final String LUCENE_SCORE_DOC = "_SCORE_DOC";
    
    
    /** QueryTextField Annotation on type suffix for nested properties on cache configuration processAnnotation for indexes . */
    public static final String TYPE_ANNOTATION_SUFFIX = "#typeTextAnnotation";
    /** Discovery history size. */
    private static final int DISCO_HIST_SIZE = getInteger(IGNITE_INDEXING_DISCOVERY_HISTORY_SIZE, 1000);

    /** */
    private static final Class<?> GEOMETRY_CLASS = U.classForName("org.locationtech.jts.geom.Geometry", null);

    /** */
    private static final Set<Class<?>> SQL_TYPES = createSqlTypes();

    /**
     * Creates SQL types set.
     *
     * @return SQL types set.
     */
    @NotNull private static Set<Class<?>> createSqlTypes() {
        Set<Class<?>> sqlClasses = new HashSet<>(Arrays.<Class<?>>asList(
            Integer.class,
            Boolean.class,
            Byte.class,
            Short.class,
            Long.class,
            BigDecimal.class,
            Double.class,
            Float.class,
            Time.class,
            Timestamp.class,
            Date.class,
            java.sql.Date.class,
            LocalTime.class,
            LocalDate.class,
            LocalDateTime.class,
            String.class,
            UUID.class,
            byte[].class
        ));

        return sqlClasses;
    }

    /**
     * Get table name for entity.
     *
     * @param entity Entity.
     * @return Table name.
     */
    public static String tableName(QueryEntity entity) {
        String res = entity.getTableName();

        if (res == null) {
            String valTyp = entity.findValueType();

            if (valTyp == null)
                throw new IgniteException("Value type cannot be null or empty [queryEntity=" + entity + ']');

            res = typeName(entity.findValueType());
        }

        return res;
    }

    /**
     * Get index name.
     *
     * @param entity Query entity.
     * @param idx Index.
     * @return Index name.
     */
    public static String indexName(QueryEntity entity, QueryIndex idx) {
        return indexName(tableName(entity), idx);
    }

    /**
     * Get index name.
     *
     * @param tblName Table name.
     * @param idx Index.
     * @return Index name.
     */
    public static String indexName(String tblName, QueryIndex idx) {
        String res = idx.getName();

        if (res == null) {
            StringBuilder idxName = new StringBuilder(tblName + "_");

            for (Map.Entry<String, Boolean> field : idx.getFields().entrySet()) {
                idxName.append(field.getKey());

                idxName.append('_');
                idxName.append(field.getValue() ? "asc_" : "desc_");
            }

            for (int i = 0; i < idxName.length(); i++) {
                char ch = idxName.charAt(i);

                if (Character.isWhitespace(ch))
                    idxName.setCharAt(i, '_');
                else
                    idxName.setCharAt(i, Character.toLowerCase(ch));
            }

            idxName.append("idx");

            return idxName.toString();
        }

        return res;
    }

    /**
     * Normalize cache query entities.
     *
     * @param entities Query entities.
     * @param cfg Cache config.
     * @return Normalized query entities.
     */
    public static Collection<QueryEntity> normalizeQueryEntities(Collection<QueryEntity> entities,
        CacheConfiguration<?, ?> cfg) {
        Collection<QueryEntity> normalEntities = new ArrayList<>(entities.size());

        for (QueryEntity entity : entities) {
            if (!F.isEmpty(entity.getNotNullFields()))
                checkNotNullAllowed(cfg);

            normalEntities.add(normalizeQueryEntity(entity, cfg.isSqlEscapeAll()));
        }

        return normalEntities;
    }

    /**
     * Normalize query entity. If "escape" flag is set, nothing changes. Otherwise we convert all object names to
     * upper case and replace inner class separator characters ('$' for Java and '.' for .NET) with underscore.
     *
     * @param entity Query entity.
     * @param escape Escape flag taken form configuration.
     * @return Normalized query entity.
     */
    public static QueryEntity normalizeQueryEntity(QueryEntity entity, boolean escape) {
        if (escape) {
            String tblName = tableName(entity);

            entity.setTableName(tblName);

            Map<String, String> aliases = new HashMap<>(entity.getAliases());

            for (String fieldName : entity.getFields().keySet()) {
                String fieldAlias = entity.getAliases().get(fieldName);

                if (fieldAlias == null) {
                    fieldAlias = aliasForFieldName(fieldName);

                    aliases.put(fieldName, fieldAlias);
                }
            }

            entity.setAliases(aliases);

            for (QueryIndex idx : entity.getIndexes())
                idx.setName(indexName(tblName, idx));

            validateQueryEntity(entity);

            return entity;
        }

        QueryEntity normalEntity = entity instanceof QueryEntityEx ? new QueryEntityEx() : new QueryEntity();

        // Propagate plain properties.
        normalEntity.setKeyType(entity.getKeyType());
        normalEntity.setValueType(entity.getValueType());
        normalEntity.setFields(entity.getFields());
        normalEntity.setKeyFields(entity.getKeyFields());
        normalEntity.setKeyFieldName(entity.getKeyFieldName());
        normalEntity.setValueFieldName(entity.getValueFieldName());
        normalEntity.setNotNullFields(entity.getNotNullFields());
        normalEntity.setHiddenFields(entity.getHiddenFields());
        normalEntity.setDefaultFieldValues(entity.getDefaultFieldValues());
        normalEntity.setFieldsPrecision(entity.getFieldsPrecision());
        normalEntity.setFieldsScale(entity.getFieldsScale());
        normalEntity.setLuceneIndexOptions(entity.getLuceneIndexOptions());
        
        // Normalize table name.
        String normalTblName = entity.getTableName();

        if (normalTblName == null)
            // Replace special characters for auto-generated table name.
            normalTblName = normalizeObjectName(tableName(entity), true);
        else
            // No replaces for manually defined table.
            normalTblName = normalizeObjectName(normalTblName, false);

        normalEntity.setTableName(normalTblName);

        // Normalize field names through aliases.
        Map<String, String> normalAliases = new HashMap<>(normalEntity.getAliases());

        for (String fieldName : normalEntity.getFields().keySet()) {
            String fieldAlias = entity.getAliases().get(fieldName);

            if (fieldAlias == null)
                fieldAlias = aliasForFieldName(fieldName);

            assert fieldAlias != null;

            normalAliases.put(fieldName, normalizeObjectName(fieldAlias, false));
        }

        normalEntity.setAliases(normalAliases);

        // Normalize indexes.
        Collection<QueryIndex> normalIdxs = new LinkedList<>();

        for (QueryIndex idx : entity.getIndexes()) {
            QueryIndex normalIdx = new QueryIndex();

            normalIdx.setFields(idx.getFields());
            normalIdx.setIndexType(idx.getIndexType());
            normalIdx.setInlineSize(idx.getInlineSize());

            normalIdx.setName(normalizeObjectName(indexName(normalTblName, idx), false));

            normalIdx.setLuceneIndexOptions(idx.getLuceneIndexOptions());
            normalIdxs.add(normalIdx);
        }

        normalEntity.setIndexes(normalIdxs);

        validateQueryEntity(normalEntity);

        return normalEntity;
    }

    /**
     * Stores rule for constructing schemaName according to cache configuration.
     *
     * @param cacheName Cache name.
     * @param schemaName Schema name.
     * @return Proper schema name according to ANSI-99 standard.
     */
    public static String normalizeSchemaName(String cacheName, @Nullable String schemaName) {
        boolean escape = false;

        String res = schemaName;

        if (res == null) {
            res = cacheName;

            // If schema name is not set explicitly, we will use escaped cache name. The reason is that cache name
            // could contain weird characters, such as underscores, dots or non-Latin stuff, which are invalid from
            // SQL synthax perspective. We do not want node to fail on startup due to this.
            escape = true;
        }
        else {
            if (res.startsWith("\"") && res.endsWith("\"")) {
                res = res.substring(1, res.length() - 1);

                escape = true;
            }
        }

        if (!escape)
            res = normalizeObjectName(res, false);

        return res;
    }

    /**
     * Get alias for the field name (i.e. last part of the property).
     *
     * @param fieldName Field name.
     * @return Alias.
     */
    private static String aliasForFieldName(String fieldName) {
        int idx = fieldName.lastIndexOf('.');

        if (idx >= 0)
            fieldName = fieldName.substring(idx + 1);

        return fieldName;
    }

    /**
     * Normalize object name.
     *
     * @param str String.
     * @param replace Whether to perform replace of special characters.
     * @return Escaped string.
     */
    @Nullable public static String normalizeObjectName(@Nullable String str, boolean replace) {
        if (str == null)
            return null;

        if (replace)
            str = str.replace('.', '_').replace('$', '_');

        return str.toUpperCase();
    }

    /**
     * Create type candidate for query entity.
     *
     * @param cacheName Cache name.
     * @param schemaName Schema name.
     * @param cacheInfo Cache context info.
     * @param qryEntity Query entity.
     * @param mustDeserializeClss Classes which must be deserialized.
     * @param escape Escape flag.
     * @return Type candidate.
     * @throws IgniteCheckedException If failed.
     */
    public static QueryTypeCandidate typeForQueryEntity(GridKernalContext ctx, String cacheName, String schemaName,
        GridCacheContextInfo cacheInfo,
        QueryEntity qryEntity, List<Class<?>> mustDeserializeClss, boolean escape)
        throws IgniteCheckedException {
        CacheConfiguration<?, ?> ccfg = cacheInfo.config();

        boolean binaryEnabled = ctx.cacheObjects().isBinaryEnabled(ccfg);

        CacheObjectContext coCtx = ctx.cacheObjects().contextForCache(ccfg);

        QueryTypeDescriptorImpl desc = new QueryTypeDescriptorImpl(cacheName, coCtx);

        desc.schemaName(schemaName);

        desc.aliases(qryEntity.getAliases());

        // Key and value classes still can be available if they are primitive or JDK part.
        // We need that to set correct types for _key and _val columns.
        // We better box these types - otherwise, if user provides, say, raw 'byte' for
        // key or value (which they could), we'll deem key or value as Object which clearly is not right.
        Class<?> keyCls = U.box(U.classForName(qryEntity.findKeyType(), null, true));
        Class<?> valCls = U.box(U.classForName(qryEntity.findValueType(), null, true));

        // If local node has the classes and they are externalizable, we must use reflection properties.
        boolean keyMustDeserialize = mustDeserializeBinary(ctx, keyCls);
        boolean valMustDeserialize = mustDeserializeBinary(ctx, valCls);

        boolean keyOrValMustDeserialize = keyMustDeserialize || valMustDeserialize;

        if (keyCls == null)
            keyCls = Object.class;

        String simpleValType = ((valCls == null) ? typeName(qryEntity.findValueType()) : typeName(valCls));

        desc.name(simpleValType);

        desc.tableName(qryEntity.getTableName());

        if (binaryEnabled && !keyOrValMustDeserialize) {
            // Safe to check null.
            if (SQL_TYPES.contains(valCls))
                desc.valueClass(valCls);
            else
                desc.valueClass(Object.class);

            if (SQL_TYPES.contains(keyCls))
                desc.keyClass(keyCls);
            else
                desc.keyClass(Object.class);
        }
        else {
            if (valCls == null)
                throw new IgniteCheckedException("Failed to find value class in the node classpath " +
                    "(use default marshaller to enable binary objects) : " + qryEntity.findValueType());

            desc.valueClass(valCls);
            desc.keyClass(keyCls);
        }

        desc.keyTypeName(qryEntity.findKeyType());
        desc.valueTypeName(qryEntity.findValueType());

        desc.keyFieldName(qryEntity.getKeyFieldName());
        desc.valueFieldName(qryEntity.getValueFieldName());

        desc.setLuceneIndexOptions(qryEntity.getLuceneIndexOptions());
        
        if (binaryEnabled && keyOrValMustDeserialize) {
            if (keyMustDeserialize)
                mustDeserializeClss.add(keyCls);

            if (valMustDeserialize)
                mustDeserializeClss.add(valCls);
        }

        QueryTypeIdKey typeId;
        QueryTypeIdKey altTypeId = null;

        int valTypeId = ctx.cacheObjects().typeId(qryEntity.findValueType());

        if (valCls == null || (binaryEnabled && !keyOrValMustDeserialize)) {
            processBinaryMeta(ctx, qryEntity, desc);

            typeId = new QueryTypeIdKey(cacheName, valTypeId);

            if (valCls != null)
                altTypeId = new QueryTypeIdKey(cacheName, valCls);

            String affField = null;

            if (!coCtx.customAffinityMapper()) {
                String keyType = qryEntity.getKeyType();

                if (keyType != null) {
                    CacheDefaultBinaryAffinityKeyMapper mapper =
                        (CacheDefaultBinaryAffinityKeyMapper)coCtx.defaultAffMapper();

                    BinaryField field = mapper.affinityKeyField(keyType);

                    if (field != null) {
                        String affField0 = field.name();

                        if (!F.isEmpty(qryEntity.getKeyFields()) && qryEntity.getKeyFields().contains(affField0)) {
                            affField = affField0;

                            if (!escape)
                                affField = normalizeObjectName(affField, false);
                        }
                    }
                }
            }
            else
                desc.customAffinityKeyMapper(true);

            desc.affinityKey(affField);
        }
        else {
            processClassMeta(qryEntity, desc, coCtx);

            AffinityKeyMapper keyMapper = cacheInfo.config().getAffinityMapper();

            if (keyMapper instanceof GridCacheDefaultAffinityKeyMapper) {
                String affField =
                    ((GridCacheDefaultAffinityKeyMapper)keyMapper).affinityKeyPropertyName(desc.keyClass());

                if (affField != null) {
                    if (!escape)
                        affField = normalizeObjectName(affField, false);

                    desc.affinityKey(affField);
                }
            }
            else
                desc.customAffinityKeyMapper(true);

            typeId = new QueryTypeIdKey(cacheName, valCls);
            altTypeId = new QueryTypeIdKey(cacheName, valTypeId);
        }

        desc.typeId(valTypeId);

        return new QueryTypeCandidate(typeId, altTypeId, desc);
    }

    /**
     * Processes declarative metadata for binary object.
     *
     * @param ctx Kernal context.
     * @param qryEntity Declared metadata.
     * @param d Type descriptor.
     * @throws IgniteCheckedException If failed.
     */
    public static void processBinaryMeta(GridKernalContext ctx, QueryEntity qryEntity, QueryTypeDescriptorImpl d)
        throws IgniteCheckedException {
        LinkedHashMap<String, String> fields = qryEntity.getFields();
        Set<String> keyFields = qryEntity.getKeyFields();
        Set<String> notNulls = qryEntity.getNotNullFields();
        Set<String> hiddens = qryEntity.getHiddenFields();
        
        Map<String, Object> dlftVals = qryEntity.getDefaultFieldValues();
        Map<String, Integer> precision  = qryEntity.getFieldsPrecision();
        Map<String, Integer> scale = qryEntity.getFieldsScale();

        boolean hasKeyFields = (keyFields != null);

        boolean isKeyClsSqlType = isSqlType(d.keyClass());

        if (hasKeyFields && !isKeyClsSqlType) {
            //ensure that 'keyFields' is case sensitive subset of 'fields'
            for (String keyField : keyFields) {
                if (!fields.containsKey(keyField))
                    throw new IgniteCheckedException("QueryEntity 'keyFields' property must be a subset of keys " +
                        "from 'fields' property (case sensitive): " + keyField);
            }
        }

        // We are creating binary properties for all the fields, even if field is of sql type (keyFieldName or
        // valueFieldName). In that case we rely on the fact, that binary property's methods value() and
        // setValue() will never get called, because there is no value to extract, key/val object itself is a
        // value.
        for (Map.Entry<String, String> entry : fields.entrySet()) {
            String fieldName = entry.getKey();
            String fieldType = entry.getValue();

            boolean isKeyField;

            if (isKeyClsSqlType)
                // Entire key is not field of itself, even if it is set in "keyFields".
                isKeyField = false;
            else
                isKeyField = hasKeyFields && keyFields.contains(fieldName);

            boolean notNull = notNulls != null && notNulls.contains(fieldName);

<<<<<<< HEAD
            boolean hidden = hiddens != null && hiddens.contains(entry.getKey());
            
            Object dfltVal = dlftVals != null ? dlftVals.get(entry.getKey()) : null;
=======
            Object dfltVal = dlftVals != null ? dlftVals.get(fieldName) : null;
>>>>>>> 8246bd84

            QueryBinaryProperty prop = buildBinaryProperty(ctx, fieldName,
                U.classForName(fieldType, Object.class, true),
                d.aliases(), isKeyField, notNull, dfltVal,
<<<<<<< HEAD
                precision == null ? -1 : precision.getOrDefault(entry.getKey(), -1),
                scale == null ? -1 : scale.getOrDefault(entry.getKey(), -1),
                hidden);
=======
                precision == null ? -1 : precision.getOrDefault(fieldName, -1),
                scale == null ? -1 : scale.getOrDefault(fieldName, -1));
>>>>>>> 8246bd84

            d.addProperty(prop, false);
        }

        // Sql-typed key/value doesn't have field property, but they may have precision and scale constraints.
        String keyFieldName = qryEntity.getKeyFieldName();

        if (keyFieldName == null)
            keyFieldName = KEY_FIELD_NAME;

        if (!F.isEmpty(precision) && precision.containsKey(keyFieldName) &&
            !fields.containsKey(keyFieldName)) {
            addKeyValueValidationProperty(ctx, qryEntity, d, keyFieldName, true);
        }

        String valFieldName = qryEntity.getValueFieldName();

        if (valFieldName == null)
            valFieldName = VAL_FIELD_NAME;

        if (!F.isEmpty(precision) && precision.containsKey(valFieldName) &&
            !fields.containsKey(valFieldName)) {
            addKeyValueValidationProperty(ctx, qryEntity, d, valFieldName, false);
        }


        d.setLuceneIndexOptions(qryEntity.getLuceneIndexOptions());

        processIndexes(qryEntity, d);
    }

    /**
     * Add validate property to QueryTypeDescriptor.
     *
     * @param ctx Kernel context.
     * @param qryEntity Query entity.
     * @param d Descriptor.
     * @param name Field name.
     * @throws IgniteCheckedException
     */
    private static void addKeyValueValidationProperty(GridKernalContext ctx, QueryEntity qryEntity, QueryTypeDescriptorImpl d,
        String name, boolean isKey) throws IgniteCheckedException {

        Map<String, Object> dfltVals = qryEntity.getDefaultFieldValues();
        Map<String, Integer> precision  = qryEntity.getFieldsPrecision();
        Map<String, Integer> scale = qryEntity.getFieldsScale();

        String typeName = isKey ? qryEntity.getKeyType() : qryEntity.getValueType();

        Object dfltVal = dfltVals.get(name);

        QueryBinaryProperty prop = buildBinaryProperty(
            ctx,
            name,
            U.classForName(typeName, Object.class, true),
            d.aliases(),
            isKey,
            true,
            dfltVal,
            precision == null ? -1 : precision.getOrDefault(name, -1),
            scale == null ? -1 : scale.getOrDefault(name, -1), true);

        d.addProperty(prop, true, false);
    }

    /**
     * Processes declarative metadata for binary object.
     *
     * @param qryEntity Declared metadata.
     * @param d Type descriptor.
     * @throws IgniteCheckedException If failed.
     */
    public static void processClassMeta(QueryEntity qryEntity, QueryTypeDescriptorImpl d, CacheObjectContext coCtx)
        throws IgniteCheckedException {
        Set<String> notNulls = qryEntity.getNotNullFields();
        Set<String> hiddens = qryEntity.getHiddenFields();
        
        for (Map.Entry<String, String> entry : qryEntity.getFields().entrySet()) {
            GridQueryProperty prop = buildProperty(
                d.keyClass(),
                d.valueClass(),
                d.keyFieldName(),
                d.valueFieldName(),
                entry.getKey(),
                U.classForName(entry.getValue(), Object.class),
                d.aliases(),
                notNulls != null && notNulls.contains(entry.getKey()),
                coCtx,
                hiddens != null && hiddens.contains(entry.getKey()));

            d.addProperty(prop, false);
        }

        d.setLuceneIndexOptions(qryEntity.getLuceneIndexOptions());
        
        processIndexes(qryEntity, d);
    }

    /**
     * Processes indexes based on query entity.
     *
     * @param qryEntity Query entity to process.
     * @param d Type descriptor to populate.
     * @throws IgniteCheckedException If failed to build index information.
     */
    private static void processIndexes(QueryEntity qryEntity, QueryTypeDescriptorImpl d) throws IgniteCheckedException {
        if (!F.isEmpty(qryEntity.getIndexes())) {
            for (QueryIndex idx : qryEntity.getIndexes())
                processIndex(idx, d);
        }
    }

    /**
     * Process dynamic index change.
     *
     * @param idx Index.
     * @param d Type descriptor to populate.
     * @throws IgniteCheckedException If failed to build index information.
     */
    public static void processDynamicIndexChange(String idxName, @Nullable QueryIndex idx, QueryTypeDescriptorImpl d)
        throws IgniteCheckedException {
        d.dropIndex(idxName);

        if (idx != null)
            processIndex(idx, d);
    }

    /**
     * Create index descriptor.
     *
     * @param typeDesc Type descriptor.
     * @param idx Index.
     * @return Index descriptor.
     * @throws IgniteCheckedException If failed.
     */
    public static QueryIndexDescriptorImpl createIndexDescriptor(QueryTypeDescriptorImpl typeDesc, QueryIndex idx)
        throws IgniteCheckedException {
        String idxName = indexName(typeDesc.tableName(), idx);
        QueryIndexType idxTyp = idx.getIndexType();

        assert idxTyp == QueryIndexType.SORTED || idxTyp == QueryIndexType.GEOSPATIAL || idxTyp== QueryIndexType.FULLTEXT;

        QueryIndexDescriptorImpl res = new QueryIndexDescriptorImpl(typeDesc, idxName, idxTyp, idx.getInlineSize());

        int i = 0;
        
        if (idxTyp != QueryIndexType.FULLTEXT){
            for (Map.Entry<String, Boolean> entry : idx.getFields().entrySet()) {
                String field = entry.getKey();
                boolean asc = entry.getValue();
                res.addField(field, i++, !asc);
            }        
        }else{
            //add mapped columns to lucene index descriptor fields
            IndexOptions opts = new IndexOptions(idx.getLuceneIndexOptions());
            List<String> columns = opts.mappedColumns(typeDesc, false);

            for (String field : columns) {
                res.addField(QueryUtils.normalizeObjectName(field, true), 0, false);
            }
            res.setLuceneIndexOptions(idx.getLuceneIndexOptions());
        }
        
        return res;
    }

    /**
     * Process single index.
     *
     * @param idx Index.
     * @param d Type descriptor to populate.
     * @throws IgniteCheckedException If failed to build index information.
     */
    private static void processIndex(QueryIndex idx, QueryTypeDescriptorImpl d) throws IgniteCheckedException {
        QueryIndexType idxTyp = idx.getIndexType();

        if (idxTyp == QueryIndexType.SORTED || idxTyp == QueryIndexType.GEOSPATIAL) {
            QueryIndexDescriptorImpl idxDesc = createIndexDescriptor(d, idx);
            d.addIndex(idxDesc);
        }
        else if (idxTyp == QueryIndexType.FULLTEXT){
            
            d.setLuceneIndexOptions(idx.getLuceneIndexOptions());
            
            //add mapped columns to index fields
            IndexOptions opts = new IndexOptions(idx.getLuceneIndexOptions());
            List<String> columns = opts.mappedColumns(d, false);
           
            for (String field : columns) {
                d.addFieldToTextIndex(QueryUtils.normalizeObjectName(field, true));
            }

            d.addIndex((QueryIndexDescriptorImpl) d.textIndex());
        }
        else if (idxTyp != null)
            throw new IllegalArgumentException("Unsupported index type [idx=" + idx.getName() +
                ", typ=" + idxTyp + ']');
        else
            throw new IllegalArgumentException("Index type is not set: " + idx.getName());
    }

    /**
     * Builds binary object property.
     *
     * @param ctx Kernal context.
     * @param pathStr String representing path to the property. May contains dots '.' to identify
     *      nested fields.
     * @param resType Result type.
     * @param aliases Aliases.
     * @param isKeyField Key ownership flag, {@code true} if this property is a field of the key object. Note that key
     * not a field of itself.
     * @param notNull {@code true} if {@code null} value is not allowed.
     * @param dlftVal Default value.
     * @param precision Precision.
     * @param scale Scale.
     * @return Binary property.
     */
    public static QueryBinaryProperty buildBinaryProperty(GridKernalContext ctx, String pathStr,
<<<<<<< HEAD
    	Class<?> resType, Map<String, String> aliases, @Nullable Boolean isKeyField, boolean notNull, Object dlftVal,
        int precision, int scale, boolean hidden) {
=======
        Class<?> resType, Map<String, String> aliases, boolean isKeyField, boolean notNull, Object dlftVal,
        int precision, int scale) {
>>>>>>> 8246bd84
        String[] path = pathStr.split("\\.");

        QueryBinaryProperty res = null;

        StringBuilder fullName = new StringBuilder();

        for (String prop : path) {
            if (fullName.length() != 0)
                fullName.append('.');

            fullName.append(prop);

            String alias = aliases.get(fullName.toString());

            // The key flag that we've found out is valid for the whole path.
            res = new QueryBinaryProperty(ctx, prop, res, resType, isKeyField, alias, notNull, dlftVal,
                precision, scale, hidden);
        }

        return res;
    }

    /**
     * @param keyCls Key class.
     * @param valCls Value class.
     * @param pathStr Path string.
     * @param resType Result type.
     * @param aliases Aliases.
     * @param notNull {@code true} if {@code null} value is not allowed.
     * @param coCtx Cache object context.
     * @return Class property.
     * @throws IgniteCheckedException If failed.
     */
    public static QueryClassProperty buildClassProperty(Class<?> keyCls, Class<?> valCls, String pathStr,
        Class<?> resType, Map<String,String> aliases, boolean notNull, CacheObjectContext coCtx, boolean hidden)
        throws IgniteCheckedException {
<<<<<<< HEAD
        QueryClassProperty res = buildClassProperty(
            true,
            keyCls,
            pathStr,
            resType,
            aliases,
            notNull,
            coCtx,
            hidden);

        if (res == null) // We check key before value consistently with BinaryProperty.
            res = buildClassProperty(false, valCls, pathStr, resType, aliases, notNull, coCtx, hidden);
=======
        QueryClassProperty res = buildClassProperty(false, valCls, pathStr, resType, aliases, notNull, coCtx);

        if (res == null) // We check value before key consistently with BinaryProperty.
            res = buildClassProperty(true, keyCls, pathStr, resType, aliases, notNull, coCtx);
>>>>>>> 8246bd84

        if (res == null)
            throw new IgniteCheckedException(propertyInitializationExceptionMessage(keyCls, valCls, pathStr, resType));

        return res;
    }

    /**
     * @param keyCls Key class.
     * @param valCls Value class.
     * @param keyFieldName Key Field.
     * @param valueFieldName Value Field.
     * @param pathStr Path string.
     * @param resType Result type.
     * @param aliases Aliases.
     * @param notNull {@code true} if {@code null} value is not allowed.
     * @param coCtx Cache object context.
     * @return Class property.
     * @throws IgniteCheckedException If failed.
     */
    public static GridQueryProperty buildProperty(Class<?> keyCls, Class<?> valCls, String keyFieldName,
        String valueFieldName, String pathStr, Class<?> resType, Map<String,String> aliases, boolean notNull,
        CacheObjectContext coCtx, boolean hidden) throws IgniteCheckedException {
        if (pathStr.equals(keyFieldName))
            return new KeyOrValProperty(true, pathStr, keyCls);

        if (pathStr.equals(valueFieldName))
            return new KeyOrValProperty(false, pathStr, valCls);

        return buildClassProperty(keyCls,
                valCls,
                pathStr,
                resType,
                aliases,
                notNull,
                coCtx,
                hidden);
    }

    /**
     * Exception message to compare in tests.
     *
     * @param keyCls key class
     * @param valCls value class
     * @param pathStr property name
     * @param resType property type
     * @return Exception message.
     */
    public static String propertyInitializationExceptionMessage(Class<?> keyCls, Class<?> valCls, String pathStr,
        Class<?> resType) {
        return "Failed to initialize property '" + pathStr + "' of type '" +
            resType.getName() + "' for key class '" + keyCls + "' and value class '" + valCls + "'. " +
            "Make sure that one of these classes contains respective getter method or field.";
    }

    /**
     * @param key If this is a key property.
     * @param cls Source type class.
     * @param pathStr String representing path to the property. May contains dots '.' to identify nested fields.
     * @param resType Expected result type.
     * @param aliases Aliases.
     * @param notNull {@code true} if {@code null} value is not allowed.
     * @param coCtx Cache object context.
     * @return Property instance corresponding to the given path.
     */
    @SuppressWarnings("ConstantConditions")
    public static QueryClassProperty buildClassProperty(boolean key, Class<?> cls, String pathStr, Class<?> resType,
        Map<String,String> aliases, boolean notNull, CacheObjectContext coCtx, boolean hidden) {
        String[] path = pathStr.split("\\.");

        QueryClassProperty res = null;

        StringBuilder fullName = new StringBuilder();

        for (String prop : path) {
            if (fullName.length() != 0)
                fullName.append('.');

            fullName.append(prop);

            String alias = aliases.get(fullName.toString());

            QueryPropertyAccessor accessor = findProperty(prop, cls);

            if (accessor == null)
                return null;

            QueryClassProperty tmp = new QueryClassProperty(accessor, key, alias, notNull, coCtx, hidden);

            tmp.parent(res);

            cls = tmp.type();

            res = tmp;
        }

        if (!U.box(resType).isAssignableFrom(U.box(res.type())))
            return null;

        return res;
    }

    /**
     * Find a member (either a getter method or a field) with given name of given class.
     * @param prop Property name.
     * @param cls Class to search for a member in.
     * @return Member for given name.
     */
    @Nullable private static QueryPropertyAccessor findProperty(String prop, Class<?> cls) {
        StringBuilder getBldr = new StringBuilder("get");
        getBldr.append(prop);
        getBldr.setCharAt(3, Character.toUpperCase(getBldr.charAt(3)));

        StringBuilder setBldr = new StringBuilder("set");
        setBldr.append(prop);
        setBldr.setCharAt(3, Character.toUpperCase(setBldr.charAt(3)));

        try {
            Method getter = cls.getMethod(getBldr.toString());

            Method setter;

            try {
                // Setter has to have the same name like 'setXxx' and single param of the same type
                // as the return type of the getter.
                setter = cls.getMethod(setBldr.toString(), getter.getReturnType());
            }
            catch (NoSuchMethodException ignore) {
                // Have getter, but no setter - return read-only accessor.
                return new QueryReadOnlyMethodsAccessor(getter, prop);
            }

            return new QueryMethodsAccessor(getter, setter, prop);
        }
        catch (NoSuchMethodException ignore) {
            // No-op.
        }

        getBldr = new StringBuilder("is");
        getBldr.append(prop);
        getBldr.setCharAt(2, Character.toUpperCase(getBldr.charAt(2)));

        // We do nothing about setBldr here as it corresponds to setProperty name which is what we need
        // for boolean property setter as well
        try {
            Method getter = cls.getMethod(getBldr.toString());

            Method setter;

            try {
                // Setter has to have the same name like 'setXxx' and single param of the same type
                // as the return type of the getter.
                setter = cls.getMethod(setBldr.toString(), getter.getReturnType());
            }
            catch (NoSuchMethodException ignore) {
                // Have getter, but no setter - return read-only accessor.
                return new QueryReadOnlyMethodsAccessor(getter, prop);
            }

            return new QueryMethodsAccessor(getter, setter, prop);
        }
        catch (NoSuchMethodException ignore) {
            // No-op.
        }

        Class cls0 = cls;

        while (cls0 != null)
            try {
                return new QueryFieldAccessor(cls0.getDeclaredField(prop));
            }
            catch (NoSuchFieldException ignored) {
                cls0 = cls0.getSuperclass();
            }

        try {
            Method getter = cls.getMethod(prop);

            Method setter;

            try {
                // Setter has to have the same name and single param of the same type
                // as the return type of the getter.
                setter = cls.getMethod(prop, getter.getReturnType());
            }
            catch (NoSuchMethodException ignore) {
                // Have getter, but no setter - return read-only accessor.
                return new QueryReadOnlyMethodsAccessor(getter, prop);
            }

            return new QueryMethodsAccessor(getter, setter, prop);
        }
        catch (NoSuchMethodException ignored) {
            // No-op.
        }

        // No luck.
        return null;
    }

    /**
     * Check whether type still must be deserialized when binary marshaller is set.
     *
     * @param ctx Kernal context.
     * @param cls Class.
     * @return {@code True} if will be deserialized.
     */
    private static boolean mustDeserializeBinary(GridKernalContext ctx, Class cls) {
        if (cls != null && cls != Object.class && ctx.config().getMarshaller() instanceof BinaryMarshaller) {
            CacheObjectBinaryProcessorImpl proc0 = (CacheObjectBinaryProcessorImpl)ctx.cacheObjects();

            return proc0.binaryContext().mustDeserialize(cls);
        }
        else
            return false;
    }

    /**
     * Checks if the given class can be mapped to a simple SQL type.
     *
     * @param cls Class.
     * @return {@code true} If can.
     */
    public static boolean isSqlType(Class<?> cls) {
        cls = U.box(cls);

        return SQL_TYPES.contains(cls) || QueryUtils.isGeometryClass(cls);
    }

    /**
     * Checks if the given class is GEOMETRY.
     *
     * @param cls Class.
     * @return {@code true} If this is geometry.
     */
    public static boolean isGeometryClass(Class<?> cls) {
        return GEOMETRY_CLASS != null && GEOMETRY_CLASS.isAssignableFrom(cls);
    }

    /**
     * Gets type name by class.
     *
     * @param clsName Class name.
     * @return Type name.
     */
    public static String typeName(String clsName) {
        int pkgEnd = clsName.lastIndexOf('.');

        if (pkgEnd >= 0 && pkgEnd < clsName.length() - 1)
            clsName = clsName.substring(pkgEnd + 1);

        if (clsName.endsWith("[]"))
            clsName = clsName.substring(0, clsName.length() - 2) + "_array";

        int parentEnd = clsName.lastIndexOf('$');

        if (parentEnd >= 0)
            clsName = clsName.substring(parentEnd + 1);

        parentEnd = clsName.lastIndexOf('+');   // .NET parent

        if (parentEnd >= 0)
            clsName = clsName.substring(parentEnd + 1);

        return clsName;
    }

    /**
     * Gets type name by class.
     *
     * @param cls Class.
     * @return Type name.
     */
    public static String typeName(Class<?> cls) {
        String typeName = U.getSimpleClassName(cls);

        // To protect from failure on anonymous classes.
        if (F.isEmpty(typeName)) {
            String pkg = cls.getPackage().getName();

            typeName = cls.getName().substring(pkg.length() + (pkg.isEmpty() ? 0 : 1));
        }

        if (cls.isArray()) {
            assert typeName.endsWith("[]");

            typeName = typeName.substring(0, typeName.length() - 2) + "_array";
        }

        return typeName;
    }

    /**
     * @param timeout Timeout.
     * @param timeUnit Time unit.
     * @return Converted time.
     */
    public static int validateTimeout(int timeout, TimeUnit timeUnit) {
        A.ensure(timeUnit != TimeUnit.MICROSECONDS && timeUnit != TimeUnit.NANOSECONDS,
            "timeUnit minimal resolution is millisecond.");

        A.ensure(timeout >= 0, "timeout value should be non-negative.");

        long tmp = TimeUnit.MILLISECONDS.convert(timeout, timeUnit);

        return (int) tmp;
    }

    /**
     * @param ccfg Cache configuration.
     * @return {@code true} If query index must be enabled for this cache.
     */
    public static boolean isEnabled(CacheConfiguration<?,?> ccfg) {
        return !F.isEmpty(ccfg.getIndexedTypes()) ||
            !F.isEmpty(ccfg.getQueryEntities());
    }

    /**
     * Discovery history size.
     *
     * @return Discovery history size.
     */
    public static int discoveryHistorySize() {
        return DISCO_HIST_SIZE;
    }

    /**
     * Wrap schema exception if needed.
     *
     * @param e Original exception.
     * @return Schema exception.
     */
    @Nullable public static SchemaOperationException wrapIfNeeded(@Nullable Throwable e) {
        if (e == null)
            return null;

        if (e instanceof SchemaOperationException)
            return (SchemaOperationException)e;

        return new SchemaOperationException("Unexpected exception.", e);
    }

    /**
     * Check given {@link CacheConfiguration} for conflicts in table and index names from any query entities
     *     found in collection of {@link DynamicCacheDescriptor}s and belonging to the same schema.
     *
     * @param ccfg New cache configuration.
     * @param descs Cache descriptors.
     * @return Exception message describing found conflict or {@code null} if none found.
     */
    public static SchemaOperationException checkQueryEntityConflicts(CacheConfiguration<?, ?> ccfg,
        Collection<DynamicCacheDescriptor> descs) {
        String schema = QueryUtils.normalizeSchemaName(ccfg.getName(), ccfg.getSqlSchema());

        Set<String> idxNames = new HashSet<>();

        Set<String> tblNames = new HashSet<>();

        for (DynamicCacheDescriptor desc : descs) {
            if (F.eq(ccfg.getName(), desc.cacheName()))
                continue;

            String descSchema = QueryUtils.normalizeSchemaName(desc.cacheName(),
                desc.cacheConfiguration().getSqlSchema());

            if (!F.eq(schema, descSchema))
                continue;

            for (QueryEntity e : desc.schema().entities()) {
                tblNames.add(e.getTableName());

                for (QueryIndex idx : e.getIndexes())
                    idxNames.add(idx.getName());
            }
        }

        for (QueryEntity e : ccfg.getQueryEntities()) {
            if (!tblNames.add(e.getTableName()))
                return new SchemaOperationException(SchemaOperationException.CODE_TABLE_EXISTS, e.getTableName());

            for (QueryIndex idx : e.getIndexes())
                if (!idxNames.add(idx.getName()))
                    return new SchemaOperationException(SchemaOperationException.CODE_INDEX_EXISTS, idx.getName());
        }

        return null;
    }

    /**
     * Validate query entity.
     *
     * @param entity Entity.
     */
    private static void validateQueryEntity(QueryEntity entity) {
        if (F.isEmpty(entity.findValueType()))
            throw new IgniteException("Value type cannot be null or empty [queryEntity=" + entity + ']');

        String keyFieldName = entity.getKeyFieldName();

        if (keyFieldName != null && !entity.getFields().containsKey(keyFieldName)) {
            throw new IgniteException("Key field is not in the field list [queryEntity=" + entity +
                ", keyFieldName=" + keyFieldName + "]");
        }

        String valFieldName = entity.getValueFieldName();

        if (valFieldName != null && !entity.getFields().containsKey(valFieldName)) {
            throw new IgniteException("Value field is not in the field list [queryEntity=" + entity +
                ", valFieldName=" + valFieldName + "]");
        }

        Collection<QueryIndex> idxs = entity.getIndexes();

        if (!F.isEmpty(idxs)) {
            Set<String> idxNames = new HashSet<>();

            for (QueryIndex idx : idxs) {
                String idxName = idx.getName();

                if (idxName == null)
                    idxName = indexName(entity, idx);

                assert !F.isEmpty(idxName);

                if (!idxNames.add(idxName))
                    throw new IgniteException("Duplicate index name [queryEntity=" + entity +
                        ", queryIdx=" + idx + ']');

                if (idx.getIndexType() == null)
                    throw new IgniteException("Index type is not set [queryEntity=" + entity +
                        ", queryIdx=" + idx + ']');
            }
        }

        Map<String, Object> dfltVals = entity.getDefaultFieldValues();
        Map<String, Integer> precision = entity.getFieldsPrecision();
        Map<String, Integer> scale = entity.getFieldsScale();

        if (!F.isEmpty(precision)) {
            for (String fld : precision.keySet()) {
                if (!dfltVals.containsKey(fld))
                    continue;

                Object dfltVal = dfltVals.get(fld);

                if (dfltVal == null)
                    continue;

                if (dfltVal.getClass() == String.class && dfltVal.toString().length() > precision.get(fld)) {
                    throw new IgniteSQLException("Default value '" + dfltVal +
                        "' is longer than maximum length " + precision.get(fld), TOO_LONG_VALUE);
                }
                else if (dfltVal.getClass() == BigDecimal.class) {
                    BigDecimal dec = (BigDecimal)dfltVal;

                    if (dec.precision() > precision.get(fld)) {
                        throw new IgniteSQLException("Default value: '" + dfltVal + "' for a column " + fld +
                            " is out of range. Maximum precision: " + precision.get(fld) +
                            ", actual precision: " + dec.precision(), TOO_LONG_VALUE);
                    }
                    else if (!F.isEmpty(scale) && scale.containsKey(fld) && dec.scale() > scale.get(fld)) {
                        throw new IgniteSQLException("Default value:: '" + dfltVal + "' for a column " + fld +
                            " is out of range. Maximum scale: " + scale.get(fld) +
                            ", actual scale: " + dec.scale(), VALUE_SCALE_OUT_OF_RANGE);
                    }
                }
            }
        }
    }

    /**
     * Construct cache name for table.
     *
     * @param schemaName Schema name.
     * @param tblName Table name.
     * @return Cache name.
     */
    public static String createTableCacheName(String schemaName, String tblName) {
        return "SQL_" + schemaName + "_" + tblName;
    }

    /**
     * Construct value type name for table.
     *
     * @param schemaName Schema name.
     * @param tblName Table name.
     * @return Value type name.
     */
    public static String createTableValueTypeName(String schemaName, String tblName) {
        return createTableCacheName(schemaName, tblName) + "_" + UUID.randomUUID().toString().replace("-", "_");
    }

    /**
     * Construct key type name for table.
     *
     * @param valTypeName Value type name.
     * @return Key type name.
     */
    public static String createTableKeyTypeName(String valTypeName) {
        return valTypeName + "_KEY";
    }

    /**
     * Copy query entity.
     *
     * @param entity Query entity.
     * @return Copied entity.
     */
    public static QueryEntity copy(QueryEntity entity) {
        QueryEntity res;

        if (entity instanceof QueryEntityEx)
            res = new QueryEntityEx(entity);
        else
            res = new QueryEntity(entity);

        return res;
    }

    /**
     * Performs checks to forbid cache configurations that are not compatible with NOT NULL query fields.
     * See {@link QueryEntity#setNotNullFields(Set)}.
     *
     * @param cfg Cache configuration.
     */
    public static void checkNotNullAllowed(CacheConfiguration cfg) {
        if (cfg.isReadThrough())
            throw new IgniteSQLException("NOT NULL constraint is not supported when CacheConfiguration.readThrough " +
                "is enabled.", IgniteQueryErrorCode.UNSUPPORTED_OPERATION);

        if (cfg.getInterceptor() != null)
            throw new IgniteSQLException("NOT NULL constraint is not supported when CacheConfiguration.interceptor " +
                "is set.", IgniteQueryErrorCode.UNSUPPORTED_OPERATION);
    }

    /**
     * Checks whether affinity key mapper is custom or default.
     *
     * @param affinityKeyMapper Affinity key mapper.
     * @return {@code true} if affinity key mapper is custom.
     */
    public static boolean isCustomAffinityMapper(AffinityKeyMapper affinityKeyMapper) {
        return affinityKeyMapper != null &&
                !(affinityKeyMapper instanceof CacheDefaultBinaryAffinityKeyMapper) &&
                !(affinityKeyMapper instanceof GridCacheDefaultAffinityKeyMapper);
    }

    /**
     * Checks if given column can be removed from table using its {@link QueryEntity}.
     *
     * @param entity Query entity.
     * @param fieldName Name of the field of the key or value object.
     * @param colName Name of the column.
     * @return {@code null} if it's OK to remove the column and exception otherwise.
     */
    public static SchemaOperationException validateDropColumn(QueryEntity entity, String fieldName, String colName) {
        if (F.eq(fieldName, entity.getKeyFieldName()) || KEY_FIELD_NAME.equalsIgnoreCase(fieldName))
            return new SchemaOperationException("Cannot drop column \"" + colName +
                "\" because it represents an entire cache key");

        if (F.eq(fieldName, entity.getValueFieldName()) || VAL_FIELD_NAME.equalsIgnoreCase(fieldName))
            return new SchemaOperationException("Cannot drop column \"" + colName +
                "\" because it represents an entire cache value");

        Set<String> keyFields = entity.getKeyFields();

        if (keyFields != null && keyFields.contains(fieldName))
            return new SchemaOperationException("Cannot drop column \"" + colName +
                "\" because it is a part of a cache key");

        Collection<QueryIndex> indexes = entity.getIndexes();

        if (indexes != null) {
            for (QueryIndex idxDesc : indexes) {
                if (idxDesc.getFields().containsKey(fieldName))
                    return new SchemaOperationException("Cannot drop column \"" + colName +
                        "\" because an index exists (\"" + idxDesc.getName() + "\") that uses the column.");
            }
        }

        return null;
    }

    /**
     * Checks if given column can be removed from the table using its {@link GridQueryTypeDescriptor}.
     *
     * @param type Type descriptor.
     * @param colName Name of the column.
     * @return {@code null} if it's OK to remove the column and exception otherwise.
     */
    public static SchemaOperationException validateDropColumn(GridQueryTypeDescriptor type, String colName) {
        if (F.eq(colName, type.keyFieldName()) || KEY_FIELD_NAME.equalsIgnoreCase(colName))
            return new SchemaOperationException("Cannot drop column \"" + colName +
                "\" because it represents an entire cache key");

        if (F.eq(colName, type.valueFieldName()) || VAL_FIELD_NAME.equalsIgnoreCase(colName))
            return new SchemaOperationException("Cannot drop column \"" + colName +
                "\" because it represents an entire cache value");

        GridQueryProperty prop = type.property(colName);

        if (prop != null && prop.key())
            return new SchemaOperationException("Cannot drop column \"" + colName +
                "\" because it is a part of a cache key");

        Collection<GridQueryIndexDescriptor> indexes = type.indexes().values();

        for (GridQueryIndexDescriptor idxDesc : indexes) {
            if (idxDesc.fields().contains(colName))
                return new SchemaOperationException("Cannot drop column \"" + colName +
                    "\" because an index exists (\"" + idxDesc.name() + "\") that uses the column.");
        }

        return null;
    }

    /**
     * Converts exception in to IgniteSqlException.
     * @param e Exception.
     * @return IgniteSqlException.
     */
    @NotNull public static SQLException toSqlException(Exception e) {
        String sqlState;

        int code;

        if (e instanceof IgniteSQLException) {
            sqlState = ((IgniteSQLException)e).sqlState();

            code = ((IgniteSQLException)e).statusCode();
        }
        else if (e instanceof TransactionDuplicateKeyException){
            code = IgniteQueryErrorCode.DUPLICATE_KEY;

            sqlState = IgniteQueryErrorCode.codeToSqlState(code);
        }
        else if (e instanceof TransactionSerializationException){
            code = IgniteQueryErrorCode.TRANSACTION_SERIALIZATION_ERROR;

            sqlState = IgniteQueryErrorCode.codeToSqlState(code);
        }
        else if (e instanceof TransactionAlreadyCompletedException){
            code = IgniteQueryErrorCode.TRANSACTION_COMPLETED;

            sqlState = IgniteQueryErrorCode.codeToSqlState(code);
        }
        else {
            sqlState = SqlStateCode.INTERNAL_ERROR;

            code = IgniteQueryErrorCode.UNKNOWN;
        }

        return new SQLException(e.getMessage(), sqlState, code, e);
    }

    /**
     * Get global query ID.
     *
     * @param nodeId Node ID.
     * @param qryId Query ID.
     * @return Global query ID.
     */
    public static String globalQueryId(UUID nodeId, long qryId) {
        return nodeId + "_" + qryId;
    }

    /**
     * Checks whether string matches SQL pattern.
     *
     * @param str String.
     * @param sqlPtrn Pattern.
     * @return Whether string matches pattern.
     */
    public static boolean matches(String str, String sqlPtrn) {
        if (str == null)
            return false;

        if (sqlPtrn == null)
            return true;

        String regex = SqlListenerUtils.translateSqlWildcardsToRegex(sqlPtrn);

        return str.matches(regex);
    }

    /**
     * Get field name by alias.
     *
     * @param entity Query entity.
     * @param alias Filed's alias.
     * @return Field name.
     */
    public static String fieldNameByAlias(QueryEntity entity, String alias) {
        if (!F.isEmpty(entity.getAliases())) {
            for (Map.Entry<String, String> aliasEntry : entity.getAliases().entrySet()) {
                if (F.eq(aliasEntry.getValue(), alias))
                    return aliasEntry.getKey();
            }
        }

        return alias;
    }

    /**
     * Remove field by alias.
     *
     * @param entity Query entity.
     * @param alias Filed's alias.
     * @return {@code true} if the field is removed. Otherwise returns {@code false}.
     */
    public static boolean removeField(QueryEntity entity, String alias) {
        return entity.getFields().remove(fieldNameByAlias(entity, alias)) != null;
    }

    /**
     * Private constructor.
     */
    private QueryUtils() {
        // No-op.
    }

    /** Property used for keyFieldName or valueFieldName */
    public static class KeyOrValProperty implements GridQueryProperty {
        /** */
        boolean isKey;

        /** */
        String name;

        /** */
        Class<?> cls;

        /** */
        public KeyOrValProperty(boolean key, String name, Class<?> cls) {
            this.isKey = key;
            this.name = name;
            this.cls = cls;
        }

        /** {@inheritDoc} */
        @Override public Object value(Object key, Object val) throws IgniteCheckedException {
            return isKey ? key : val;
        }

        /** {@inheritDoc} */
        @Override public void setValue(Object key, Object val, Object propVal) throws IgniteCheckedException {
            //No-op
        }

        /** {@inheritDoc} */
        @Override public String name() {
            return name;
        }

        /** {@inheritDoc} */
        @Override public Class<?> type() {
            return cls;
        }

        /** {@inheritDoc} */
        @Override public boolean key() {
            return isKey;
        }

        /** {@inheritDoc} */
        @Override public GridQueryProperty parent() {
            return null;
        }

        /** {@inheritDoc} */
        @Override public boolean notNull() {
            return true;
        }

        /** {@inheritDoc} */
        @Override public Object defaultValue() {
            return null;
        }

        /** {@inheritDoc} */
        @Override public int precision() {
            return -1;
        }

        /** {@inheritDoc} */
        @Override public int scale() {
            return -1;
        }
        
        /** {@inheritDoc} */
        @Override
        public boolean hidden() {
            return false;
        }
    }
}<|MERGE_RESOLUTION|>--- conflicted
+++ resolved
@@ -16,9 +16,6 @@
  */
 
 package org.apache.ignite.internal.processors.query;
-
-import static org.apache.ignite.IgniteSystemProperties.IGNITE_INDEXING_DISCOVERY_HISTORY_SIZE;
-import static org.apache.ignite.IgniteSystemProperties.getInteger;
 
 import java.lang.reflect.Method;
 import java.math.BigDecimal;
@@ -59,12 +56,9 @@
 import org.apache.ignite.internal.processors.cache.GridCacheDefaultAffinityKeyMapper;
 import org.apache.ignite.internal.processors.cache.binary.CacheObjectBinaryProcessorImpl;
 import org.apache.ignite.internal.processors.cache.query.IgniteQueryErrorCode;
-<<<<<<< HEAD
-import org.apache.ignite.internal.processors.query.h2.opt.lucene.IndexOptions;
-=======
 import org.apache.ignite.internal.processors.odbc.SqlListenerUtils;
 import org.apache.ignite.internal.processors.odbc.SqlStateCode;
->>>>>>> 8246bd84
+import org.apache.ignite.internal.processors.query.h2.opt.lucene.IndexOptions;
 import org.apache.ignite.internal.processors.query.property.QueryBinaryProperty;
 import org.apache.ignite.internal.processors.query.property.QueryClassProperty;
 import org.apache.ignite.internal.processors.query.property.QueryFieldAccessor;
@@ -75,15 +69,10 @@
 import org.apache.ignite.internal.util.typedef.F;
 import org.apache.ignite.internal.util.typedef.internal.A;
 import org.apache.ignite.internal.util.typedef.internal.U;
-<<<<<<< HEAD
-import org.hawkore.ignite.lucene.builder.index.Index;
-import org.jetbrains.annotations.NotNull;
-import org.jetbrains.annotations.Nullable;
-
-=======
 import org.apache.ignite.transactions.TransactionAlreadyCompletedException;
 import org.apache.ignite.transactions.TransactionDuplicateKeyException;
 import org.apache.ignite.transactions.TransactionSerializationException;
+import org.hawkore.ignite.lucene.builder.index.Index;
 import org.jetbrains.annotations.NotNull;
 import org.jetbrains.annotations.Nullable;
 
@@ -94,7 +83,6 @@
 import static org.apache.ignite.internal.processors.cache.query.IgniteQueryErrorCode.TOO_LONG_VALUE;
 import static org.apache.ignite.internal.processors.cache.query.IgniteQueryErrorCode.VALUE_SCALE_OUT_OF_RANGE;
 
->>>>>>> 8246bd84
 /**
  * Utility methods for queries.
  */
@@ -131,11 +119,11 @@
 
     /** LUCENE field name. */
     public static final String LUCENE_FIELD_NAME = Index.LUCENE_FIELD_NAME;
-    
+
     /** _SCORE_DOC field name. */
     public static final String LUCENE_SCORE_DOC = "_SCORE_DOC";
-    
-    
+
+
     /** QueryTextField Annotation on type suffix for nested properties on cache configuration processAnnotation for indexes . */
     public static final String TYPE_ANNOTATION_SUFFIX = "#typeTextAnnotation";
     /** Discovery history size. */
@@ -318,7 +306,7 @@
         normalEntity.setFieldsPrecision(entity.getFieldsPrecision());
         normalEntity.setFieldsScale(entity.getFieldsScale());
         normalEntity.setLuceneIndexOptions(entity.getLuceneIndexOptions());
-        
+
         // Normalize table name.
         String normalTblName = entity.getTableName();
 
@@ -514,7 +502,7 @@
         desc.valueFieldName(qryEntity.getValueFieldName());
 
         desc.setLuceneIndexOptions(qryEntity.getLuceneIndexOptions());
-        
+
         if (binaryEnabled && keyOrValMustDeserialize) {
             if (keyMustDeserialize)
                 mustDeserializeClss.add(keyCls);
@@ -606,7 +594,7 @@
         Set<String> keyFields = qryEntity.getKeyFields();
         Set<String> notNulls = qryEntity.getNotNullFields();
         Set<String> hiddens = qryEntity.getHiddenFields();
-        
+
         Map<String, Object> dlftVals = qryEntity.getDefaultFieldValues();
         Map<String, Integer> precision  = qryEntity.getFieldsPrecision();
         Map<String, Integer> scale = qryEntity.getFieldsScale();
@@ -642,25 +630,16 @@
 
             boolean notNull = notNulls != null && notNulls.contains(fieldName);
 
-<<<<<<< HEAD
             boolean hidden = hiddens != null && hiddens.contains(entry.getKey());
-            
-            Object dfltVal = dlftVals != null ? dlftVals.get(entry.getKey()) : null;
-=======
+
             Object dfltVal = dlftVals != null ? dlftVals.get(fieldName) : null;
->>>>>>> 8246bd84
 
             QueryBinaryProperty prop = buildBinaryProperty(ctx, fieldName,
                 U.classForName(fieldType, Object.class, true),
                 d.aliases(), isKeyField, notNull, dfltVal,
-<<<<<<< HEAD
-                precision == null ? -1 : precision.getOrDefault(entry.getKey(), -1),
-                scale == null ? -1 : scale.getOrDefault(entry.getKey(), -1),
+                precision == null ? -1 : precision.getOrDefault(fieldName, -1),
+                scale == null ? -1 : scale.getOrDefault(fieldName, -1),
                 hidden);
-=======
-                precision == null ? -1 : precision.getOrDefault(fieldName, -1),
-                scale == null ? -1 : scale.getOrDefault(fieldName, -1));
->>>>>>> 8246bd84
 
             d.addProperty(prop, false);
         }
@@ -737,7 +716,7 @@
         throws IgniteCheckedException {
         Set<String> notNulls = qryEntity.getNotNullFields();
         Set<String> hiddens = qryEntity.getHiddenFields();
-        
+
         for (Map.Entry<String, String> entry : qryEntity.getFields().entrySet()) {
             GridQueryProperty prop = buildProperty(
                 d.keyClass(),
@@ -755,7 +734,7 @@
         }
 
         d.setLuceneIndexOptions(qryEntity.getLuceneIndexOptions());
-        
+
         processIndexes(qryEntity, d);
     }
 
@@ -806,13 +785,13 @@
         QueryIndexDescriptorImpl res = new QueryIndexDescriptorImpl(typeDesc, idxName, idxTyp, idx.getInlineSize());
 
         int i = 0;
-        
+
         if (idxTyp != QueryIndexType.FULLTEXT){
             for (Map.Entry<String, Boolean> entry : idx.getFields().entrySet()) {
                 String field = entry.getKey();
                 boolean asc = entry.getValue();
                 res.addField(field, i++, !asc);
-            }        
+            }
         }else{
             //add mapped columns to lucene index descriptor fields
             IndexOptions opts = new IndexOptions(idx.getLuceneIndexOptions());
@@ -823,7 +802,7 @@
             }
             res.setLuceneIndexOptions(idx.getLuceneIndexOptions());
         }
-        
+
         return res;
     }
 
@@ -842,13 +821,13 @@
             d.addIndex(idxDesc);
         }
         else if (idxTyp == QueryIndexType.FULLTEXT){
-            
+
             d.setLuceneIndexOptions(idx.getLuceneIndexOptions());
-            
+
             //add mapped columns to index fields
             IndexOptions opts = new IndexOptions(idx.getLuceneIndexOptions());
             List<String> columns = opts.mappedColumns(d, false);
-           
+
             for (String field : columns) {
                 d.addFieldToTextIndex(QueryUtils.normalizeObjectName(field, true));
             }
@@ -879,13 +858,8 @@
      * @return Binary property.
      */
     public static QueryBinaryProperty buildBinaryProperty(GridKernalContext ctx, String pathStr,
-<<<<<<< HEAD
-    	Class<?> resType, Map<String, String> aliases, @Nullable Boolean isKeyField, boolean notNull, Object dlftVal,
+        Class<?> resType, Map<String, String> aliases, boolean isKeyField, boolean notNull, Object dlftVal,
         int precision, int scale, boolean hidden) {
-=======
-        Class<?> resType, Map<String, String> aliases, boolean isKeyField, boolean notNull, Object dlftVal,
-        int precision, int scale) {
->>>>>>> 8246bd84
         String[] path = pathStr.split("\\.");
 
         QueryBinaryProperty res = null;
@@ -922,25 +896,10 @@
     public static QueryClassProperty buildClassProperty(Class<?> keyCls, Class<?> valCls, String pathStr,
         Class<?> resType, Map<String,String> aliases, boolean notNull, CacheObjectContext coCtx, boolean hidden)
         throws IgniteCheckedException {
-<<<<<<< HEAD
-        QueryClassProperty res = buildClassProperty(
-            true,
-            keyCls,
-            pathStr,
-            resType,
-            aliases,
-            notNull,
-            coCtx,
-            hidden);
-
-        if (res == null) // We check key before value consistently with BinaryProperty.
-            res = buildClassProperty(false, valCls, pathStr, resType, aliases, notNull, coCtx, hidden);
-=======
-        QueryClassProperty res = buildClassProperty(false, valCls, pathStr, resType, aliases, notNull, coCtx);
+        QueryClassProperty res = buildClassProperty(false, valCls, pathStr, resType, aliases, notNull, coCtx, hidden);
 
         if (res == null) // We check value before key consistently with BinaryProperty.
-            res = buildClassProperty(true, keyCls, pathStr, resType, aliases, notNull, coCtx);
->>>>>>> 8246bd84
+            res = buildClassProperty(true, keyCls, pathStr, resType, aliases, notNull, coCtx, hidden);
 
         if (res == null)
             throw new IgniteCheckedException(propertyInitializationExceptionMessage(keyCls, valCls, pathStr, resType));
@@ -1729,7 +1688,7 @@
         @Override public int scale() {
             return -1;
         }
-        
+
         /** {@inheritDoc} */
         @Override
         public boolean hidden() {
