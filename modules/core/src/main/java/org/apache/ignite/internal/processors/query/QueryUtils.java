/*
 * Licensed to the Apache Software Foundation (ASF) under one or more
 * contributor license agreements.  See the NOTICE file distributed with
 * this work for additional information regarding copyright ownership.
 * The ASF licenses this file to You under the Apache License, Version 2.0
 * (the "License"); you may not use this file except in compliance with
 * the License.  You may obtain a copy of the License at
 *
 *      http://www.apache.org/licenses/LICENSE-2.0
 *
 * Unless required by applicable law or agreed to in writing, software
 * distributed under the License is distributed on an "AS IS" BASIS,
 * WITHOUT WARRANTIES OR CONDITIONS OF ANY KIND, either express or implied.
 * See the License for the specific language governing permissions and
 * limitations under the License.
 */

package org.apache.ignite.internal.processors.query;

import static org.apache.ignite.IgniteSystemProperties.IGNITE_INDEXING_DISCOVERY_HISTORY_SIZE;
import static org.apache.ignite.IgniteSystemProperties.getInteger;

import java.lang.reflect.Method;
import java.math.BigDecimal;
import java.sql.Time;
import java.sql.Timestamp;
import java.util.ArrayList;
import java.util.Arrays;
import java.util.Collection;
import java.util.Date;
import java.util.HashMap;
import java.util.HashSet;
import java.util.LinkedHashMap;
import java.util.LinkedList;
import java.util.List;
import java.util.Map;
import java.util.Set;
import java.util.UUID;
import java.util.concurrent.TimeUnit;

import org.apache.ignite.IgniteCheckedException;
import org.apache.ignite.IgniteException;
import org.apache.ignite.binary.BinaryField;
import org.apache.ignite.cache.QueryEntity;
import org.apache.ignite.cache.QueryIndex;
import org.apache.ignite.cache.QueryIndexType;
import org.apache.ignite.cache.affinity.AffinityKeyMapper;
import org.apache.ignite.configuration.CacheConfiguration;
import org.apache.ignite.internal.GridKernalContext;
import org.apache.ignite.internal.binary.BinaryMarshaller;
import org.apache.ignite.internal.processors.cache.CacheDefaultBinaryAffinityKeyMapper;
import org.apache.ignite.internal.processors.cache.CacheObjectContext;
import org.apache.ignite.internal.processors.cache.DynamicCacheDescriptor;
import org.apache.ignite.internal.processors.cache.GridCacheContext;
import org.apache.ignite.internal.processors.cache.GridCacheDefaultAffinityKeyMapper;
import org.apache.ignite.internal.processors.cache.binary.CacheObjectBinaryProcessorImpl;
import org.apache.ignite.internal.processors.cache.query.IgniteQueryErrorCode;
import org.apache.ignite.internal.processors.query.h2.opt.lucene.IndexOptions;
import org.apache.ignite.internal.processors.query.property.QueryBinaryProperty;
import org.apache.ignite.internal.processors.query.property.QueryClassProperty;
import org.apache.ignite.internal.processors.query.property.QueryFieldAccessor;
import org.apache.ignite.internal.processors.query.property.QueryMethodsAccessor;
import org.apache.ignite.internal.processors.query.property.QueryPropertyAccessor;
import org.apache.ignite.internal.processors.query.property.QueryReadOnlyMethodsAccessor;
import org.apache.ignite.internal.processors.query.schema.SchemaOperationException;
import org.apache.ignite.internal.util.Jsr310Java8DateTimeApiUtils;
import org.apache.ignite.internal.util.typedef.F;
import org.apache.ignite.internal.util.typedef.internal.A;
import org.apache.ignite.internal.util.typedef.internal.U;
<<<<<<< HEAD
import org.apache.ignite.lang.IgniteBiTuple;
import org.hawkore.ignite.lucene.builder.index.Index;
=======
>>>>>>> 256ae401
import org.jetbrains.annotations.NotNull;
import org.jetbrains.annotations.Nullable;

/**
 * Utility methods for queries.
 */
public class QueryUtils {
    /** Default schema. */
    public static final String DFLT_SCHEMA = "PUBLIC";

    /** Schema for system view. */
    public static final String SCHEMA_SYS = "IGNITE";

    /** Field name for key. */
    public static final String KEY_FIELD_NAME = "_KEY";

    /** Field name for value. */
    public static final String VAL_FIELD_NAME = "_VAL";

    /** Version field name. */
    public static final String VER_FIELD_NAME = "_VER";

    /** Well-known template name for PARTITIONED cache. */
    public static final String TEMPLATE_PARTITIONED = "PARTITIONED";

    /** Well-known template name for REPLICATED cache. */
    public static final String TEMPLATE_REPLICATED = "REPLICATED";

    /** LUCENE field name. */
    public static final String LUCENE_FIELD_NAME = Index.LUCENE_FIELD_NAME;
    
    /** _SCORE_DOC field name. */
    public static final String LUCENE_SCORE_DOC = "_SCORE_DOC";
    
    
    /** QueryTextField Annotation on type suffix for nested properties on cache configuration processAnnotation for indexes . */
    public static final String TYPE_ANNOTATION_SUFFIX = "#typeTextAnnotation";
    /** Discovery history size. */
    private static final int DISCO_HIST_SIZE = getInteger(IGNITE_INDEXING_DISCOVERY_HISTORY_SIZE, 1000);

    /** */
    private static final Class<?> GEOMETRY_CLASS = U.classForName("org.locationtech.jts.geom.Geometry", null);

    /** */
    private static final Set<Class<?>> SQL_TYPES = createSqlTypes();

    /**
     * Creates SQL types set.
     *
     * @return SQL types set.
     */
    @NotNull private static Set<Class<?>> createSqlTypes() {
        Set<Class<?>> sqlClasses = new HashSet<>(Arrays.<Class<?>>asList(
            Integer.class,
            Boolean.class,
            Byte.class,
            Short.class,
            Long.class,
            BigDecimal.class,
            Double.class,
            Float.class,
            Time.class,
            Timestamp.class,
            Date.class,
            java.sql.Date.class,
            String.class,
            UUID.class,
            byte[].class
        ));

        sqlClasses.addAll(Jsr310Java8DateTimeApiUtils.jsr310ApiClasses());

        return sqlClasses;
    }

    /**
     * Get table name for entity.
     *
     * @param entity Entity.
     * @return Table name.
     */
    public static String tableName(QueryEntity entity) {
        String res = entity.getTableName();

        if (res == null) {
            String valTyp = entity.findValueType();

            if (valTyp == null)
                throw new IgniteException("Value type cannot be null or empty [queryEntity=" + entity + ']');

            res = typeName(entity.findValueType());
        }

        return res;
    }

    /**
     * Get index name.
     *
     * @param entity Query entity.
     * @param idx Index.
     * @return Index name.
     */
    public static String indexName(QueryEntity entity, QueryIndex idx) {
        return indexName(tableName(entity), idx);
    }

    /**
     * Get index name.
     *
     * @param tblName Table name.
     * @param idx Index.
     * @return Index name.
     */
    public static String indexName(String tblName, QueryIndex idx) {
        String res = idx.getName();

        if (res == null) {
            StringBuilder idxName = new StringBuilder(tblName + "_");

            for (Map.Entry<String, Boolean> field : idx.getFields().entrySet()) {
                idxName.append(field.getKey());

                idxName.append('_');
                idxName.append(field.getValue() ? "asc_" : "desc_");
            }

            for (int i = 0; i < idxName.length(); i++) {
                char ch = idxName.charAt(i);

                if (Character.isWhitespace(ch))
                    idxName.setCharAt(i, '_');
                else
                    idxName.setCharAt(i, Character.toLowerCase(ch));
            }

            idxName.append("idx");

            return idxName.toString();
        }

        return res;
    }

    /**
     * Normalize cache query entities.
     *
     * @param entities Query entities.
     * @param cfg Cache config.
     * @return Normalized query entities.
     */
    public static Collection<QueryEntity> normalizeQueryEntities(Collection<QueryEntity> entities,
        CacheConfiguration<?, ?> cfg) {
        Collection<QueryEntity> normalEntities = new ArrayList<>(entities.size());

        for (QueryEntity entity : entities) {
            if (!F.isEmpty(entity.getNotNullFields()))
                checkNotNullAllowed(cfg);

            normalEntities.add(normalizeQueryEntity(entity, cfg.isSqlEscapeAll()));
        }

        return normalEntities;
    }

    /**
     * Normalize query entity. If "escape" flag is set, nothing changes. Otherwise we convert all object names to
     * upper case and replace inner class separator characters ('$' for Java and '.' for .NET) with underscore.
     *
     * @param entity Query entity.
     * @param escape Escape flag taken form configuration.
     * @return Normalized query entity.
     */
    public static QueryEntity normalizeQueryEntity(QueryEntity entity, boolean escape) {
        if (escape) {
            String tblName = tableName(entity);

            entity.setTableName(tblName);

            Map<String, String> aliases = new HashMap<>(entity.getAliases());

            for (String fieldName : entity.getFields().keySet()) {
                String fieldAlias = entity.getAliases().get(fieldName);

                if (fieldAlias == null) {
                    fieldAlias = aliasForFieldName(fieldName);

                    aliases.put(fieldName, fieldAlias);
                }
            }

            entity.setAliases(aliases);

            for (QueryIndex idx : entity.getIndexes())
                idx.setName(indexName(tblName, idx));

            validateQueryEntity(entity);

            return entity;
        }

        QueryEntity normalEntity = entity instanceof QueryEntityEx ? new QueryEntityEx() : new QueryEntity();

        // Propagate plain properties.
        normalEntity.setKeyType(entity.getKeyType());
        normalEntity.setValueType(entity.getValueType());
        normalEntity.setFields(entity.getFields());
        normalEntity.setKeyFields(entity.getKeyFields());
        normalEntity.setKeyFieldName(entity.getKeyFieldName());
        normalEntity.setValueFieldName(entity.getValueFieldName());
        normalEntity.setNotNullFields(entity.getNotNullFields());
        normalEntity.setHiddenFields(entity.getHiddenFields());
        normalEntity.setDefaultFieldValues(entity.getDefaultFieldValues());
<<<<<<< HEAD
        normalEntity.setDecimalInfo(entity.getDecimalInfo());
        normalEntity.setLuceneIndexOptions(entity.getLuceneIndexOptions());
        
=======
        normalEntity.setFieldsPrecision(entity.getFieldsPrecision());
        normalEntity.setFieldsScale(entity.getFieldsScale());

>>>>>>> 256ae401
        // Normalize table name.
        String normalTblName = entity.getTableName();

        if (normalTblName == null)
            // Replace special characters for auto-generated table name.
            normalTblName = normalizeObjectName(tableName(entity), true);
        else
            // No replaces for manually defined table.
            normalTblName = normalizeObjectName(normalTblName, false);

        normalEntity.setTableName(normalTblName);

        // Normalize field names through aliases.
        Map<String, String> normalAliases = new HashMap<>(normalEntity.getAliases());

        for (String fieldName : normalEntity.getFields().keySet()) {
            String fieldAlias = entity.getAliases().get(fieldName);

            if (fieldAlias == null)
                fieldAlias = aliasForFieldName(fieldName);

            assert fieldAlias != null;

            normalAliases.put(fieldName, normalizeObjectName(fieldAlias, false));
        }

        normalEntity.setAliases(normalAliases);

        // Normalize indexes.
        Collection<QueryIndex> normalIdxs = new LinkedList<>();

        for (QueryIndex idx : entity.getIndexes()) {
            QueryIndex normalIdx = new QueryIndex();

            normalIdx.setFields(idx.getFields());
            normalIdx.setIndexType(idx.getIndexType());
            normalIdx.setInlineSize(idx.getInlineSize());

            normalIdx.setName(normalizeObjectName(indexName(normalTblName, idx), false));

            normalIdx.setLuceneIndexOptions(idx.getLuceneIndexOptions());
            normalIdxs.add(normalIdx);
        }

        normalEntity.setIndexes(normalIdxs);

        validateQueryEntity(normalEntity);

        return normalEntity;
    }

    /**
     * Stores rule for constructing schemaName according to cache configuration.
     *
     * @param cacheName Cache name.
     * @param schemaName Schema name.
     * @return Proper schema name according to ANSI-99 standard.
     */
    public static String normalizeSchemaName(String cacheName, @Nullable String schemaName) {
        boolean escape = false;

        String res = schemaName;

        if (res == null) {
            res = cacheName;

            // If schema name is not set explicitly, we will use escaped cache name. The reason is that cache name
            // could contain weird characters, such as underscores, dots or non-Latin stuff, which are invalid from
            // SQL synthax perspective. We do not want node to fail on startup due to this.
            escape = true;
        }
        else {
            if (res.startsWith("\"") && res.endsWith("\"")) {
                res = res.substring(1, res.length() - 1);

                escape = true;
            }
        }

        if (!escape)
            res = normalizeObjectName(res, false);

        return res;
    }

    /**
     * Get alias for the field name (i.e. last part of the property).
     *
     * @param fieldName Field name.
     * @return Alias.
     */
    private static String aliasForFieldName(String fieldName) {
        int idx = fieldName.lastIndexOf('.');

        if (idx >= 0)
            fieldName = fieldName.substring(idx + 1);

        return fieldName;
    }

    /**
     * Normalize object name.
     *
     * @param str String.
     * @param replace Whether to perform replace of special characters.
     * @return Escaped string.
     */
    public static @Nullable String normalizeObjectName(@Nullable String str, boolean replace) {
        if (str == null)
            return null;

        if (replace)
            str = str.replace('.', '_').replace('$', '_');

        return str.toUpperCase();
    }

    /**
     * Create type candidate for query entity.
     *
     * @param cacheName Cache name.
     * @param schemaName Schema name.
     * @param cctx Cache context.
     * @param qryEntity Query entity.
     * @param mustDeserializeClss Classes which must be deserialized.
     * @param escape Escape flag.
     * @return Type candidate.
     * @throws IgniteCheckedException If failed.
     */
    public static QueryTypeCandidate typeForQueryEntity(String cacheName, String schemaName, GridCacheContext cctx,
        QueryEntity qryEntity, List<Class<?>> mustDeserializeClss, boolean escape) throws IgniteCheckedException {
        GridKernalContext ctx = cctx.kernalContext();
        CacheConfiguration<?,?> ccfg = cctx.config();

        boolean binaryEnabled = ctx.cacheObjects().isBinaryEnabled(ccfg);

        CacheObjectContext coCtx = binaryEnabled ? ctx.cacheObjects().contextForCache(ccfg) : null;

        QueryTypeDescriptorImpl desc = new QueryTypeDescriptorImpl(cacheName, coCtx);

        desc.schemaName(schemaName);

        desc.aliases(qryEntity.getAliases());

        // Key and value classes still can be available if they are primitive or JDK part.
        // We need that to set correct types for _key and _val columns.
        // We better box these types - otherwise, if user provides, say, raw 'byte' for
        // key or value (which they could), we'll deem key or value as Object which clearly is not right.
        Class<?> keyCls = U.box(U.classForName(qryEntity.findKeyType(), null, true));
        Class<?> valCls = U.box(U.classForName(qryEntity.findValueType(), null, true));

        // If local node has the classes and they are externalizable, we must use reflection properties.
        boolean keyMustDeserialize = mustDeserializeBinary(ctx, keyCls);
        boolean valMustDeserialize = mustDeserializeBinary(ctx, valCls);

        boolean keyOrValMustDeserialize = keyMustDeserialize || valMustDeserialize;

        if (keyCls == null)
            keyCls = Object.class;

        String simpleValType = ((valCls == null) ? typeName(qryEntity.findValueType()) : typeName(valCls));

        desc.name(simpleValType);

        desc.tableName(qryEntity.getTableName());

        if (binaryEnabled && !keyOrValMustDeserialize) {
            // Safe to check null.
            if (SQL_TYPES.contains(valCls))
                desc.valueClass(valCls);
            else
                desc.valueClass(Object.class);

            if (SQL_TYPES.contains(keyCls))
                desc.keyClass(keyCls);
            else
                desc.keyClass(Object.class);
        }
        else {
            if (valCls == null)
                throw new IgniteCheckedException("Failed to find value class in the node classpath " +
                    "(use default marshaller to enable binary objects) : " + qryEntity.findValueType());

            desc.valueClass(valCls);
            desc.keyClass(keyCls);
        }

        desc.keyTypeName(qryEntity.findKeyType());
        desc.valueTypeName(qryEntity.findValueType());

        desc.keyFieldName(qryEntity.getKeyFieldName());
        desc.valueFieldName(qryEntity.getValueFieldName());

        desc.setLuceneIndexOptions(qryEntity.getLuceneIndexOptions());
        
        if (binaryEnabled && keyOrValMustDeserialize) {
            if (keyMustDeserialize)
                mustDeserializeClss.add(keyCls);

            if (valMustDeserialize)
                mustDeserializeClss.add(valCls);
        }

        QueryTypeIdKey typeId;
        QueryTypeIdKey altTypeId = null;

        int valTypeId = ctx.cacheObjects().typeId(qryEntity.findValueType());

        if (valCls == null || (binaryEnabled && !keyOrValMustDeserialize)) {
            processBinaryMeta(ctx, qryEntity, desc);

            typeId = new QueryTypeIdKey(cacheName, valTypeId);

            if (valCls != null)
                altTypeId = new QueryTypeIdKey(cacheName, valCls);

            String affField = null;

            // Need to setup affinity key for distributed joins.
            String keyType = qryEntity.getKeyType();

            if (!cctx.customAffinityMapper() && keyType != null) {
                if (coCtx != null) {
                    CacheDefaultBinaryAffinityKeyMapper mapper =
                        (CacheDefaultBinaryAffinityKeyMapper)coCtx.defaultAffMapper();

                    BinaryField field = mapper.affinityKeyField(keyType);

                    if (field != null)
                        affField = field.name();
                }
            }

            if (affField != null) {
                if (!escape)
                    affField = normalizeObjectName(affField, false);

                desc.affinityKey(affField);
            }
        }
        else {
            processClassMeta(qryEntity, desc, coCtx);

            AffinityKeyMapper keyMapper = cctx.config().getAffinityMapper();

            if (keyMapper instanceof GridCacheDefaultAffinityKeyMapper) {
                String affField =
                    ((GridCacheDefaultAffinityKeyMapper)keyMapper).affinityKeyPropertyName(desc.keyClass());

                if (affField != null) {
                    if (!escape)
                        affField = normalizeObjectName(affField, false);

                    desc.affinityKey(affField);
                }
            }

            typeId = new QueryTypeIdKey(cacheName, valCls);
            altTypeId = new QueryTypeIdKey(cacheName, valTypeId);
        }

        desc.typeId(valTypeId);

        return new QueryTypeCandidate(typeId, altTypeId, desc);
    }

    /**
     * Processes declarative metadata for binary object.
     *
     * @param ctx Kernal context.
     * @param qryEntity Declared metadata.
     * @param d Type descriptor.
     * @throws IgniteCheckedException If failed.
     */
    public static void processBinaryMeta(GridKernalContext ctx, QueryEntity qryEntity, QueryTypeDescriptorImpl d)
        throws IgniteCheckedException {
        LinkedHashMap<String, String> fields = qryEntity.getFields();
        Set<String> keyFields = qryEntity.getKeyFields();
        Set<String> notNulls = qryEntity.getNotNullFields();
        Set<String> hiddens = qryEntity.getHiddenFields();
        
        Map<String, Object> dlftVals = qryEntity.getDefaultFieldValues();
        Map<String, Integer> precision  = qryEntity.getFieldsPrecision();
        Map<String, Integer> scale = qryEntity.getFieldsScale();

        // We have to distinguish between empty and null keyFields when the key is not of SQL type -
        // when a key is not of SQL type, absence of a field in nonnull keyFields tell us that this field
        // is a value field, and null keyFields tells us that current configuration
        // does not tell us anything about this field's ownership.
        boolean hasKeyFields = (keyFields != null);

        boolean isKeyClsSqlType = isSqlType(d.keyClass());

        if (hasKeyFields && !isKeyClsSqlType) {
            //ensure that 'keyFields' is case sensitive subset of 'fields'
            for (String keyField : keyFields) {
                if (!fields.containsKey(keyField))
                    throw new IgniteCheckedException("QueryEntity 'keyFields' property must be a subset of keys " +
                        "from 'fields' property (case sensitive): " + keyField);
            }
        }

        for (Map.Entry<String, String> entry : fields.entrySet()) {
            Boolean isKeyField;

            if (isKeyClsSqlType) // We don't care about keyFields in this case - it might be null, or empty, or anything
                isKeyField = false;
            else
                isKeyField = (hasKeyFields ? keyFields.contains(entry.getKey()) : null);

            boolean notNull = notNulls != null && notNulls.contains(entry.getKey());

            boolean hidden = hiddens != null && hiddens.contains(entry.getKey());
            
            Object dfltVal = dlftVals != null ? dlftVals.get(entry.getKey()) : null;

            QueryBinaryProperty prop = buildBinaryProperty(ctx, entry.getKey(),
                U.classForName(entry.getValue(), Object.class, true),
                d.aliases(), isKeyField, notNull, dfltVal,
<<<<<<< HEAD
                precisionAndScale != null ? precisionAndScale.get1() : -1,
                precisionAndScale != null ? precisionAndScale.get2() : -1,
                hidden);
=======
                precision == null ? -1 : precision.getOrDefault(entry.getKey(), -1),
                scale == null ? -1 : scale.getOrDefault(entry.getKey(), -1));
>>>>>>> 256ae401

            d.addProperty(prop, false);
        }

<<<<<<< HEAD
        d.setLuceneIndexOptions(qryEntity.getLuceneIndexOptions());
        
=======
        String keyFieldName = qryEntity.getKeyFieldName();

        if (keyFieldName == null)
            keyFieldName = KEY_FIELD_NAME;

        if (!F.isEmpty(precision) && precision.containsKey(keyFieldName) &&
            !fields.containsKey(keyFieldName)) {
            addKeyValueValidationProperty(ctx, qryEntity, d, keyFieldName, true);
        }

        String valFieldName = qryEntity.getValueFieldName();

        if (valFieldName == null)
            valFieldName = VAL_FIELD_NAME;

        if (!F.isEmpty(precision) && precision.containsKey(valFieldName) &&
            !fields.containsKey(valFieldName)) {
            addKeyValueValidationProperty(ctx, qryEntity, d, valFieldName, false);
        }

>>>>>>> 256ae401
        processIndexes(qryEntity, d);
    }

    /**
     * Add validate property to QueryTypeDescriptor.
     * 
     * @param ctx Kernel context.
     * @param qryEntity Query entity.
     * @param d Descriptor.
     * @param name Field name.
     * @throws IgniteCheckedException
     */
    private static void addKeyValueValidationProperty(GridKernalContext ctx, QueryEntity qryEntity, QueryTypeDescriptorImpl d, 
        String name, boolean isKey) throws IgniteCheckedException {

        Map<String, Object> dfltVals = qryEntity.getDefaultFieldValues();
        Map<String, Integer> precision  = qryEntity.getFieldsPrecision();
        Map<String, Integer> scale = qryEntity.getFieldsScale();

        String typeName = isKey ? qryEntity.getKeyType() : qryEntity.getValueType();

        Object dfltVal = dfltVals.get(name);

        QueryBinaryProperty prop = buildBinaryProperty(
            ctx, 
            name,
            U.classForName(typeName, Object.class, true),
            d.aliases(), 
            isKey, 
            true, 
            dfltVal,
            precision == null ? -1 : precision.getOrDefault(name, -1),
            scale == null ? -1 : scale.getOrDefault(name, -1));

        d.addProperty(prop, true, false);
    }

    /**
     * Processes declarative metadata for binary object.
     *
     * @param qryEntity Declared metadata.
     * @param d Type descriptor.
     * @throws IgniteCheckedException If failed.
     */
    public static void processClassMeta(QueryEntity qryEntity, QueryTypeDescriptorImpl d, CacheObjectContext coCtx)
        throws IgniteCheckedException {
        Set<String> notNulls = qryEntity.getNotNullFields();
        Set<String> hiddens = qryEntity.getHiddenFields();
        
        for (Map.Entry<String, String> entry : qryEntity.getFields().entrySet()) {
            GridQueryProperty prop = buildProperty(
                d.keyClass(),
                d.valueClass(),
                d.keyFieldName(),
                d.valueFieldName(),
                entry.getKey(),
                U.classForName(entry.getValue(), Object.class),
                d.aliases(),
                notNulls != null && notNulls.contains(entry.getKey()),
                coCtx,
                hiddens != null && hiddens.contains(entry.getKey()));

            d.addProperty(prop, false);
        }

        d.setLuceneIndexOptions(qryEntity.getLuceneIndexOptions());
        
        processIndexes(qryEntity, d);
    }

    /**
     * Processes indexes based on query entity.
     *
     * @param qryEntity Query entity to process.
     * @param d Type descriptor to populate.
     * @throws IgniteCheckedException If failed to build index information.
     */
    private static void processIndexes(QueryEntity qryEntity, QueryTypeDescriptorImpl d) throws IgniteCheckedException {
        if (!F.isEmpty(qryEntity.getIndexes())) {
            for (QueryIndex idx : qryEntity.getIndexes())
                processIndex(idx, d);
        }
    }

    /**
     * Process dynamic index change.
     *
     * @param idx Index.
     * @param d Type descriptor to populate.
     * @throws IgniteCheckedException If failed to build index information.
     */
    public static void processDynamicIndexChange(String idxName, @Nullable QueryIndex idx, QueryTypeDescriptorImpl d)
        throws IgniteCheckedException {
        d.dropIndex(idxName);

        if (idx != null)
            processIndex(idx, d);
    }

    /**
     * Create index descriptor.
     *
     * @param typeDesc Type descriptor.
     * @param idx Index.
     * @return Index descriptor.
     * @throws IgniteCheckedException If failed.
     */
    public static QueryIndexDescriptorImpl createIndexDescriptor(QueryTypeDescriptorImpl typeDesc, QueryIndex idx)
        throws IgniteCheckedException {
        String idxName = indexName(typeDesc.tableName(), idx);
        QueryIndexType idxTyp = idx.getIndexType();

        assert idxTyp == QueryIndexType.SORTED || idxTyp == QueryIndexType.GEOSPATIAL || idxTyp== QueryIndexType.FULLTEXT;

        QueryIndexDescriptorImpl res = new QueryIndexDescriptorImpl(typeDesc, idxName, idxTyp, idx.getInlineSize());

        int i = 0;
        
        if (idxTyp != QueryIndexType.FULLTEXT){
            for (Map.Entry<String, Boolean> entry : idx.getFields().entrySet()) {
                String field = entry.getKey();
                boolean asc = entry.getValue();
                res.addField(field, i++, !asc);
            }        
        }else{
            //add mapped columns to lucene index descriptor fields
            IndexOptions opts = new IndexOptions(idx.getLuceneIndexOptions());
            List<String> columns = opts.mappedColumns(typeDesc, false);

            for (String field : columns) {
                res.addField(QueryUtils.normalizeObjectName(field, true), 0, false);
            }
            res.setLuceneIndexOptions(idx.getLuceneIndexOptions());
        }
        
        return res;
    }

    /**
     * Process single index.
     *
     * @param idx Index.
     * @param d Type descriptor to populate.
     * @throws IgniteCheckedException If failed to build index information.
     */
    private static void processIndex(QueryIndex idx, QueryTypeDescriptorImpl d) throws IgniteCheckedException {
        QueryIndexType idxTyp = idx.getIndexType();

        if (idxTyp == QueryIndexType.SORTED || idxTyp == QueryIndexType.GEOSPATIAL) {
            QueryIndexDescriptorImpl idxDesc = createIndexDescriptor(d, idx);
            d.addIndex(idxDesc);
        }
        else if (idxTyp == QueryIndexType.FULLTEXT){
            
            d.setLuceneIndexOptions(idx.getLuceneIndexOptions());
            
            //add mapped columns to index fields
            IndexOptions opts = new IndexOptions(idx.getLuceneIndexOptions());
            List<String> columns = opts.mappedColumns(d, false);
           
            for (String field : columns) {
                d.addFieldToTextIndex(QueryUtils.normalizeObjectName(field, true));
            }

            d.addIndex((QueryIndexDescriptorImpl) d.textIndex());
        }
        else if (idxTyp != null)
            throw new IllegalArgumentException("Unsupported index type [idx=" + idx.getName() +
                ", typ=" + idxTyp + ']');
        else
            throw new IllegalArgumentException("Index type is not set: " + idx.getName());
    }

    /**
     * Builds binary object property.
     *
     * @param ctx Kernal context.
     * @param pathStr String representing path to the property. May contains dots '.' to identify
     *      nested fields.
     * @param resType Result type.
     * @param aliases Aliases.
     * @param isKeyField Key ownership flag, as defined in {@link QueryEntity#keyFields}: {@code true} if field belongs
     *      to key, {@code false} if it belongs to value, {@code null} if QueryEntity#keyFields is null.
     * @param notNull {@code true} if {@code null} value is not allowed.
     * @param dlftVal Default value.
     * @param precision Precision.
     * @param scale Scale.
     * @return Binary property.
     */
<<<<<<< HEAD
    public static QueryBinaryProperty buildBinaryProperty(GridKernalContext ctx, String pathStr, Class<?> resType,
        Map<String, String> aliases, @Nullable Boolean isKeyField, boolean notNull, Object dlftVal,
        int precision, int scale, boolean hidden) throws IgniteCheckedException {
=======
    public static QueryBinaryProperty buildBinaryProperty(GridKernalContext ctx, String pathStr,
        Class<?> resType, Map<String, String> aliases, @Nullable Boolean isKeyField, boolean notNull, Object dlftVal,
        int precision, int scale) {
>>>>>>> 256ae401
        String[] path = pathStr.split("\\.");

        QueryBinaryProperty res = null;

        StringBuilder fullName = new StringBuilder();

        for (String prop : path) {
            if (fullName.length() != 0)
                fullName.append('.');

            fullName.append(prop);

            String alias = aliases.get(fullName.toString());

            // The key flag that we've found out is valid for the whole path.
            res = new QueryBinaryProperty(ctx, prop, res, resType, isKeyField, alias, notNull, dlftVal,
                precision, scale, hidden);
        }

        return res;
    }

    /**
     * @param keyCls Key class.
     * @param valCls Value class.
     * @param pathStr Path string.
     * @param resType Result type.
     * @param aliases Aliases.
     * @param notNull {@code true} if {@code null} value is not allowed.
     * @param coCtx Cache object context.
     * @return Class property.
     * @throws IgniteCheckedException If failed.
     */
    public static QueryClassProperty buildClassProperty(Class<?> keyCls, Class<?> valCls, String pathStr,
        Class<?> resType, Map<String,String> aliases, boolean notNull, CacheObjectContext coCtx, boolean hidden)
        throws IgniteCheckedException {
        QueryClassProperty res = buildClassProperty(
            true,
            keyCls,
            pathStr,
            resType,
            aliases,
            notNull,
            coCtx,
            hidden);

        if (res == null) // We check key before value consistently with BinaryProperty.
            res = buildClassProperty(false, valCls, pathStr, resType, aliases, notNull, coCtx, hidden);

        if (res == null)
            throw new IgniteCheckedException(propertyInitializationExceptionMessage(keyCls, valCls, pathStr, resType));

        return res;
    }

    /**
     * @param keyCls Key class.
     * @param valCls Value class.
     * @param keyFieldName Key Field.
     * @param valueFieldName Value Field.
     * @param pathStr Path string.
     * @param resType Result type.
     * @param aliases Aliases.
     * @param notNull {@code true} if {@code null} value is not allowed.
     * @param coCtx Cache object context.
     * @return Class property.
     * @throws IgniteCheckedException If failed.
     */
    public static GridQueryProperty buildProperty(Class<?> keyCls, Class<?> valCls, String keyFieldName,
        String valueFieldName, String pathStr, Class<?> resType, Map<String,String> aliases, boolean notNull,
        CacheObjectContext coCtx, boolean hidden) throws IgniteCheckedException {
        if (pathStr.equals(keyFieldName))
            return new KeyOrValProperty(true, pathStr, keyCls);

        if (pathStr.equals(valueFieldName))
            return new KeyOrValProperty(false, pathStr, valCls);

        return buildClassProperty(keyCls,
                valCls,
                pathStr,
                resType,
                aliases,
                notNull,
                coCtx,
                hidden);
    }

    /**
     * Exception message to compare in tests.
     *
     * @param keyCls key class
     * @param valCls value class
     * @param pathStr property name
     * @param resType property type
     * @return Exception message.
     */
    public static String propertyInitializationExceptionMessage(Class<?> keyCls, Class<?> valCls, String pathStr,
        Class<?> resType) {
        return "Failed to initialize property '" + pathStr + "' of type '" +
            resType.getName() + "' for key class '" + keyCls + "' and value class '" + valCls + "'. " +
            "Make sure that one of these classes contains respective getter method or field.";
    }

    /**
     * @param key If this is a key property.
     * @param cls Source type class.
     * @param pathStr String representing path to the property. May contains dots '.' to identify nested fields.
     * @param resType Expected result type.
     * @param aliases Aliases.
     * @param notNull {@code true} if {@code null} value is not allowed.
     * @param coCtx Cache object context.
     * @return Property instance corresponding to the given path.
     */
    @SuppressWarnings("ConstantConditions")
    public static QueryClassProperty buildClassProperty(boolean key, Class<?> cls, String pathStr, Class<?> resType,
        Map<String,String> aliases, boolean notNull, CacheObjectContext coCtx, boolean hidden) {
        String[] path = pathStr.split("\\.");

        QueryClassProperty res = null;

        StringBuilder fullName = new StringBuilder();

        for (String prop : path) {
            if (fullName.length() != 0)
                fullName.append('.');

            fullName.append(prop);

            String alias = aliases.get(fullName.toString());

            QueryPropertyAccessor accessor = findProperty(prop, cls);

            if (accessor == null)
                return null;

            QueryClassProperty tmp = new QueryClassProperty(accessor, key, alias, notNull, coCtx, hidden);

            tmp.parent(res);

            cls = tmp.type();

            res = tmp;
        }

        if (!U.box(resType).isAssignableFrom(U.box(res.type())))
            return null;

        return res;
    }

    /**
     * Find a member (either a getter method or a field) with given name of given class.
     * @param prop Property name.
     * @param cls Class to search for a member in.
     * @return Member for given name.
     */
    @Nullable private static QueryPropertyAccessor findProperty(String prop, Class<?> cls) {
        StringBuilder getBldr = new StringBuilder("get");
        getBldr.append(prop);
        getBldr.setCharAt(3, Character.toUpperCase(getBldr.charAt(3)));

        StringBuilder setBldr = new StringBuilder("set");
        setBldr.append(prop);
        setBldr.setCharAt(3, Character.toUpperCase(setBldr.charAt(3)));

        try {
            Method getter = cls.getMethod(getBldr.toString());

            Method setter;

            try {
                // Setter has to have the same name like 'setXxx' and single param of the same type
                // as the return type of the getter.
                setter = cls.getMethod(setBldr.toString(), getter.getReturnType());
            }
            catch (NoSuchMethodException ignore) {
                // Have getter, but no setter - return read-only accessor.
                return new QueryReadOnlyMethodsAccessor(getter, prop);
            }

            return new QueryMethodsAccessor(getter, setter, prop);
        }
        catch (NoSuchMethodException ignore) {
            // No-op.
        }

        getBldr = new StringBuilder("is");
        getBldr.append(prop);
        getBldr.setCharAt(2, Character.toUpperCase(getBldr.charAt(2)));

        // We do nothing about setBldr here as it corresponds to setProperty name which is what we need
        // for boolean property setter as well
        try {
            Method getter = cls.getMethod(getBldr.toString());

            Method setter;

            try {
                // Setter has to have the same name like 'setXxx' and single param of the same type
                // as the return type of the getter.
                setter = cls.getMethod(setBldr.toString(), getter.getReturnType());
            }
            catch (NoSuchMethodException ignore) {
                // Have getter, but no setter - return read-only accessor.
                return new QueryReadOnlyMethodsAccessor(getter, prop);
            }

            return new QueryMethodsAccessor(getter, setter, prop);
        }
        catch (NoSuchMethodException ignore) {
            // No-op.
        }

        Class cls0 = cls;

        while (cls0 != null)
            try {
                return new QueryFieldAccessor(cls0.getDeclaredField(prop));
            }
            catch (NoSuchFieldException ignored) {
                cls0 = cls0.getSuperclass();
            }

        try {
            Method getter = cls.getMethod(prop);

            Method setter;

            try {
                // Setter has to have the same name and single param of the same type
                // as the return type of the getter.
                setter = cls.getMethod(prop, getter.getReturnType());
            }
            catch (NoSuchMethodException ignore) {
                // Have getter, but no setter - return read-only accessor.
                return new QueryReadOnlyMethodsAccessor(getter, prop);
            }

            return new QueryMethodsAccessor(getter, setter, prop);
        }
        catch (NoSuchMethodException ignored) {
            // No-op.
        }

        // No luck.
        return null;
    }

    /**
     * Check whether type still must be deserialized when binary marshaller is set.
     *
     * @param ctx Kernal context.
     * @param cls Class.
     * @return {@code True} if will be deserialized.
     */
    private static boolean mustDeserializeBinary(GridKernalContext ctx, Class cls) {
        if (cls != null && cls != Object.class && ctx.config().getMarshaller() instanceof BinaryMarshaller) {
            CacheObjectBinaryProcessorImpl proc0 = (CacheObjectBinaryProcessorImpl)ctx.cacheObjects();

            return proc0.binaryContext().mustDeserialize(cls);
        }
        else
            return false;
    }

    /**
     * Checks if the given class can be mapped to a simple SQL type.
     *
     * @param cls Class.
     * @return {@code true} If can.
     */
    public static boolean isSqlType(Class<?> cls) {
        cls = U.box(cls);

        return SQL_TYPES.contains(cls) || QueryUtils.isGeometryClass(cls);
    }

    /**
     * Checks if the given class is GEOMETRY.
     *
     * @param cls Class.
     * @return {@code true} If this is geometry.
     */
    public static boolean isGeometryClass(Class<?> cls) {
        return GEOMETRY_CLASS != null && GEOMETRY_CLASS.isAssignableFrom(cls);
    }

    /**
     * Gets type name by class.
     *
     * @param clsName Class name.
     * @return Type name.
     */
    public static String typeName(String clsName) {
        int pkgEnd = clsName.lastIndexOf('.');

        if (pkgEnd >= 0 && pkgEnd < clsName.length() - 1)
            clsName = clsName.substring(pkgEnd + 1);

        if (clsName.endsWith("[]"))
            clsName = clsName.substring(0, clsName.length() - 2) + "_array";

        int parentEnd = clsName.lastIndexOf('$');

        if (parentEnd >= 0)
            clsName = clsName.substring(parentEnd + 1);

        parentEnd = clsName.lastIndexOf('+');   // .NET parent

        if (parentEnd >= 0)
            clsName = clsName.substring(parentEnd + 1);

        return clsName;
    }

    /**
     * Gets type name by class.
     *
     * @param cls Class.
     * @return Type name.
     */
    public static String typeName(Class<?> cls) {
        String typeName = U.getSimpleClassName(cls);

        // To protect from failure on anonymous classes.
        if (F.isEmpty(typeName)) {
            String pkg = cls.getPackage().getName();

            typeName = cls.getName().substring(pkg.length() + (pkg.isEmpty() ? 0 : 1));
        }

        if (cls.isArray()) {
            assert typeName.endsWith("[]");

            typeName = typeName.substring(0, typeName.length() - 2) + "_array";
        }

        return typeName;
    }

    /**
     * @param timeout Timeout.
     * @param timeUnit Time unit.
     * @return Converted time.
     */
    public static int validateTimeout(int timeout, TimeUnit timeUnit) {
        A.ensure(timeUnit != TimeUnit.MICROSECONDS && timeUnit != TimeUnit.NANOSECONDS,
            "timeUnit minimal resolution is millisecond.");

        A.ensure(timeout >= 0, "timeout value should be non-negative.");

        long tmp = TimeUnit.MILLISECONDS.convert(timeout, timeUnit);

        return (int) tmp;
    }

    /**
     * @param ccfg Cache configuration.
     * @return {@code true} If query index must be enabled for this cache.
     */
    public static boolean isEnabled(CacheConfiguration<?,?> ccfg) {
        return !F.isEmpty(ccfg.getIndexedTypes()) ||
            !F.isEmpty(ccfg.getQueryEntities());
    }

    /**
     * Discovery history size.
     *
     * @return Discovery history size.
     */
    public static int discoveryHistorySize() {
        return DISCO_HIST_SIZE;
    }

    /**
     * Wrap schema exception if needed.
     *
     * @param e Original exception.
     * @return Schema exception.
     */
    @Nullable public static SchemaOperationException wrapIfNeeded(@Nullable Exception e) {
        if (e == null)
            return null;

        if (e instanceof SchemaOperationException)
            return (SchemaOperationException)e;

        return new SchemaOperationException("Unexpected exception.", e);
    }

    /**
     * Check given {@link CacheConfiguration} for conflicts in table and index names from any query entities
     *     found in collection of {@link DynamicCacheDescriptor}s and belonging to the same schema.
     *
     * @param ccfg New cache configuration.
     * @param descs Cache descriptors.
     * @return Exception message describing found conflict or {@code null} if none found.
     */
    public static SchemaOperationException checkQueryEntityConflicts(CacheConfiguration<?, ?> ccfg,
        Collection<DynamicCacheDescriptor> descs) {
        String schema = QueryUtils.normalizeSchemaName(ccfg.getName(), ccfg.getSqlSchema());

        Set<String> idxNames = new HashSet<>();

        Set<String> tblNames = new HashSet<>();

        for (DynamicCacheDescriptor desc : descs) {
            if (F.eq(ccfg.getName(), desc.cacheName()))
                continue;

            String descSchema = QueryUtils.normalizeSchemaName(desc.cacheName(),
                desc.cacheConfiguration().getSqlSchema());

            if (!F.eq(schema, descSchema))
                continue;

            for (QueryEntity e : desc.schema().entities()) {
                tblNames.add(e.getTableName());

                for (QueryIndex idx : e.getIndexes())
                    idxNames.add(idx.getName());
            }
        }

        for (QueryEntity e : ccfg.getQueryEntities()) {
            if (!tblNames.add(e.getTableName()))
                return new SchemaOperationException(SchemaOperationException.CODE_TABLE_EXISTS, e.getTableName());

            for (QueryIndex idx : e.getIndexes())
                if (!idxNames.add(idx.getName()))
                    return new SchemaOperationException(SchemaOperationException.CODE_INDEX_EXISTS, idx.getName());
        }

        return null;
    }

    /**
     * Validate query entity.
     *
     * @param entity Entity.
     */
    private static void validateQueryEntity(QueryEntity entity) {
        if (F.isEmpty(entity.findValueType()))
            throw new IgniteException("Value type cannot be null or empty [queryEntity=" + entity + ']');

        String keyFieldName = entity.getKeyFieldName();

        if (keyFieldName != null && !entity.getFields().containsKey(keyFieldName)) {
            throw new IgniteException("Key field is not in the field list [queryEntity=" + entity +
                ", keyFieldName=" + keyFieldName + "]");
        }

        String valFieldName = entity.getValueFieldName();

        if (valFieldName != null && !entity.getFields().containsKey(valFieldName)) {
            throw new IgniteException("Value field is not in the field list [queryEntity=" + entity +
                ", valFieldName=" + valFieldName + "]");
        }

        Collection<QueryIndex> idxs = entity.getIndexes();

        if (!F.isEmpty(idxs)) {
            Set<String> idxNames = new HashSet<>();

            for (QueryIndex idx : idxs) {
                String idxName = idx.getName();

                if (idxName == null)
                    idxName = indexName(entity, idx);

                assert !F.isEmpty(idxName);

                if (!idxNames.add(idxName))
                    throw new IgniteException("Duplicate index name [queryEntity=" + entity +
                        ", queryIdx=" + idx + ']');

                if (idx.getIndexType() == null)
                    throw new IgniteException("Index type is not set [queryEntity=" + entity +
                        ", queryIdx=" + idx + ']');
            }
        }

        Map<String, Object> dfltVals = entity.getDefaultFieldValues();
        Map<String, Integer> precision = entity.getFieldsPrecision();

        if (!F.isEmpty(precision)) {
            for (String fld : precision.keySet()) {
                if (!dfltVals.containsKey(fld))
                    continue;

                Object dfltVal = dfltVals.get(fld);

                if (dfltVal == null)
                    continue;

                if (dfltVal.toString().length() > precision.get(fld)) {
                    throw new IgniteSQLException("Default value '" + dfltVal +
                        "' is longer than maximum length " + precision.get(fld));
                }
            }
        }
    }

    /**
     * Construct cache name for table.
     *
     * @param schemaName Schema name.
     * @param tblName Table name.
     * @return Cache name.
     */
    public static String createTableCacheName(String schemaName, String tblName) {
        return "SQL_" + schemaName + "_" + tblName;
    }

    /**
     * Construct value type name for table.
     *
     * @param schemaName Schema name.
     * @param tblName Table name.
     * @return Value type name.
     */
    public static String createTableValueTypeName(String schemaName, String tblName) {
        return createTableCacheName(schemaName, tblName) + "_" + UUID.randomUUID().toString().replace("-", "_");
    }

    /**
     * Construct key type name for table.
     *
     * @param valTypeName Value type name.
     * @return Key type name.
     */
    public static String createTableKeyTypeName(String valTypeName) {
        return valTypeName + "_KEY";
    }

    /**
     * Copy query entity.
     *
     * @param entity Query entity.
     * @return Copied entity.
     */
    public static QueryEntity copy(QueryEntity entity) {
        QueryEntity res;

        if (entity instanceof QueryEntityEx)
            res = new QueryEntityEx(entity);
        else
            res = new QueryEntity(entity);

        return res;
    }

    /**
     * Performs checks to forbid cache configurations that are not compatible with NOT NULL query fields.
     * See {@link QueryEntity#setNotNullFields(Set)}.
     *
     * @param cfg Cache configuration.
     */
    public static void checkNotNullAllowed(CacheConfiguration cfg) {
        if (cfg.isReadThrough())
            throw new IgniteSQLException("NOT NULL constraint is not supported when CacheConfiguration.readThrough " +
                "is enabled.", IgniteQueryErrorCode.UNSUPPORTED_OPERATION);

        if (cfg.getInterceptor() != null)
            throw new IgniteSQLException("NOT NULL constraint is not supported when CacheConfiguration.interceptor " +
                "is set.", IgniteQueryErrorCode.UNSUPPORTED_OPERATION);
    }

    /**
     * Checks if given column can be removed from table using its {@link QueryEntity}.
     *
     * @param entity Query entity.
     * @param fieldName Name of the field of the key or value object.
     * @param colName Name of the column.
     * @return {@code null} if it's OK to remove the column and exception otherwise.
     */
    public static SchemaOperationException validateDropColumn(QueryEntity entity, String fieldName, String colName) {
        if (F.eq(fieldName, entity.getKeyFieldName()) || KEY_FIELD_NAME.equalsIgnoreCase(fieldName))
            return new SchemaOperationException("Cannot drop column \"" + colName +
                "\" because it represents an entire cache key");

        if (F.eq(fieldName, entity.getValueFieldName()) || VAL_FIELD_NAME.equalsIgnoreCase(fieldName))
            return new SchemaOperationException("Cannot drop column \"" + colName +
                "\" because it represents an entire cache value");

        Set<String> keyFields = entity.getKeyFields();

        if (keyFields != null && keyFields.contains(fieldName))
            return new SchemaOperationException("Cannot drop column \"" + colName +
                "\" because it is a part of a cache key");

        Collection<QueryIndex> indexes = entity.getIndexes();

        if (indexes != null) {
            for (QueryIndex idxDesc : indexes) {
                if (idxDesc.getFields().containsKey(fieldName))
                    return new SchemaOperationException("Cannot drop column \"" + colName +
                        "\" because an index exists (\"" + idxDesc.getName() + "\") that uses the column.");
            }
        }

        return null;
    }

    /**
     * Checks if given column can be removed from the table using its {@link GridQueryTypeDescriptor}.
     *
     * @param type Type descriptor.
     * @param colName Name of the column.
     * @return {@code null} if it's OK to remove the column and exception otherwise.
     */
    public static SchemaOperationException validateDropColumn(GridQueryTypeDescriptor type, String colName) {
        if (F.eq(colName, type.keyFieldName()) || KEY_FIELD_NAME.equalsIgnoreCase(colName))
            return new SchemaOperationException("Cannot drop column \"" + colName +
                "\" because it represents an entire cache key");

        if (F.eq(colName, type.valueFieldName()) || VAL_FIELD_NAME.equalsIgnoreCase(colName))
            return new SchemaOperationException("Cannot drop column \"" + colName +
                "\" because it represents an entire cache value");

        GridQueryProperty prop = type.property(colName);

        if (prop != null && prop.key())
            return new SchemaOperationException("Cannot drop column \"" + colName +
                "\" because it is a part of a cache key");

        Collection<GridQueryIndexDescriptor> indexes = type.indexes().values();

        for (GridQueryIndexDescriptor idxDesc : indexes) {
            if (idxDesc.fields().contains(colName))
                return new SchemaOperationException("Cannot drop column \"" + colName +
                    "\" because an index exists (\"" + idxDesc.name() + "\") that uses the column.");
        }

        return null;
    }

    /**
     * Private constructor.
     */
    private QueryUtils() {
        // No-op.
    }

    /** Property used for keyFieldName or valueFieldName */
    public static class KeyOrValProperty implements GridQueryProperty {
        /** */
        boolean isKey;

        /** */
        String name;

        /** */
        Class<?> cls;

        /** */
        public KeyOrValProperty(boolean key, String name, Class<?> cls) {
            this.isKey = key;
            this.name = name;
            this.cls = cls;
        }

        /** {@inheritDoc} */
        @Override public Object value(Object key, Object val) throws IgniteCheckedException {
            return isKey ? key : val;
        }

        /** {@inheritDoc} */
        @Override public void setValue(Object key, Object val, Object propVal) throws IgniteCheckedException {
            //No-op
        }

        /** {@inheritDoc} */
        @Override public String name() {
            return name;
        }

        /** {@inheritDoc} */
        @Override public Class<?> type() {
            return cls;
        }

        /** {@inheritDoc} */
        @Override public boolean key() {
            return isKey;
        }

        /** {@inheritDoc} */
        @Override public GridQueryProperty parent() {
            return null;
        }

        /** {@inheritDoc} */
        @Override public boolean notNull() {
            return true;
        }

        /** {@inheritDoc} */
        @Override public Object defaultValue() {
            return null;
        }

        /** {@inheritDoc} */
        @Override public int precision() {
            return -1;
        }

        /** {@inheritDoc} */
        @Override public int scale() {
            return -1;
        }
        
        /** {@inheritDoc} */
        @Override
        public boolean hidden() {
            return false;
        }
    }
}<|MERGE_RESOLUTION|>--- conflicted
+++ resolved
@@ -67,11 +67,7 @@
 import org.apache.ignite.internal.util.typedef.F;
 import org.apache.ignite.internal.util.typedef.internal.A;
 import org.apache.ignite.internal.util.typedef.internal.U;
-<<<<<<< HEAD
-import org.apache.ignite.lang.IgniteBiTuple;
 import org.hawkore.ignite.lucene.builder.index.Index;
-=======
->>>>>>> 256ae401
 import org.jetbrains.annotations.NotNull;
 import org.jetbrains.annotations.Nullable;
 
@@ -285,15 +281,10 @@
         normalEntity.setNotNullFields(entity.getNotNullFields());
         normalEntity.setHiddenFields(entity.getHiddenFields());
         normalEntity.setDefaultFieldValues(entity.getDefaultFieldValues());
-<<<<<<< HEAD
-        normalEntity.setDecimalInfo(entity.getDecimalInfo());
+        normalEntity.setFieldsPrecision(entity.getFieldsPrecision());
+        normalEntity.setFieldsScale(entity.getFieldsScale());
         normalEntity.setLuceneIndexOptions(entity.getLuceneIndexOptions());
         
-=======
-        normalEntity.setFieldsPrecision(entity.getFieldsPrecision());
-        normalEntity.setFieldsScale(entity.getFieldsScale());
-
->>>>>>> 256ae401
         // Normalize table name.
         String normalTblName = entity.getTableName();
 
@@ -613,22 +604,13 @@
             QueryBinaryProperty prop = buildBinaryProperty(ctx, entry.getKey(),
                 U.classForName(entry.getValue(), Object.class, true),
                 d.aliases(), isKeyField, notNull, dfltVal,
-<<<<<<< HEAD
-                precisionAndScale != null ? precisionAndScale.get1() : -1,
-                precisionAndScale != null ? precisionAndScale.get2() : -1,
+                precision == null ? -1 : precision.getOrDefault(entry.getKey(), -1),
+                scale == null ? -1 : scale.getOrDefault(entry.getKey(), -1),
                 hidden);
-=======
-                precision == null ? -1 : precision.getOrDefault(entry.getKey(), -1),
-                scale == null ? -1 : scale.getOrDefault(entry.getKey(), -1));
->>>>>>> 256ae401
 
             d.addProperty(prop, false);
         }
 
-<<<<<<< HEAD
-        d.setLuceneIndexOptions(qryEntity.getLuceneIndexOptions());
-        
-=======
         String keyFieldName = qryEntity.getKeyFieldName();
 
         if (keyFieldName == null)
@@ -649,7 +631,9 @@
             addKeyValueValidationProperty(ctx, qryEntity, d, valFieldName, false);
         }
 
->>>>>>> 256ae401
+
+        d.setLuceneIndexOptions(qryEntity.getLuceneIndexOptions());
+
         processIndexes(qryEntity, d);
     }
 
@@ -682,7 +666,7 @@
             true, 
             dfltVal,
             precision == null ? -1 : precision.getOrDefault(name, -1),
-            scale == null ? -1 : scale.getOrDefault(name, -1));
+            scale == null ? -1 : scale.getOrDefault(name, -1), true);
 
         d.addProperty(prop, true, false);
     }
@@ -839,15 +823,9 @@
      * @param scale Scale.
      * @return Binary property.
      */
-<<<<<<< HEAD
-    public static QueryBinaryProperty buildBinaryProperty(GridKernalContext ctx, String pathStr, Class<?> resType,
-        Map<String, String> aliases, @Nullable Boolean isKeyField, boolean notNull, Object dlftVal,
-        int precision, int scale, boolean hidden) throws IgniteCheckedException {
-=======
     public static QueryBinaryProperty buildBinaryProperty(GridKernalContext ctx, String pathStr,
-        Class<?> resType, Map<String, String> aliases, @Nullable Boolean isKeyField, boolean notNull, Object dlftVal,
-        int precision, int scale) {
->>>>>>> 256ae401
+    	Class<?> resType, Map<String, String> aliases, @Nullable Boolean isKeyField, boolean notNull, Object dlftVal,
+        int precision, int scale, boolean hidden) {
         String[] path = pathStr.split("\\.");
 
         QueryBinaryProperty res = null;
