--- conflicted
+++ resolved
@@ -78,11 +78,7 @@
     }
 
     /** {@inheritDoc} */
-<<<<<<< HEAD
-    @Override public void onExchange(AffinityTopologyVersion topVer, boolean left) throws IgniteCheckedException {
-=======
     @Override public void onExchange(AffinityTopologyVersion topVer, boolean left, boolean activate) throws IgniteCheckedException {
->>>>>>> 8246bd84
         // No-op.
     }
 
