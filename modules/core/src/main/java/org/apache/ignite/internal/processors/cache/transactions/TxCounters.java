--- conflicted
+++ resolved
@@ -24,10 +24,7 @@
 import java.util.concurrent.atomic.AtomicInteger;
 import java.util.concurrent.atomic.AtomicLong;
 import org.apache.ignite.internal.processors.cache.distributed.dht.PartitionUpdateCountersMessage;
-<<<<<<< HEAD
-=======
 import org.apache.ignite.internal.util.typedef.internal.U;
->>>>>>> 8246bd84
 import org.jetbrains.annotations.Nullable;
 
 /**
@@ -82,11 +79,7 @@
      * @return Final update counters.
      */
     @Nullable public Collection<PartitionUpdateCountersMessage> updateCounters() {
-<<<<<<< HEAD
-        return updCntrs;
-=======
         return updCntrs == null ? null : updCntrs.values();
->>>>>>> 8246bd84
     }
 
     /**
