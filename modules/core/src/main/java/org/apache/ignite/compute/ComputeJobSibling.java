/*
 * Licensed to the Apache Software Foundation (ASF) under one or more
 * contributor license agreements.  See the NOTICE file distributed with
 * this work for additional information regarding copyright ownership.
 * The ASF licenses this file to You under the Apache License, Version 2.0
 * (the "License"); you may not use this file except in compliance with
 * the License.  You may obtain a copy of the License at
 *
 *      http://www.apache.org/licenses/LICENSE-2.0
 *
 * Unless required by applicable law or agreed to in writing, software
 * distributed under the License is distributed on an "AS IS" BASIS,
 * WITHOUT WARRANTIES OR CONDITIONS OF ANY KIND, either express or implied.
 * See the License for the specific language governing permissions and
 * limitations under the License.
 */

package org.apache.ignite.compute;

import org.apache.ignite.*;
import org.apache.ignite.lang.*;

import java.util.*;

/**
 * Job sibling interface defines a job from the same split. In other words a sibling is a job returned
 * from the same {@link ComputeTask#map(List, Object)} method invocation.
 */
<<<<<<< HEAD
public interface ComputeJobSibling extends IgniteMetadataAware {
=======
public interface ComputeJobSibling {
>>>>>>> 8795b0fd
    /**
     * Gets ID of this grid job sibling. Note that ID stays constant
     * throughout job life time, even if a job gets failed over to another
     * node.
     *
     * @return Job ID.
     */
    public IgniteUuid getJobId();

    /**
     * Sends a request to cancel this sibling.
     *
     * @throws IgniteCheckedException If cancellation message could not be sent.
     */
    public void cancel() throws IgniteCheckedException;
}<|MERGE_RESOLUTION|>--- conflicted
+++ resolved
@@ -26,11 +26,7 @@
  * Job sibling interface defines a job from the same split. In other words a sibling is a job returned
  * from the same {@link ComputeTask#map(List, Object)} method invocation.
  */
-<<<<<<< HEAD
-public interface ComputeJobSibling extends IgniteMetadataAware {
-=======
 public interface ComputeJobSibling {
->>>>>>> 8795b0fd
     /**
      * Gets ID of this grid job sibling. Note that ID stays constant
      * throughout job life time, even if a job gets failed over to another
