/*
 * Licensed to the Apache Software Foundation (ASF) under one or more
 * contributor license agreements.  See the NOTICE file distributed with
 * this work for additional information regarding copyright ownership.
 * The ASF licenses this file to You under the Apache License, Version 2.0
 * (the "License"); you may not use this file except in compliance with
 * the License.  You may obtain a copy of the License at
 *
 *      http://www.apache.org/licenses/LICENSE-2.0
 *
 * Unless required by applicable law or agreed to in writing, software
 * distributed under the License is distributed on an "AS IS" BASIS,
 * WITHOUT WARRANTIES OR CONDITIONS OF ANY KIND, either express or implied.
 * See the License for the specific language governing permissions and
 * limitations under the License.
 */

package org.apache.ignite.internal.processors.continuous;

import java.io.Externalizable;
import java.io.IOException;
import java.io.ObjectInput;
import java.io.ObjectOutput;
import java.io.Serializable;
import java.util.ArrayList;
import java.util.Collection;
import java.util.HashMap;
import java.util.HashSet;
import java.util.Iterator;
import java.util.Map;
import java.util.UUID;
import java.util.concurrent.ConcurrentHashMap;
import java.util.concurrent.ConcurrentMap;
import java.util.concurrent.TimeUnit;
import java.util.concurrent.atomic.AtomicLong;
import java.util.concurrent.locks.Lock;
import java.util.concurrent.locks.ReadWriteLock;
import java.util.concurrent.locks.ReentrantLock;
import java.util.concurrent.locks.ReentrantReadWriteLock;
import javax.cache.event.CacheEntryUpdatedListener;
import org.apache.ignite.IgniteCheckedException;
import org.apache.ignite.IgniteException;
import org.apache.ignite.cache.CacheEntryEventSerializableFilter;
import org.apache.ignite.cluster.ClusterNode;
import org.apache.ignite.events.DiscoveryEvent;
import org.apache.ignite.events.Event;
import org.apache.ignite.failure.FailureContext;
import org.apache.ignite.failure.FailureType;
import org.apache.ignite.internal.GridKernalContext;
import org.apache.ignite.internal.IgniteClientDisconnectedCheckedException;
import org.apache.ignite.internal.IgniteDeploymentCheckedException;
import org.apache.ignite.internal.IgniteFutureTimeoutCheckedException;
import org.apache.ignite.internal.IgniteInternalFuture;
import org.apache.ignite.internal.IgniteInterruptedCheckedException;
import org.apache.ignite.internal.NodeStoppingException;
import org.apache.ignite.internal.cluster.ClusterTopologyCheckedException;
import org.apache.ignite.internal.managers.communication.GridMessageListener;
import org.apache.ignite.internal.managers.deployment.GridDeployment;
import org.apache.ignite.internal.managers.deployment.GridDeploymentInfo;
import org.apache.ignite.internal.managers.deployment.GridDeploymentInfoBean;
import org.apache.ignite.internal.managers.discovery.CustomEventListener;
import org.apache.ignite.internal.managers.discovery.DiscoCache;
import org.apache.ignite.internal.managers.discovery.DiscoveryMessageResultsCollector;
import org.apache.ignite.internal.managers.eventstorage.GridLocalEventListener;
import org.apache.ignite.internal.managers.eventstorage.HighPriorityListener;
import org.apache.ignite.internal.processors.GridProcessorAdapter;
import org.apache.ignite.internal.processors.affinity.AffinityTopologyVersion;
import org.apache.ignite.internal.processors.cache.GridCacheAdapter;
import org.apache.ignite.internal.processors.cache.GridCacheContext;
import org.apache.ignite.internal.processors.cache.GridCacheProcessor;
import org.apache.ignite.internal.processors.cache.distributed.dht.preloader.CachePartitionPartialCountersMap;
import org.apache.ignite.internal.processors.cache.query.continuous.CacheContinuousQueryHandler;
import org.apache.ignite.internal.processors.service.GridServiceProcessor;
import org.apache.ignite.internal.processors.timeout.GridTimeoutObject;
import org.apache.ignite.internal.util.future.GridFinishedFuture;
import org.apache.ignite.internal.util.future.GridFutureAdapter;
import org.apache.ignite.internal.util.lang.gridfunc.ReadOnlyCollectionView2X;
import org.apache.ignite.internal.util.tostring.GridToStringInclude;
import org.apache.ignite.internal.util.typedef.CI1;
import org.apache.ignite.internal.util.typedef.F;
import org.apache.ignite.internal.util.typedef.T2;
import org.apache.ignite.internal.util.typedef.internal.LT;
import org.apache.ignite.internal.util.typedef.internal.S;
import org.apache.ignite.internal.util.typedef.internal.U;
import org.apache.ignite.internal.util.worker.GridWorker;
import org.apache.ignite.lang.IgniteBiTuple;
import org.apache.ignite.lang.IgniteFuture;
import org.apache.ignite.lang.IgniteInClosure;
import org.apache.ignite.lang.IgnitePredicate;
import org.apache.ignite.lang.IgniteUuid;
import org.apache.ignite.marshaller.Marshaller;
import org.apache.ignite.plugin.extensions.communication.Message;
import org.apache.ignite.spi.discovery.DiscoveryDataBag;
import org.apache.ignite.spi.discovery.DiscoveryDataBag.GridDiscoveryData;
import org.apache.ignite.spi.discovery.DiscoveryDataBag.JoiningNodeDiscoveryData;
import org.apache.ignite.spi.systemview.view.ContinuousQueryView;
import org.apache.ignite.thread.IgniteThread;
import org.apache.ignite.thread.OomExceptionHandler;
import org.jetbrains.annotations.Nullable;

import static org.apache.ignite.events.EventType.EVT_NODE_FAILED;
import static org.apache.ignite.events.EventType.EVT_NODE_LEFT;
import static org.apache.ignite.events.EventType.EVT_NODE_SEGMENTED;
import static org.apache.ignite.internal.GridComponent.DiscoveryDataExchangeType.CONTINUOUS_PROC;
import static org.apache.ignite.internal.GridTopic.TOPIC_CACHE;
import static org.apache.ignite.internal.GridTopic.TOPIC_CONTINUOUS;
import static org.apache.ignite.internal.managers.communication.GridIoPolicy.SYSTEM_POOL;
import static org.apache.ignite.internal.processors.cache.distributed.dht.preloader.CachePartitionPartialCountersMap.toCountersMap;
import static org.apache.ignite.internal.processors.continuous.GridContinuousMessageType.MSG_EVT_ACK;
import static org.apache.ignite.internal.processors.continuous.GridContinuousMessageType.MSG_EVT_NOTIFICATION;
import static org.apache.ignite.internal.processors.metric.impl.MetricUtils.metricName;

/**
 * Processor for continuous routines.
 */
public class GridContinuousProcessor extends GridProcessorAdapter {
    /** */
    public static final String CQ_SYS_VIEW = metricName("continuous", "queries");

    /** */
    public static final String CQ_SYS_VIEW_DESC = "Continuous queries";

    /** Local infos. */
    private final ConcurrentMap<UUID, LocalRoutineInfo> locInfos = new ConcurrentHashMap<>();

    /** Local infos. */
    private final ConcurrentMap<UUID, Map<UUID, LocalRoutineInfo>> clientInfos = new ConcurrentHashMap<>();

    /** Remote infos. */
    private final ConcurrentMap<UUID, RemoteRoutineInfo> rmtInfos = new ConcurrentHashMap<>();

    /** Start futures. */
    private final ConcurrentMap<UUID, StartFuture> startFuts = new ConcurrentHashMap<>();

    /** Stop futures. */
    private final ConcurrentMap<UUID, StopFuture> stopFuts = new ConcurrentHashMap<>();

    /** Threads started by this processor. */
    private final Map<UUID, IgniteThread> bufCheckThreads = new ConcurrentHashMap<>();

    /** */
    private final ConcurrentMap<IgniteUuid, SyncMessageAckFuture> syncMsgFuts = new ConcurrentHashMap<>();

    /** Stopped IDs. */
    private final Collection<UUID> stopped = new HashSet<>();

    /** Lock for stop process. */
    private final Lock stopLock = new ReentrantLock();

    /** Marshaller. */
    private Marshaller marsh;

    /** Delay in milliseconds between retries. */
    private long retryDelay = 1000;

    /** Number of retries using to send messages. */
    private int retryCnt = 3;

    /** */
    private final ReentrantReadWriteLock processorStopLock = new ReentrantReadWriteLock();

    /** */
    private boolean processorStopped;

    /** Query sequence number for message topic. */
    private final AtomicLong seq = new AtomicLong();

    /** */
    private ContinuousRoutinesInfo routinesInfo;

    /** */
    private int discoProtoVer;

    /**
     * @param ctx Kernal context.
     */
    public GridContinuousProcessor(GridKernalContext ctx) {
        super(ctx);
    }

    /** {@inheritDoc} */
    @Override public void start() throws IgniteCheckedException {
        ctx.systemView().registerView(CQ_SYS_VIEW, CQ_SYS_VIEW_DESC,
            ContinuousQueryView.class,
            new ReadOnlyCollectionView2X<>(rmtInfos.entrySet(), locInfos.entrySet()),
            e -> new ContinuousQueryView(e.getKey(), e.getValue()));

        discoProtoVer = ctx.discovery().mutableCustomMessages() ? 1 : 2;

        if (discoProtoVer == 2)
            routinesInfo = new ContinuousRoutinesInfo();

        if (ctx.config().isDaemon())
            return;

        retryDelay = ctx.config().getNetworkSendRetryDelay();
        retryCnt = ctx.config().getNetworkSendRetryCount();

        marsh = ctx.config().getMarshaller();

        ctx.event().addLocalEventListener(new DiscoveryListener(), EVT_NODE_LEFT, EVT_NODE_FAILED);

        ctx.event().addLocalEventListener(new GridLocalEventListener() {
            @Override public void onEvent(Event evt) {
                cancelFutures(new IgniteCheckedException("Topology segmented"));
            }
        }, EVT_NODE_SEGMENTED);

        ctx.discovery().setCustomEventListener(StartRoutineDiscoveryMessage.class,
            new CustomEventListener<StartRoutineDiscoveryMessage>() {
                @Override public void onCustomEvent(AffinityTopologyVersion topVer,
                    ClusterNode snd,
                    StartRoutineDiscoveryMessage msg) {
                    assert discoProtoVer == 1 : discoProtoVer;

                    if (ctx.isStopping())
                        return;

                    processStartRequest(snd, msg);
                }
            });

        ctx.discovery().setCustomEventListener(StartRoutineDiscoveryMessageV2.class,
            new CustomEventListener<StartRoutineDiscoveryMessageV2>() {
                @Override public void onCustomEvent(AffinityTopologyVersion topVer,
                    ClusterNode snd,
                    StartRoutineDiscoveryMessageV2 msg) {
                    assert discoProtoVer == 2 : discoProtoVer;

                    if (ctx.isStopping())
                        return;

                    processStartRequestV2(topVer, snd, msg);
                }
            });

        ctx.discovery().setCustomEventListener(StartRoutineAckDiscoveryMessage.class,
            new CustomEventListener<StartRoutineAckDiscoveryMessage>() {
                @Override public void onCustomEvent(AffinityTopologyVersion topVer,
                    ClusterNode snd,
                    StartRoutineAckDiscoveryMessage msg) {
                    if (ctx.isStopping())
                        return;

                    processStartAckRequest(topVer, msg);
                }
            });

        ctx.discovery().setCustomEventListener(StopRoutineDiscoveryMessage.class,
            new CustomEventListener<StopRoutineDiscoveryMessage>() {
                @Override public void onCustomEvent(AffinityTopologyVersion topVer,
                    ClusterNode snd,
                    StopRoutineDiscoveryMessage msg) {
                    if (discoProtoVer == 2)
                        routinesInfo.removeRoutine(msg.routineId);

                    if (ctx.isStopping())
                        return;

                    processStopRequest(snd, msg);
                }
            });

        ctx.discovery().setCustomEventListener(StopRoutineAckDiscoveryMessage.class,
            new CustomEventListener<StopRoutineAckDiscoveryMessage>() {
                @Override public void onCustomEvent(AffinityTopologyVersion topVer,
                    ClusterNode snd,
                    StopRoutineAckDiscoveryMessage msg) {
                    if (ctx.isStopping())
                        return;

                    processStopAckRequest(msg);
                }
            });

        ctx.io().addMessageListener(TOPIC_CONTINUOUS, new GridMessageListener() {
            @Override public void onMessage(UUID nodeId, Object obj, byte plc) {
                if (obj instanceof ContinuousRoutineStartResultMessage)
                    processRoutineStartResultMessage(nodeId, (ContinuousRoutineStartResultMessage)obj);
                else {
                    GridContinuousMessage msg = (GridContinuousMessage)obj;

                    if (msg.data() == null && msg.dataBytes() != null) {
                        try {
                            msg.data(U.unmarshal(marsh, msg.dataBytes(), U.resolveClassLoader(ctx.config())));
                        }
                        catch (IgniteCheckedException e) {
                            U.error(log, "Failed to process message (ignoring): " + msg, e);

                            return;
                        }
                    }

                    switch (msg.type()) {
                        case MSG_EVT_NOTIFICATION:
                            processNotification(nodeId, msg);

                            break;

                        case MSG_EVT_ACK:
                            processMessageAck(msg);

                            break;

                        default:
                            assert false : "Unexpected message received: " + msg.type();
                    }
                }
            }
        });

        ctx.cacheObjects().onContinuousProcessorStarted(ctx);

        if (ctx.service() instanceof GridServiceProcessor)
            ((GridServiceProcessor)ctx.service()).onContinuousProcessorStarted(ctx);

        if (log.isDebugEnabled())
            log.debug("Continuous processor started.");
    }

    /**
     * @param e Error.
     */
    private void cancelFutures(IgniteCheckedException e) {
        for (Iterator<StartFuture> itr = startFuts.values().iterator(); itr.hasNext(); ) {
            StartFuture fut = itr.next();

            itr.remove();

            fut.onDone(e);
        }

        for (Iterator<StopFuture> itr = stopFuts.values().iterator(); itr.hasNext(); ) {
            StopFuture fut = itr.next();

            itr.remove();

            fut.onDone(e);
        }
    }

    /**
     * @return {@code true} if lock successful, {@code false} if processor already stopped.
     */
    @SuppressWarnings("LockAcquiredButNotSafelyReleased")
    public boolean lockStopping() {
        processorStopLock.readLock().lock();

        if (processorStopped) {
            processorStopLock.readLock().unlock();

            return false;
        }

        return true;
    }

    /**
     *
     */
    public void unlockStopping() {
        processorStopLock.readLock().unlock();
    }

    /** {@inheritDoc} */
    @Override public void onKernalStop(boolean cancel) {
        processorStopLock.writeLock().lock();

        try {
            processorStopped = true;
        }
        finally {
            processorStopLock.writeLock().unlock();
        }

        cancelFutures(new NodeStoppingException("Failed to start continuous query (node is stopping)"));
    }

    /** {@inheritDoc} */
    @Override public void stop(boolean cancel) throws IgniteCheckedException {
        if (ctx.config().isDaemon())
            return;

        ctx.io().removeMessageListener(TOPIC_CONTINUOUS);

        for (IgniteThread thread : bufCheckThreads.values()) {
            U.interrupt(thread);
            U.join(thread);
        }

        if (log.isDebugEnabled())
            log.debug("Continuous processor stopped.");
    }

    /** {@inheritDoc} */
    @Nullable @Override public DiscoveryDataExchangeType discoveryDataType() {
        return CONTINUOUS_PROC;
    }

    /** {@inheritDoc} */
    @Override public void collectJoiningNodeData(DiscoveryDataBag dataBag) {
        if (ctx.isDaemon())
            return;

        if (discoProtoVer == 2) {
            routinesInfo.collectJoiningNodeData(dataBag);

            return;
        }

        Serializable data = getDiscoveryData(dataBag.joiningNodeId());

        if (data != null)
            dataBag.addJoiningNodeData(CONTINUOUS_PROC.ordinal(), data);
    }

    /** {@inheritDoc} */
    @Override public void collectGridNodeData(DiscoveryDataBag dataBag) {
        if (ctx.isDaemon())
            return;

        if (discoProtoVer == 2) {
            routinesInfo.collectGridNodeData(dataBag);

            return;
        }

        Serializable data = getDiscoveryData(dataBag.joiningNodeId());

        if (data != null)
            dataBag.addNodeSpecificData(CONTINUOUS_PROC.ordinal(), data);
    }

    /**
     * @param joiningNodeId Joining node id.
     */
    private Serializable getDiscoveryData(UUID joiningNodeId) {
        if (log.isDebugEnabled()) {
            log.debug("collectDiscoveryData [node=" + joiningNodeId +
                    ", loc=" + ctx.localNodeId() +
                    ", locInfos=" + locInfos +
                    ", clientInfos=" + clientInfos +
                    ']');
        }

        if (!joiningNodeId.equals(ctx.localNodeId()) || !locInfos.isEmpty()) {
            Map<UUID, Map<UUID, LocalRoutineInfo>> clientInfos0 = copyClientInfos(clientInfos);

            if (joiningNodeId.equals(ctx.localNodeId()) && ctx.discovery().localNode().isClient()) {
                Map<UUID, LocalRoutineInfo> infos = copyLocalInfos(locInfos);

                clientInfos0.put(ctx.localNodeId(), infos);
            }

            DiscoveryData data = new DiscoveryData(ctx.localNodeId(), clientInfos0);

            // Collect listeners information (will be sent to joining node during discovery process).
            for (Map.Entry<UUID, LocalRoutineInfo> e : locInfos.entrySet()) {
                UUID routineId = e.getKey();
                LocalRoutineInfo info = e.getValue();

                assert !ctx.config().isPeerClassLoadingEnabled() ||
                    !(info.hnd instanceof CacheContinuousQueryHandler) ||
                    ((CacheContinuousQueryHandler)info.hnd).isMarshalled();

                data.addItem(new DiscoveryDataItem(routineId,
                    info.prjPred,
                    info.hnd,
                    info.bufSize,
                    info.interval,
                    info.autoUnsubscribe));
            }

            return data;
        }

        return null;
    }

    /**
     * @param clientInfos Client infos.
     */
    private Map<UUID, Map<UUID, LocalRoutineInfo>> copyClientInfos(Map<UUID, Map<UUID, LocalRoutineInfo>> clientInfos) {
        Map<UUID, Map<UUID, LocalRoutineInfo>> res = U.newHashMap(clientInfos.size());

        for (Map.Entry<UUID, Map<UUID, LocalRoutineInfo>> e : clientInfos.entrySet()) {
            Map<UUID, LocalRoutineInfo> cp = U.newHashMap(e.getValue().size());

            for (Map.Entry<UUID, LocalRoutineInfo> e0 : e.getValue().entrySet())
                cp.put(e0.getKey(), e0.getValue());

            res.put(e.getKey(), cp);
        }

        return res;
    }

    /**
     * @param locInfos Locale infos.
     */
    private Map<UUID, LocalRoutineInfo> copyLocalInfos(Map<UUID, LocalRoutineInfo> locInfos) {
        Map<UUID, LocalRoutineInfo> res = U.newHashMap(locInfos.size());

        for (Map.Entry<UUID, LocalRoutineInfo> e : locInfos.entrySet())
            res.put(e.getKey(), e.getValue());

        return res;
    }

    /** {@inheritDoc} */
    @Override public void onJoiningNodeDataReceived(JoiningNodeDiscoveryData data) {
        if (log.isDebugEnabled()) {
            log.debug("onJoiningNodeDataReceived [joining=" + data.joiningNodeId() +
                ", loc=" + ctx.localNodeId() +
                ", data=" + data.joiningNodeData() +
                ']');
        }

        if (discoProtoVer == 2) {
            if (data.hasJoiningNodeData())    {
                ContinuousRoutinesJoiningNodeDiscoveryData nodeData = (ContinuousRoutinesJoiningNodeDiscoveryData)
                    data.joiningNodeData();

                for (ContinuousRoutineInfo routineInfo : nodeData.startedRoutines) {
                    routinesInfo.addRoutineInfo(routineInfo);

                    onDiscoveryDataReceivedV2(routineInfo);
                }
            }
        }
        else {
            if (data.hasJoiningNodeData())
                onDiscoveryDataReceivedV1((DiscoveryData) data.joiningNodeData());
        }
    }

    /** {@inheritDoc} */
    @Override public void onGridDataReceived(GridDiscoveryData data) {
        if (discoProtoVer == 2) {
            if (ctx.isDaemon())
                return;

            if (data.commonData() != null) {
                ContinuousRoutinesCommonDiscoveryData commonData =
                    (ContinuousRoutinesCommonDiscoveryData)data.commonData();

                for (ContinuousRoutineInfo routineInfo : commonData.startedRoutines) {
                    if (routinesInfo.routineExists(routineInfo.routineId))
                        continue;

                    routinesInfo.addRoutineInfo(routineInfo);

                    onDiscoveryDataReceivedV2(routineInfo);
                }
            }
        }
        else {
            Map<UUID, Serializable> nodeSpecData = data.nodeSpecificData();

            if (nodeSpecData != null) {
                for (Map.Entry<UUID, Serializable> e : nodeSpecData.entrySet())
                    onDiscoveryDataReceivedV1((DiscoveryData) e.getValue());
            }
        }
    }

    /**
     * Processes data received in a discovery message.
     * Used with protocol version 1.
     *
     * @param data received discovery data.
     */
    private void onDiscoveryDataReceivedV1(DiscoveryData data) {
        if (!ctx.isDaemon() && data != null) {
            for (DiscoveryDataItem item : data.items) {
                if (!locInfos.containsKey(item.routineId)) {
                    registerHandlerOnJoin(data.nodeId, item.routineId, item.prjPred,
                        item.hnd, item.bufSize, item.interval, item.autoUnsubscribe);
                }

                if (!item.autoUnsubscribe) {
                    locInfos.putIfAbsent(item.routineId, new LocalRoutineInfo(data.nodeId,
                        item.prjPred, item.hnd, item.bufSize, item.interval, item.autoUnsubscribe));
                }
            }

            // Process CQs started on clients.
            for (Map.Entry<UUID, Map<UUID, LocalRoutineInfo>> entry : data.clientInfos.entrySet()) {
                UUID clientNodeId = entry.getKey();

                if (!ctx.localNodeId().equals(clientNodeId)) {
                    Map<UUID, LocalRoutineInfo> clientRoutineMap = entry.getValue();

                    for (Map.Entry<UUID, LocalRoutineInfo> e : clientRoutineMap.entrySet()) {
                        UUID routineId = e.getKey();
                        LocalRoutineInfo info = e.getValue();

                        registerHandlerOnJoin(clientNodeId, routineId, info.prjPred,
                            info.hnd, info.bufSize, info.interval, info.autoUnsubscribe);
                    }
                }

                Map<UUID, LocalRoutineInfo> map =
                    clientInfos.computeIfAbsent(clientNodeId, k -> new HashMap<>());

                map.putAll(entry.getValue());
            }
        }
    }

    /**
     * Processes data received in a discovery message.
     * Used with protocol version 2.
     *
     * @param routineInfo Routine info.
     */
    private void onDiscoveryDataReceivedV2(ContinuousRoutineInfo routineInfo) {
        IgnitePredicate<ClusterNode> nodeFilter;

        try {
            if (routineInfo.nodeFilter != null) {
                nodeFilter = U.unmarshal(marsh, routineInfo.nodeFilter, U.resolveClassLoader(ctx.config()));

                ctx.resource().injectGeneric(nodeFilter);
            }
            else
                nodeFilter = null;
        }
        catch (IgniteCheckedException e) {
            U.error(log, "Failed to unmarshal continuous routine filter [" +
                "routineId=" + routineInfo.routineId +
                ", srcNodeId=" + routineInfo.srcNodeId + ']', e);

            ctx.failure().process(new FailureContext(FailureType.CRITICAL_ERROR, e));

            return;
        }

        GridContinuousHandler hnd;

        try {
            hnd = U.unmarshal(marsh, routineInfo.hnd, U.resolveClassLoader(ctx.config()));
        }
        catch (IgniteCheckedException e) {
            U.error(log, "Failed to unmarshal continuous routine handler [" +
                "routineId=" + routineInfo.routineId +
                ", srcNodeId=" + routineInfo.srcNodeId + ']', e);

            ctx.failure().process(new FailureContext(FailureType.CRITICAL_ERROR, e));

            return;
        }

        registerHandlerOnJoin(routineInfo.srcNodeId, routineInfo.routineId, nodeFilter,
            hnd, routineInfo.bufSize, routineInfo.interval, routineInfo.autoUnsubscribe);
    }

    /**
     * Register a continuous query handler on local node join.
     *
     * @param srcNodeId Id of the subscriber node.
     * @param routineId Routine id.
     * @param nodeFilter Node filter.
     * @param hnd Continuous query handler.
     * @param bufSize Buffer size.
     * @param interval Time interval for buffer checker.
     * @param autoUnsubscribe Automatic unsubscribe flag.
     */
    private void registerHandlerOnJoin(UUID srcNodeId, UUID routineId, IgnitePredicate<ClusterNode> nodeFilter,
        GridContinuousHandler hnd, int bufSize, long interval, boolean autoUnsubscribe) {

        try {
            if (nodeFilter != null)
                ctx.resource().injectGeneric(nodeFilter);

            if (nodeFilter == null || nodeFilter.apply(ctx.discovery().localNode())) {
                    registerHandler(srcNodeId,
                        routineId,
                        hnd,
                        bufSize,
                        interval,
                        autoUnsubscribe,
                        false);
            }
            else {
                if (log.isDebugEnabled()) {
                    log.debug("Do not register continuous routine, rejected by node filter [" +
                        "routineId=" + routineId +
                        ", srcNodeId=" + srcNodeId + ']');
                }
            }
        }
        catch (IgniteCheckedException e) {
            U.error(log, "Failed to register continuous routine handler [" +
                "routineId=" + routineId +
                ", srcNodeId=" + srcNodeId + ']', e);

            ctx.failure().process(new FailureContext(FailureType.CRITICAL_ERROR, e));
        }

        if (ctx.config().isPeerClassLoadingEnabled()) {
            // Peer class loading cannot be performed before a node joins, so we delay the deployment.
            // Run the deployment task in the system pool to avoid blocking of the discovery thread.
            ctx.discovery().localJoinFuture().listen(f -> ctx.closure().runLocalSafe(() -> {
                try {
                    hnd.p2pUnmarshal(srcNodeId, ctx);
                }
                catch (IgniteCheckedException | IgniteException e) {
                    U.error(log, "Failed to unmarshal continuous routine handler [" +
                        "routineId=" + routineId +
                        ", srcNodeId=" + srcNodeId + ']', e);

                    ctx.failure().process(new FailureContext(FailureType.CRITICAL_ERROR, e));

                    unregisterHandler(routineId, hnd, false);
                }
            }));
        }
    }

    /**
     * Callback invoked when cache is started.
     *
     * @param ctx Cache context.
     * @throws IgniteCheckedException If failed.
     */
    public void onCacheStart(GridCacheContext ctx) throws IgniteCheckedException {
        for (Map.Entry<UUID, RemoteRoutineInfo> entry : rmtInfos.entrySet()) {
            UUID routineId = entry.getKey();
            RemoteRoutineInfo rmtInfo = entry.getValue();

            GridContinuousHandler hnd = rmtInfo.hnd;

            if (hnd.isQuery() && F.eq(ctx.name(), hnd.cacheName()) && rmtInfo.clearDelayedRegister()) {
                GridContinuousHandler.RegisterStatus status = hnd.register(rmtInfo.nodeId, routineId, this.ctx);

                assert status != GridContinuousHandler.RegisterStatus.DELAYED;
            }
        }
    }

    /**
     * @param ctx Callback invoked when cache is stopped.
     */
    public void onCacheStop(GridCacheContext ctx) {
        Iterator<Map.Entry<UUID, RemoteRoutineInfo>> it = rmtInfos.entrySet().iterator();

        while (it.hasNext()) {
            Map.Entry<UUID, RemoteRoutineInfo> entry = it.next();

            GridContinuousHandler hnd = entry.getValue().hnd;

            if (hnd.isQuery() && F.eq(ctx.name(), hnd.cacheName()))
                it.remove();
        }
    }

    /**
     * Registers routine info to be sent in discovery data during this node join
     * (to be used for internal queries started from client nodes).
     *
     * Peer class loading is not applied to static routines.
     *
     * @param cacheName Cache name.
     * @param locLsnr Local listener.
     * @param rmtFilter Remote filter.
     * @param prjPred Projection predicate.
     * @return Routine ID.
     * @throws IgniteCheckedException If failed.
     */
    @SuppressWarnings("unchecked")
    public UUID registerStaticRoutine(
        String cacheName,
        CacheEntryUpdatedListener<?, ?> locLsnr,
        CacheEntryEventSerializableFilter rmtFilter,
        @Nullable IgnitePredicate<ClusterNode> prjPred) throws IgniteCheckedException {
        String topicPrefix = "CONTINUOUS_QUERY_STATIC" + "_" + cacheName;

        CacheContinuousQueryHandler hnd = new CacheContinuousQueryHandler(
            cacheName,
            TOPIC_CACHE.topic(topicPrefix, ctx.localNodeId(), seq.incrementAndGet()),
            locLsnr,
            rmtFilter,
            true,
            false,
            true,
            false);

        hnd.internal(true);

        final UUID routineId = UUID.randomUUID();

        LocalRoutineInfo routineInfo = new LocalRoutineInfo(ctx.localNodeId(), prjPred, hnd, 1, 0, true);

        if (discoProtoVer == 2) {
            routinesInfo.addRoutineInfo(createRoutineInfo(
                ctx.localNodeId(),
                routineId,
                hnd,
                prjPred,
                routineInfo.bufSize,
                routineInfo.interval,
                routineInfo.autoUnsubscribe));
        }

        locInfos.put(routineId, routineInfo);

        registerMessageListener(hnd);

        return routineId;
    }

    /**
     * @param srcNodeId Source node ID.
     * @param routineId Routine ID.
     * @param hnd Handler.
     * @param nodeFilter Node filter.
     * @param bufSize Handler buffer size.
     * @param interval Time interval.
     * @param autoUnsubscribe Auto unsubscribe flag.
     * @return Routine info instance.
     * @throws IgniteCheckedException If failed.
     */
    private ContinuousRoutineInfo createRoutineInfo(
        UUID srcNodeId,
        UUID routineId,
        GridContinuousHandler hnd,
        @Nullable IgnitePredicate<ClusterNode> nodeFilter,
        int bufSize,
        long interval,
        boolean autoUnsubscribe)
        throws IgniteCheckedException {
        byte[] hndBytes = marsh.marshal(hnd);

        byte[] filterBytes = nodeFilter != null ? marsh.marshal(nodeFilter) : null;

        return new ContinuousRoutineInfo(
            srcNodeId,
            routineId,
            hndBytes,
            filterBytes,
            bufSize,
            interval,
            autoUnsubscribe);
    }

    /**
     * @param hnd Handler.
     * @param bufSize Buffer size.
     * @param interval Time interval.
     * @param autoUnsubscribe Automatic unsubscribe flag.
     * @param locOnly Local only flag.
     * @param prjPred Projection predicate.
     * @return Future.
     */
    public IgniteInternalFuture<UUID> startRoutine(GridContinuousHandler hnd,
        boolean locOnly,
        int bufSize,
        long interval,
        boolean autoUnsubscribe,
        @Nullable IgnitePredicate<ClusterNode> prjPred) throws IgniteCheckedException {
        assert hnd != null;
        assert bufSize > 0;
        assert interval >= 0;

        // Generate ID.
        final UUID routineId = UUID.randomUUID();

        if (ctx.config().isPeerClassLoadingEnabled()) {
            hnd.p2pMarshal(ctx);

            assert !(hnd instanceof CacheContinuousQueryHandler) || ((CacheContinuousQueryHandler)hnd).isMarshalled();
        }

        // Register routine locally.
        locInfos.put(routineId,
            new LocalRoutineInfo(ctx.localNodeId(), prjPred, hnd, bufSize, interval, autoUnsubscribe));

        if (locOnly) {
            try {
                registerHandler(ctx.localNodeId(), routineId, hnd, bufSize, interval, autoUnsubscribe, true);

                return new GridFinishedFuture<>(routineId);
            }
            catch (IgniteCheckedException e) {
                unregisterHandler(routineId, hnd, true);

                return new GridFinishedFuture<>(e);
            }
        }

        // Whether local node is included in routine.
        boolean locIncluded = prjPred == null || prjPred.apply(ctx.discovery().localNode());

        AbstractContinuousMessage msg;

        try {
            msg = createStartMessage(routineId, hnd, bufSize, interval, autoUnsubscribe, prjPred);
        }
        catch (IgniteCheckedException e) {
            return new GridFinishedFuture<>(e);
        }

        // Register per-routine notifications listener if ordered messaging is used.
        registerMessageListener(hnd);

        if (!lockStopping())
            return new GridFinishedFuture<>(new NodeStoppingException("Failed to start continuous query (node is stopping)"));

        try {
            StartFuture fut = new StartFuture(routineId);

            startFuts.put(routineId, fut);

            try {
                if (locIncluded || hnd.isQuery()) {
                    registerHandler(ctx.localNodeId(),
                        routineId,
                        hnd,
                        bufSize,
                        interval,
                        autoUnsubscribe,
                        true);
                }

                ctx.discovery().sendCustomEvent(msg);
            }
            catch (IgniteCheckedException e) {
                startFuts.remove(routineId);
                locInfos.remove(routineId);

                unregisterHandler(routineId, hnd, true);

                fut.onDone(e);

                return fut;
            }

            // Handler is registered locally.
            fut.onLocalRegistered();

            return fut;
        }
        finally {
            unlockStopping();
        }
    }

    /**
     * @param routineId Routine ID.
     * @param hnd Handler.
     * @param bufSize Buffer size.
     * @param interval Interval.
     * @param autoUnsubscribe Auto unsubscribe flag.
     * @param nodeFilter Node filter.
     * @return Routine start message.
     * @throws IgniteCheckedException If failed.
     */
    private AbstractContinuousMessage createStartMessage(UUID routineId,
        GridContinuousHandler hnd,
        int bufSize,
        long interval,
        boolean autoUnsubscribe,
        @Nullable IgnitePredicate<ClusterNode> nodeFilter)
        throws IgniteCheckedException
    {
        hnd = hnd.clone();

        String clsName = null;
        GridDeploymentInfoBean dep = null;

        if (ctx.config().isPeerClassLoadingEnabled()) {
            // Handle peer deployment for projection predicate.
            if (nodeFilter != null && !U.isGrid(nodeFilter.getClass())) {
                Class cls = U.detectClass(nodeFilter);

                clsName = cls.getName();

                GridDeployment dep0 = ctx.deploy().deploy(cls, U.detectClassLoader(cls));

                if (dep0 == null)
                    throw new IgniteDeploymentCheckedException("Failed to deploy projection predicate: " + nodeFilter);

                dep = new GridDeploymentInfoBean(dep0);
            }

            // Handle peer deployment for other handler-specific objects.
            hnd.p2pMarshal(ctx);
        }

        if (discoProtoVer == 1) {
            StartRequestData reqData = new StartRequestData(
                nodeFilter,
                hnd,
                bufSize,
                interval,
                autoUnsubscribe);

            if (clsName != null) {
                reqData.className(clsName);
                reqData.deploymentInfo(dep);

                reqData.p2pMarshal(marsh);
            }

            return new StartRoutineDiscoveryMessage(
                routineId,
                reqData,
                reqData.handler().keepBinary());
        }
        else {
            assert discoProtoVer == 2 : discoProtoVer;

            byte[] nodeFilterBytes = nodeFilter != null ? U.marshal(marsh, nodeFilter) : null;
            byte[] hndBytes =  U.marshal(marsh, hnd);

            StartRequestDataV2 reqData = new StartRequestDataV2(nodeFilterBytes,
                hndBytes,
                bufSize,
                interval,
                autoUnsubscribe);

            if (clsName != null) {
                reqData.className(clsName);
                reqData.deploymentInfo(dep);
            }

            return new StartRoutineDiscoveryMessageV2(
                routineId,
                reqData,
                hnd.keepBinary());
        }
    }

    /**
     * @param hnd Handler.
     */
    private void registerMessageListener(GridContinuousHandler hnd) {
        if (hnd.orderedTopic() != null) {
            ctx.io().addMessageListener(hnd.orderedTopic(), new GridMessageListener() {
                @Override public void onMessage(UUID nodeId, Object obj, byte plc) {
                    GridContinuousMessage msg = (GridContinuousMessage)obj;

                    // Only notification can be ordered.
                    assert msg.type() == MSG_EVT_NOTIFICATION;

                    if (msg.data() == null && msg.dataBytes() != null) {
                        try {
                            msg.data(U.unmarshal(marsh, msg.dataBytes(), U.resolveClassLoader(ctx.config())));
                        }
                        catch (IgniteCheckedException e) {
                            U.error(log, "Failed to process message (ignoring): " + msg, e);

                            return;
                        }
                    }

                    processNotification(nodeId, msg);
                }
            });
        }
    }

    /**
     * @param routineId Consume ID.
     * @return Future.
     */
    public IgniteInternalFuture<?> stopRoutine(UUID routineId) {
        assert routineId != null;

        boolean doStop = false;

        if (!lockStopping())
            return new GridFinishedFuture<>(new NodeStoppingException("Failed to stop continuous query (node is stopping)"));

        try {
            StopFuture fut = stopFuts.get(routineId);

            // Only one thread will stop routine with provided ID.
            if (fut == null) {
                StopFuture old = stopFuts.putIfAbsent(routineId, fut = new StopFuture(ctx));

                if (old != null)
                    fut = old;
                else
                    doStop = true;
            }

            if (doStop) {
                boolean stop = false;

                // Unregister routine locally.
                LocalRoutineInfo routine = locInfos.remove(routineId);

                if (routine != null) {
                    stop = true;

                    // Unregister handler locally.
                    unregisterHandler(routineId, routine.hnd, true);
                }

                if (!stop && discoProtoVer == 2)
                    stop = routinesInfo.routineExists(routineId);

                // Finish if routine is not found (wrong ID is provided).
                if (!stop) {
                    stopFuts.remove(routineId);

                    fut.onDone();

                    return fut;
                }

                try {
                    ctx.discovery().sendCustomEvent(new StopRoutineDiscoveryMessage(routineId));
                }
                catch (IgniteCheckedException e) {
                    fut.onDone(e);
                }

                if (ctx.isStopping())
                    fut.onDone();
            }

            return fut;
        }
        finally {
            unlockStopping();
        }
    }

    /**
     * @param nodeId ID of the node that started routine.
     * @param routineId Routine ID.
     * @param objs Notification objects.
     * @param orderedTopic Topic for ordered notifications. If {@code null}, non-ordered message will be sent.
     * @throws IgniteCheckedException In case of error.
     */
    public void addBackupNotification(UUID nodeId,
        final UUID routineId,
        Collection<?> objs,
        @Nullable Object orderedTopic)
        throws IgniteCheckedException {
        if (processorStopped)
            return;

        final RemoteRoutineInfo info = rmtInfos.get(routineId);

        if (info != null) {
            final GridContinuousBatch batch = info.addAll(objs);

            Collection<Object> toSnd = batch.collect();

            if (!toSnd.isEmpty())
                sendNotification(nodeId, routineId, null, toSnd, orderedTopic, true, null);
        }
        else {
            LocalRoutineInfo locRoutineInfo = locInfos.get(routineId);

            if (locRoutineInfo != null)
                locRoutineInfo.handler().notifyCallback(nodeId, routineId, objs, ctx);
        }
    }

    /**
     * @param nodeId ID of the node that started routine.
     * @param routineId Routine ID.
     * @param obj Notification object.
     * @param orderedTopic Topic for ordered notifications. If {@code null}, non-ordered message will be sent.
     * @param sync If {@code true} then waits for event acknowledgment.
     * @param msg If {@code true} then sent data is message.
     * @throws IgniteCheckedException In case of error.
     */
    public void addNotification(UUID nodeId,
        final UUID routineId,
        @Nullable Object obj,
        @Nullable Object orderedTopic,
        boolean sync,
        boolean msg)
        throws IgniteCheckedException {
        assert nodeId != null;
        assert routineId != null;
        assert !msg || (obj instanceof Message || obj instanceof Collection) : obj;

        assert !nodeId.equals(ctx.localNodeId());

        if (processorStopped)
            return;

        final RemoteRoutineInfo info = rmtInfos.get(routineId);

        if (info != null) {
            assert info.interval == 0 || !sync;

            if (sync) {
                SyncMessageAckFuture fut = new SyncMessageAckFuture(nodeId);

                IgniteUuid futId = IgniteUuid.randomUuid();

                syncMsgFuts.put(futId, fut);

                try {
                    sendNotification(nodeId,
                        routineId,
                        futId,
                        obj instanceof Collection ? (Collection)obj : F.asList(obj),
                        null,
                        msg,
                        null);

                    info.hnd.onBatchAcknowledged(routineId, info.add(obj), ctx);
                }
                catch (IgniteCheckedException e) {
                    syncMsgFuts.remove(futId);

                    throw e;
                }

                while (true) {
                    try {
                        fut.get(100, TimeUnit.MILLISECONDS);

                        break;
                    }
                    catch (IgniteFutureTimeoutCheckedException ignored) {
                        // Additional failover to break waiting on node left/fail
                        // in case left/fail event processing failed, hanged or delayed.
                        if (!ctx.discovery().alive(nodeId)) {
                            SyncMessageAckFuture fut0 = syncMsgFuts.remove(futId);

                            if (fut0 != null) {
                                ClusterTopologyCheckedException err = new ClusterTopologyCheckedException(
                                    "Node left grid after receiving, but before processing the message [node=" +
                                        nodeId + "]");

                                fut0.onDone(err);
                            }

                            break;
                        }

                        LT.warn(log, "Failed to wait for ack message. [node=" + nodeId +
                            ", routine=" + routineId + "]");
                    }
                }

                assert fut.isDone() : "Future in not finished [fut= " + fut + "]";
            }
            else {
                final GridContinuousBatch batch = info.add(obj);

                if (batch != null) {
                    CI1<IgniteException> ackC = new CI1<IgniteException>() {
                        @Override public void apply(IgniteException e) {
                            if (e == null)
                                info.hnd.onBatchAcknowledged(routineId, batch, ctx);
                        }
                    };

                    sendNotification(nodeId, routineId, null, batch.collect(), orderedTopic, msg, ackC);
                }
            }
        }
    }

    /** {@inheritDoc} */
    @Override public void onDisconnected(IgniteFuture<?> reconnectFut) {
        cancelFutures(new IgniteClientDisconnectedCheckedException(reconnectFut, "Client node disconnected."));

        if (log.isDebugEnabled()) {
            log.debug("onDisconnected [rmtInfos=" + rmtInfos +
                ", locInfos=" + locInfos +
                ", clientInfos=" + clientInfos + ']');
        }

        for (Map.Entry<UUID, RemoteRoutineInfo> e : rmtInfos.entrySet()) {
            RemoteRoutineInfo info = e.getValue();

            if (!ctx.localNodeId().equals(info.nodeId) || info.autoUnsubscribe)
                unregisterRemote(e.getKey());
        }

        for (LocalRoutineInfo routine : locInfos.values())
            routine.hnd.onClientDisconnected();

        rmtInfos.clear();

        clientInfos.clear();

        if (discoProtoVer == 2)
            routinesInfo.onClientDisconnected(locInfos.keySet());

        if (log.isDebugEnabled()) {
            log.debug("after onDisconnected [rmtInfos=" + rmtInfos +
                ", locInfos=" + locInfos +
                ", clientInfos=" + clientInfos + ']');
        }
    }

    /**
     * @param nodeId Node ID.
     * @param routineId Routine ID.
     * @param futId Future ID.
     * @param toSnd Notification object to send.
     * @param orderedTopic Topic for ordered notifications.
     *      If {@code null}, non-ordered message will be sent.
     * @param msg If {@code true} then sent data is collection of messages.
     * @param ackC Ack closure.
     * @throws IgniteCheckedException In case of error.
     */
    private void sendNotification(UUID nodeId,
        UUID routineId,
        @Nullable IgniteUuid futId,
        Collection<Object> toSnd,
        @Nullable Object orderedTopic,
        boolean msg,
        IgniteInClosure<IgniteException> ackC) throws IgniteCheckedException {
        assert nodeId != null;
        assert routineId != null;
        assert toSnd != null;
        assert !toSnd.isEmpty();

        sendWithRetries(nodeId,
            new GridContinuousMessage(MSG_EVT_NOTIFICATION, routineId, futId, toSnd, msg),
            orderedTopic,
            ackC);
    }

    /**
     * @param msg Message.
     */
    private void processStopAckRequest(StopRoutineAckDiscoveryMessage msg) {
        StopFuture fut = stopFuts.remove(msg.routineId());

        if (fut != null)
            fut.onDone();
    }

    /**
     * @param snd Sender node.
     * @param msg Message/
     */
    private void processStopRequest(ClusterNode snd, StopRoutineDiscoveryMessage msg) {
        if (!snd.id().equals(ctx.localNodeId())) {
            UUID routineId = msg.routineId();

            unregisterRemote(routineId);
        }

        for (Map<UUID, LocalRoutineInfo> clientInfo : clientInfos.values()) {
            if (clientInfo.remove(msg.routineId()) != null)
                break;
        }
    }

    /**
     * @param topVer Topology version.
     * @param msg Message.
     */
    private void processStartAckRequest(AffinityTopologyVersion topVer,
        StartRoutineAckDiscoveryMessage msg) {
        StartFuture fut = startFuts.remove(msg.routineId());

        if (fut != null) {
            fut.onAllRemoteRegistered(
                topVer,
                msg.errs(),
                msg.updateCountersPerNode(),
                msg.updateCounters());
        }
    }

    /**
     * @param node Sender.
     * @param req Start request.
     */
    private void processStartRequest(ClusterNode node, StartRoutineDiscoveryMessage req) {
        if (node.id().equals(ctx.localNodeId()))
            return;

        UUID routineId = req.routineId();

        if (req.deserializationException() != null && checkNodeFilter(req)) {
            IgniteCheckedException err = new IgniteCheckedException(req.deserializationException());

            req.addError(node.id(), err);

            U.error(log, "Failed to register handler [nodeId=" + node.id() + ", routineId=" + routineId + ']', err);

            return;
        }

        StartRequestData data = req.startRequestData();

        GridContinuousHandler hnd = data.handler();

        if (req.keepBinary()) {
            assert hnd instanceof CacheContinuousQueryHandler;

            ((CacheContinuousQueryHandler)hnd).keepBinary(true);
        }

        IgniteCheckedException err = null;

        try {
            if (ctx.config().isPeerClassLoadingEnabled()) {
                String clsName = data.className();

                if (clsName != null) {
                    GridDeploymentInfo depInfo = data.deploymentInfo();

                    GridDeployment dep = ctx.deploy().getGlobalDeployment(depInfo.deployMode(), clsName, clsName,
                        depInfo.userVersion(), node.id(), depInfo.classLoaderId(), depInfo.participants(), null);

                    if (dep == null)
                        throw new IgniteDeploymentCheckedException("Failed to obtain deployment for class: " + clsName);

                    data.p2pUnmarshal(marsh, U.resolveClassLoader(dep.classLoader(), ctx.config()));
                }

                hnd.p2pUnmarshal(node.id(), ctx);
            }
        }
        catch (IgniteCheckedException e) {
            err = e;

            U.error(log, "Failed to register handler [nodeId=" + node.id() + ", routineId=" + routineId + ']', e);
        }

        if (node.isClient()) {
            Map<UUID, LocalRoutineInfo> clientRoutineMap = clientInfos.get(node.id());

            if (clientRoutineMap == null) {
                clientRoutineMap = new HashMap<>();

                Map<UUID, LocalRoutineInfo> old = clientInfos.put(node.id(), clientRoutineMap);

                assert old == null;
            }

            clientRoutineMap.put(routineId, new LocalRoutineInfo(node.id(),
                data.projectionPredicate(),
                hnd,
                data.bufferSize(),
                data.interval(),
                data.autoUnsubscribe()));
        }

        if (err == null) {
            try {
                IgnitePredicate<ClusterNode> prjPred = data.projectionPredicate();

                if (prjPred != null)
                    ctx.resource().injectGeneric(prjPred);

                if ((prjPred == null || prjPred.apply(ctx.discovery().node(ctx.localNodeId()))) &&
                    !locInfos.containsKey(routineId))
                    registerHandler(node.id(), routineId, hnd, data.bufferSize(), data.interval(),
                        data.autoUnsubscribe(), false);

                if (!data.autoUnsubscribe())
                    // Register routine locally.
                    locInfos.putIfAbsent(routineId, new LocalRoutineInfo(
                        node.id(), prjPred, hnd, data.bufferSize(), data.interval(), data.autoUnsubscribe()));
            }
            catch (IgniteCheckedException e) {
                err = e;

                U.error(log, "Failed to register handler [nodeId=" + node.id() + ", routineId=" + routineId + ']', e);
            }
        }

        // Load partition counters.
        if (hnd.isQuery()) {
            GridCacheProcessor proc = ctx.cache();

            if (proc != null) {
                GridCacheAdapter cache = ctx.cache().internalCache(hnd.cacheName());

                if (cache != null && !cache.isLocal() && cache.context().userCache())
<<<<<<< HEAD
                    req.addUpdateCounters(ctx.localNodeId(),
                        toCountersMap(cache.context().topology().localUpdateCounters(false, false)));
=======
                    req.addUpdateCounters(ctx.localNodeId(), hnd.updateCounters());
>>>>>>> 8246bd84
            }
        }

        if (err != null)
            req.addError(ctx.localNodeId(), err);
    }

    /** */
    private boolean checkNodeFilter(StartRoutineDiscoveryMessage req) {
        StartRequestData reqData = req.startRequestData();
        IgnitePredicate<ClusterNode> prjPred;

        return reqData == null || (prjPred = reqData.projectionPredicate()) == null
            || prjPred.apply(ctx.discovery().localNode());
    }

    /**
     * @param sndId Sender node ID.
     * @param msg Message.
     */
    private void processRoutineStartResultMessage(UUID sndId, ContinuousRoutineStartResultMessage msg) {
        StartFuture fut = startFuts.get(msg.routineId());

        if (fut != null)
            fut.onResult(sndId, msg);
    }

    /**
     * @param topVer Current topology version.
     * @param snd Sender.
     * @param msg Start request.
     */
    private void processStartRequestV2(final AffinityTopologyVersion topVer,
        final ClusterNode snd,
        final StartRoutineDiscoveryMessageV2 msg) {
        StartRequestDataV2 reqData = msg.startRequestData();

        ContinuousRoutineInfo routineInfo = new ContinuousRoutineInfo(snd.id(),
            msg.routineId(),
            reqData.handlerBytes(),
            reqData.nodeFilterBytes(),
            reqData.bufferSize(),
            reqData.interval(),
            reqData.autoUnsubscribe());

        routinesInfo.addRoutineInfo(routineInfo);

        final DiscoCache discoCache = ctx.discovery().discoCache(topVer);

        // Should not use marshaller and send messages from discovery thread.
        ctx.getSystemExecutorService().execute(new Runnable() {
            @Override public void run() {
                if (snd.id().equals(ctx.localNodeId())) {
                    StartFuture fut = startFuts.get(msg.routineId());

                    if (fut != null)
                        fut.initRemoteNodes(discoCache);

                    return;
                }

                StartRequestDataV2 reqData = msg.startRequestData();

                Exception err = null;

                IgnitePredicate<ClusterNode> nodeFilter = null;

                byte[] cntrs = null;

                if (reqData.nodeFilterBytes() != null) {
                    try {
                        if (ctx.config().isPeerClassLoadingEnabled() && reqData.className() != null) {
                            String clsName = reqData.className();
                            GridDeploymentInfo depInfo = reqData.deploymentInfo();

                            GridDeployment dep = ctx.deploy().getGlobalDeployment(depInfo.deployMode(),
                                clsName,
                                clsName,
                                depInfo.userVersion(),
                                snd.id(),
                                depInfo.classLoaderId(),
                                depInfo.participants(),
                                null);

                            if (dep == null) {
                                throw new IgniteDeploymentCheckedException("Failed to obtain deployment " +
                                    "for class: " + clsName);
                            }

                            nodeFilter = U.unmarshal(marsh,
                                reqData.nodeFilterBytes(),
                                U.resolveClassLoader(dep.classLoader(), ctx.config()));
                        }
                        else {
                            nodeFilter = U.unmarshal(marsh,
                                reqData.nodeFilterBytes(),
                                U.resolveClassLoader(ctx.config()));
                        }

                        if (nodeFilter != null)
                            ctx.resource().injectGeneric(nodeFilter);
                    }
                    catch (Exception e) {
                        err = e;

                        U.error(log, "Failed to unmarshal continuous routine filter [" +
                            "routineId=" + msg.routineId +
                            ", srcNodeId=" + snd.id() + ']', e);
                    }
                }

                boolean register = err == null &&
                    (nodeFilter == null || nodeFilter.apply(ctx.discovery().localNode()));

                if (register) {
                    try {
                        GridContinuousHandler hnd = U.unmarshal(marsh,
                            reqData.handlerBytes(),
                            U.resolveClassLoader(ctx.config()));

                        if (ctx.config().isPeerClassLoadingEnabled())
                            hnd.p2pUnmarshal(snd.id(), ctx);

                        if (msg.keepBinary()) {
                            assert hnd instanceof CacheContinuousQueryHandler : hnd;

                            ((CacheContinuousQueryHandler)hnd).keepBinary(true);
                        }

                        registerHandler(snd.id(),
                            msg.routineId,
                            hnd,
                            reqData.bufferSize(),
                            reqData.interval(),
                            reqData.autoUnsubscribe(),
                            false);

                        if (hnd.isQuery()) {
                            GridCacheProcessor proc = ctx.cache();

                            if (proc != null) {
                                GridCacheAdapter cache = ctx.cache().internalCache(hnd.cacheName());

                                if (cache != null && !cache.isLocal() && cache.context().userCache()) {
                                    CachePartitionPartialCountersMap cntrsMap =
                                        cache.context().topology().localUpdateCounters(false, false);

                                    cntrs = U.marshal(marsh, cntrsMap);
                                }
                            }
                        }
                    }
                    catch (Exception e) {
                        err = e;

                        U.error(log, "Failed to register continuous routine handler [" +
                            "routineId=" + msg.routineId +
                            ", srcNodeId=" + snd.id() + ']', e);
                    }
                }

                sendMessageStartResult(snd, msg.routineId(), cntrs, err);
            }
        });
    }

    /**
     * @param node Target node.
     * @param routineId Routine ID.
     * @param cntrsMapBytes Marshalled {@link CachePartitionPartialCountersMap}.
     * @param err Start error if any.
     */
    private void sendMessageStartResult(final ClusterNode node,
        final UUID routineId,
        byte[] cntrsMapBytes,
        @Nullable final Exception err)
    {
        byte[] errBytes = null;

        if (err != null) {
            try {
                errBytes = U.marshal(marsh, err);
            }
            catch (Exception e) {
                U.error(log, "Failed to marshal routine start error: " + e, e);
            }
        }

        ContinuousRoutineStartResultMessage msg = new ContinuousRoutineStartResultMessage(routineId,
            cntrsMapBytes,
            errBytes,
            err != null);

        try {
            ctx.io().sendToGridTopic(node, TOPIC_CONTINUOUS, msg, SYSTEM_POOL, null);
        }
        catch (ClusterTopologyCheckedException e) {
            if (log.isDebugEnabled())
                log.debug("Failed to send routine start result, node failed: " + e);
        }
        catch (IgniteCheckedException e) {
            U.error(log, "Failed to send routine start result: " + e, e);
        }
    }

    /**
     * @param msg Message.
     */
    private void processMessageAck(GridContinuousMessage msg) {
        assert msg.futureId() != null;

        SyncMessageAckFuture fut = syncMsgFuts.remove(msg.futureId());

        if (fut != null)
            fut.onDone();
    }

    /**
     * @param nodeId Sender ID.
     * @param msg Message.
     */
    private void processNotification(UUID nodeId, GridContinuousMessage msg) {
        assert nodeId != null;
        assert msg != null;

        UUID routineId = msg.routineId();

        try {
            LocalRoutineInfo routine = locInfos.get(routineId);

            if (routine != null)
                routine.hnd.notifyCallback(nodeId, routineId, (Collection<?>)msg.data(), ctx);
        }
        finally {
            if (msg.futureId() != null) {
                try {
                    sendWithRetries(nodeId,
                        new GridContinuousMessage(MSG_EVT_ACK, null, msg.futureId(), null, false),
                        null,
                        null);
                }
                catch (IgniteCheckedException e) {
                    log.error("Failed to send event acknowledgment to node: " + nodeId, e);
                }
            }
        }
    }

    /**
     * @param nodeId Node ID.
     * @param routineId Consume ID.
     * @param hnd Handler.
     * @param bufSize Buffer size.
     * @param interval Time interval.
     * @param autoUnsubscribe Automatic unsubscribe flag.
     * @param loc Local registration flag.
     * @return Whether listener was actually registered.
     * @throws IgniteCheckedException In case of error.
     */
    private boolean registerHandler(final UUID nodeId,
        final UUID routineId,
        final GridContinuousHandler hnd,
        int bufSize,
        final long interval,
        boolean autoUnsubscribe,
        boolean loc) throws IgniteCheckedException {
        assert nodeId != null;
        assert routineId != null;
        assert hnd != null;
        assert bufSize > 0;
        assert interval >= 0;

        final RemoteRoutineInfo info = new RemoteRoutineInfo(nodeId, hnd, bufSize, interval, autoUnsubscribe);

        boolean doRegister = loc;

        if (!doRegister) {
            stopLock.lock();

            try {
                doRegister = !stopped.remove(routineId) && rmtInfos.putIfAbsent(routineId, info) == null;
            }
            finally {
                stopLock.unlock();
            }
        }

        if (doRegister) {
            if (log.isDebugEnabled())
                log.debug("Register handler: [nodeId=" + nodeId + ", routineId=" + routineId + ", info=" + info + ']');

            if (interval > 0) {
                IgniteThread checker = new IgniteThread(new GridWorker(ctx.igniteInstanceName(), "continuous-buffer-checker", log) {
                    @Override protected void body() {
                        long interval0 = interval;

                        while (!isCancelled()) {
                            try {
                                U.sleep(interval0);
                            }
                            catch (IgniteInterruptedCheckedException ignored) {
                                break;
                            }

                            IgniteBiTuple<GridContinuousBatch, Long> t = info.checkInterval();

                            final GridContinuousBatch batch = t.get1();

                            if (batch != null && batch.size() > 0) {
                                try {
                                    Collection<Object> toSnd = batch.collect();

                                    boolean msg = toSnd.iterator().next() instanceof Message;

                                    CI1<IgniteException> ackC = new CI1<IgniteException>() {
                                        @Override public void apply(IgniteException e) {
                                            if (e == null)
                                                info.hnd.onBatchAcknowledged(routineId, batch, ctx);
                                        }
                                    };

                                    sendNotification(nodeId,
                                        routineId,
                                        null,
                                        toSnd,
                                        hnd.orderedTopic(),
                                        msg,
                                        ackC);
                                }
                                catch (ClusterTopologyCheckedException ignored) {
                                    if (log.isDebugEnabled())
                                        log.debug("Failed to send notification to node (is node alive?): " + nodeId);
                                }
                                catch (IgniteCheckedException e) {
                                    U.error(log, "Failed to send notification to node: " + nodeId, e);
                                }
                            }

                            interval0 = t.get2();
                        }
                    }
                });

                checker.setUncaughtExceptionHandler(new OomExceptionHandler(ctx));

                bufCheckThreads.put(routineId, checker);

                checker.start();
            }

            GridContinuousHandler.RegisterStatus status = hnd.register(nodeId, routineId, ctx);

            if (status == GridContinuousHandler.RegisterStatus.DELAYED) {
                info.markDelayedRegister();

                return false;
            }
            else
                return status == GridContinuousHandler.RegisterStatus.REGISTERED;
        }

        return false;
    }

    /**
     * @param routineId Routine ID.
     * @param hnd Handler
     * @param loc If Handler unregistered on master node.
     */
    private void unregisterHandler(UUID routineId, GridContinuousHandler hnd, boolean loc) {
        assert routineId != null;
        assert hnd != null;

        if (loc && hnd.orderedTopic() != null)
            ctx.io().removeMessageListener(hnd.orderedTopic());

        hnd.unregister(routineId, ctx);

        IgniteThread checker = bufCheckThreads.remove(routineId);

        if (checker != null)
            checker.interrupt();
    }

    /**
     * @param routineId Routine ID.
     */
    @SuppressWarnings("TooBroadScope")
    private void unregisterRemote(UUID routineId) {
        RemoteRoutineInfo remote;
        LocalRoutineInfo loc;

        stopLock.lock();

        try {
            remote = rmtInfos.remove(routineId);

            loc = locInfos.remove(routineId);

            if (remote == null)
                stopped.add(routineId);
        }
        finally {
            stopLock.unlock();
        }

        if (log.isDebugEnabled())
            log.debug("unregisterRemote [routineId=" + routineId + ", loc=" + loc + ", rmt=" + remote + ']');

        if (remote != null)
            unregisterHandler(routineId, remote.hnd, false);
        else if (loc != null) {
            // Removes routine at node started it when stopRoutine called from another node.
            unregisterHandler(routineId, loc.hnd, false);
        }
    }

    /**
     * @param nodeId Destination node ID.
     * @param msg Message.
     * @param orderedTopic Topic for ordered notifications.
     *      If {@code null}, non-ordered message will be sent.
     * @param ackC Ack closure.
     * @throws IgniteCheckedException In case of error.
     */
    private void sendWithRetries(UUID nodeId, GridContinuousMessage msg, @Nullable Object orderedTopic,
        IgniteInClosure<IgniteException> ackC)
        throws IgniteCheckedException {
        assert nodeId != null;
        assert msg != null;

        ClusterNode node = ctx.discovery().node(nodeId);

        if (node != null)
            sendWithRetries(node, msg, orderedTopic, ackC);
        else
            throw new ClusterTopologyCheckedException("Node for provided ID doesn't exist (did it leave the grid?): " + nodeId);
    }

    /**
     * @param node Destination node.
     * @param msg Message.
     * @param orderedTopic Topic for ordered notifications.
     *      If {@code null}, non-ordered message will be sent.
     * @param ackC Ack closure.
     * @throws IgniteCheckedException In case of error.
     */
    private void sendWithRetries(ClusterNode node, GridContinuousMessage msg, @Nullable Object orderedTopic,
        IgniteInClosure<IgniteException> ackC) throws IgniteCheckedException {
        assert node != null;
        assert msg != null;

        sendWithRetries(F.asList(node), msg, orderedTopic, ackC);
    }

    /**
     * @param nodes Destination nodes.
     * @param msg Message.
     * @param orderedTopic Topic for ordered notifications.
     *      If {@code null}, non-ordered message will be sent.
     * @param ackC Ack closure.
     * @throws IgniteCheckedException In case of error.
     */
    private void sendWithRetries(Collection<? extends ClusterNode> nodes, GridContinuousMessage msg,
        @Nullable Object orderedTopic, IgniteInClosure<IgniteException> ackC) throws IgniteCheckedException {
        assert !F.isEmpty(nodes);
        assert msg != null;

        if (!msg.messages() &&
            msg.data() != null &&
            (nodes.size() > 1 || !ctx.localNodeId().equals(F.first(nodes).id())))
            msg.dataBytes(U.marshal(marsh, msg.data()));

        for (ClusterNode node : nodes) {
            int cnt = 0;

            while (cnt <= retryCnt) {
                try {
                    cnt++;

                    if (orderedTopic != null) {
                        ctx.io().sendOrderedMessage(
                            node,
                            orderedTopic,
                            msg,
                            SYSTEM_POOL,
                            0,
                            true,
                            ackC);
                    }
                    else
                        ctx.io().sendToGridTopic(node, TOPIC_CONTINUOUS, msg, SYSTEM_POOL, ackC);

                    break;
                }
                catch (ClusterTopologyCheckedException | IgniteInterruptedCheckedException e) {
                    throw e;
                }
                catch (IgniteCheckedException e) {
                    if (!ctx.discovery().alive(node.id()))
                        throw new ClusterTopologyCheckedException("Node left grid while sending message to: " + node.id(), e);

                    if (cnt == retryCnt)
                        throw e;
                    else if (log.isDebugEnabled())
                        log.debug("Failed to send message to node (will retry): " + node.id());
                }

                U.sleep(retryDelay);
            }
        }
    }

    /**
     *
     */
    private class DiscoveryListener implements GridLocalEventListener, HighPriorityListener {
        /** {@inheritDoc} */
        @Override public void onEvent(Event evt) {
            assert evt instanceof DiscoveryEvent;
            assert evt.type() == EVT_NODE_LEFT || evt.type() == EVT_NODE_FAILED;

            UUID nodeId = ((DiscoveryEvent)evt).eventNode().id();

            if (discoProtoVer == 2) {
                routinesInfo.onNodeFail(nodeId);

                for (StartFuture fut : startFuts.values())
                    fut.onNodeFail(nodeId);
            }

            clientInfos.remove(nodeId);

            // Unregister handlers created by left node.
            for (Map.Entry<UUID, RemoteRoutineInfo> e : rmtInfos.entrySet()) {
                UUID routineId = e.getKey();
                RemoteRoutineInfo info = e.getValue();

                if (nodeId.equals(info.nodeId)) {
                    if (info.autoUnsubscribe)
                        unregisterRemote(routineId);

                    if (info.hnd.isQuery())
                        info.hnd.onNodeLeft();
                }
            }

            for (Map.Entry<IgniteUuid, SyncMessageAckFuture> e : syncMsgFuts.entrySet()) {
                SyncMessageAckFuture fut = e.getValue();

                if (fut.nodeId().equals(nodeId)) {
                    SyncMessageAckFuture fut0 = syncMsgFuts.remove(e.getKey());

                    if (fut0 != null) {
                        ClusterTopologyCheckedException err = new ClusterTopologyCheckedException(
                            "Node left grid while sending message to: " + nodeId);

                        fut0.onDone(err);
                    }
                }
            }
        }

        /** {@inheritDoc} */
        @Override public int order() {
            return 1;
        }
    }

    /** Routine interface info. */
    public static interface RoutineInfo {
        /** @return Handler. */
        GridContinuousHandler handler();

        /** @return Master node id. */
        UUID nodeId();

        /** @return Buffer size. */
        int bufferSize();

        /** @return Notify interval. */
        long interval();

        /** @return Auto unsubscribe flag value. */
        boolean autoUnsubscribe();

        /** @return Last send time. */
        long lastSendTime();

        /** @return Delayed register flag. */
        boolean delayedRegister();
    }

    /**
     * Local routine info.
     */
    public static class LocalRoutineInfo implements Serializable, RoutineInfo {
        /** */
        private static final long serialVersionUID = 0L;

        /** Source node id. */
        private final UUID nodeId;

        /** Projection predicate. */
        private final IgnitePredicate<ClusterNode> prjPred;

        /** Continuous routine handler. */
        private final GridContinuousHandler hnd;

        /** Buffer size. */
        private final int bufSize;

        /** Time interval. */
        private final long interval;

        /** Automatic unsubscribe flag. */
        private boolean autoUnsubscribe;

        /**
         * @param nodeId Node id.
         * @param prjPred Projection predicate.
         * @param hnd Continuous routine handler.
         * @param bufSize Buffer size.
         * @param interval Interval.
         * @param autoUnsubscribe Automatic unsubscribe flag.
         */
        LocalRoutineInfo(
            UUID nodeId,
            @Nullable IgnitePredicate<ClusterNode> prjPred,
            GridContinuousHandler hnd,
            int bufSize,
            long interval,
            boolean autoUnsubscribe)
        {
            assert hnd != null;
            assert bufSize > 0;
            assert interval >= 0;

            this.nodeId = nodeId;
            this.prjPred = prjPred;
            this.hnd = hnd;
            this.bufSize = bufSize;
            this.interval = interval;
            this.autoUnsubscribe = autoUnsubscribe;
        }

        /** {@inheritDoc} */
        @Override public GridContinuousHandler handler() {
            return hnd;
        }

        /** {@inheritDoc} */
        @Override public int bufferSize() {
            return bufSize;
        }

        /** {@inheritDoc} */
        @Override public long interval() {
            return interval;
        }

        /** {@inheritDoc} */
        @Override public boolean autoUnsubscribe() {
            return autoUnsubscribe;
        }

        /** {@inheritDoc} */
        @Override public long lastSendTime() {
            return -1;
        }

        /** {@inheritDoc} */
        @Override public boolean delayedRegister() {
            return false;
        }

        /** {@inheritDoc} */
        @Override public UUID nodeId() {
            return nodeId;
        }

        /** {@inheritDoc} */
        @Override public String toString() {
            return S.toString(LocalRoutineInfo.class, this);
        }
    }

    /**
     * Remote routine info.
     */
    public static class RemoteRoutineInfo implements RoutineInfo {
        /** Master node ID. */
        private UUID nodeId;

        /** Continuous routine handler. */
        private final GridContinuousHandler hnd;

        /** Buffer size. */
        private final int bufSize;

        /** Time interval. */
        private final long interval;

        /** Lock. */
        private final ReadWriteLock lock = new ReentrantReadWriteLock();

        /** Batch. */
        private GridContinuousBatch batch;

        /** Last send time. */
        private long lastSndTime = U.currentTimeMillis();

        /** Automatic unsubscribe flag. */
        private boolean autoUnsubscribe;

        /** Delayed register flag. */
        private boolean delayedRegister;

        /**
         * @param nodeId Master node ID.
         * @param hnd Continuous routine handler.
         * @param bufSize Buffer size.
         * @param interval Interval.
         * @param autoUnsubscribe Automatic unsubscribe flag.
         */
        RemoteRoutineInfo(UUID nodeId, GridContinuousHandler hnd, int bufSize, long interval,
            boolean autoUnsubscribe) {
            assert nodeId != null;
            assert hnd != null;
            assert bufSize > 0;
            assert interval >= 0;

            this.nodeId = nodeId;
            this.hnd = hnd;
            this.bufSize = bufSize;
            this.interval = interval;
            this.autoUnsubscribe = autoUnsubscribe;

            batch = hnd.createBatch();
        }

        /** {@inheritDoc} */
        @Override public UUID nodeId() {
            return nodeId;
        }

        /** {@inheritDoc} */
        @Override public GridContinuousHandler handler() {
            return hnd;
        }

        /** {@inheritDoc} */
        @Override public int bufferSize() {
            return bufSize;
        }

        /** {@inheritDoc} */
        @Override public long interval() {
            return interval;
        }

        /** {@inheritDoc} */
        @Override public boolean autoUnsubscribe() {
            return autoUnsubscribe;
        }

        /** {@inheritDoc} */
        @Override public long lastSendTime() {
            return lastSndTime;
        }

        /** {@inheritDoc} */
        @Override public boolean delayedRegister() {
            return delayedRegister;
        }

        /**
         * Marks info to be registered when cache is started.
         */
        public void markDelayedRegister() {
            assert hnd.isQuery();

            delayedRegister = true;
        }

        /**
         * Clears delayed register flag if it was set.
         *
         * @return {@code True} if flag was cleared.
         */
        public boolean clearDelayedRegister() {
            if (delayedRegister) {
                delayedRegister = false;

                return true;
            }

            return false;
        }

        /**
         * @param objs Objects to add.
         * @return Batch to send.
         */
        GridContinuousBatch addAll(Collection<?> objs) {
            assert objs != null;

            GridContinuousBatch toSnd;

            lock.writeLock().lock();

            try {
                for (Object obj : objs)
                    batch.add(obj);

                toSnd = batch;

                batch = hnd.createBatch();

                if (interval > 0)
                    lastSndTime = U.currentTimeMillis();
            }
            finally {
                lock.writeLock().unlock();
            }

            return toSnd;
        }

        /**
         * @param obj Object to add.
         * @return Batch to send or {@code null} if there is nothing to send for now.
         */
        @Nullable GridContinuousBatch add(Object obj) {
            assert obj != null;

            GridContinuousBatch toSnd = null;

            if (batch.size() >= bufSize - 1) {
                lock.writeLock().lock();

                try {
                    batch.add(obj);

                    toSnd = batch;

                    batch = hnd.createBatch();

                    if (interval > 0)
                        lastSndTime = U.currentTimeMillis();
                }
                finally {
                    lock.writeLock().unlock();
                }
            }
            else {
                lock.readLock().lock();

                try {
                    batch.add(obj);
                }
                finally {
                    lock.readLock().unlock();
                }
            }

            return toSnd;
        }

        /**
         * @return Tuple with batch to send (or {@code null} if there is nothing to
         *      send for now) and time interval after next check is needed.
         */
        @SuppressWarnings("TooBroadScope")
        IgniteBiTuple<GridContinuousBatch, Long> checkInterval() {
            assert interval > 0;

            GridContinuousBatch toSnd = null;
            long diff;

            long now = U.currentTimeMillis();

            lock.writeLock().lock();

            try {
                diff = now - lastSndTime;

                if (diff >= interval && batch.size() > 0) {
                    toSnd = batch;

                    batch = hnd.createBatch();

                    lastSndTime = now;
                }
            }
            finally {
                lock.writeLock().unlock();
            }

            return F.t(toSnd, diff < interval ? interval - diff : interval);
        }

        /** {@inheritDoc} */
        @Override public String toString() {
            return S.toString(RemoteRoutineInfo.class, this);
        }
    }

    /**
     * Discovery data.
     */
    private static class DiscoveryData implements Externalizable {
        /** */
        private static final long serialVersionUID = 0L;

        /** Node ID. */
        private UUID nodeId;

        /** Items. */
        @GridToStringInclude
        private Collection<DiscoveryDataItem> items;

        /** */
        private Map<UUID, Map<UUID, LocalRoutineInfo>> clientInfos;

        /**
         * Required by {@link Externalizable}.
         */
        public DiscoveryData() {
            // No-op.
        }

        /**
         * @param nodeId Node ID.
         * @param clientInfos Client information.
         */
        DiscoveryData(UUID nodeId, Map<UUID, Map<UUID, LocalRoutineInfo>> clientInfos) {
            assert nodeId != null;

            this.nodeId = nodeId;

            this.clientInfos = clientInfos;

            items = new ArrayList<>();
        }

        /**
         * @param item Item.
         */
        public void addItem(DiscoveryDataItem item) {
            items.add(item);
        }

        /** {@inheritDoc} */
        @Override public void writeExternal(ObjectOutput out) throws IOException {
            U.writeUuid(out, nodeId);
            U.writeCollection(out, items);
            U.writeMap(out, clientInfos);
        }

        /** {@inheritDoc} */
        @Override public void readExternal(ObjectInput in) throws IOException, ClassNotFoundException {
            nodeId = U.readUuid(in);
            items = U.readCollection(in);
            clientInfos = U.readMap(in);
        }

        /** {@inheritDoc} */
        @Override public String toString() {
            return S.toString(DiscoveryData.class, this);
        }
    }

    /**
     * Discovery data item.
     */
    private static class DiscoveryDataItem implements Externalizable {
        /** */
        private static final long serialVersionUID = 0L;

        /** Consume ID. */
        private UUID routineId;

        /** Projection predicate. */
        private IgnitePredicate<ClusterNode> prjPred;

        /** Handler. */
        private GridContinuousHandler hnd;

        /** Buffer size. */
        private int bufSize;

        /** Time interval. */
        private long interval;

        /** Automatic unsubscribe flag. */
        private boolean autoUnsubscribe;

        /**
         * Required by {@link Externalizable}.
         */
        public DiscoveryDataItem() {
            // No-op.
        }

        /**
         * @param routineId Consume ID.
         * @param prjPred Projection predicate.
         * @param hnd Handler.
         * @param bufSize Buffer size.
         * @param interval Time interval.
         * @param autoUnsubscribe Automatic unsubscribe flag.
         */
        DiscoveryDataItem(UUID routineId,
            @Nullable IgnitePredicate<ClusterNode> prjPred,
            GridContinuousHandler hnd,
            int bufSize,
            long interval,
            boolean autoUnsubscribe)
        {
            assert routineId != null;
            assert hnd != null;
            assert bufSize > 0;
            assert interval >= 0;

            this.routineId = routineId;
            this.prjPred = prjPred;
            this.hnd = hnd;
            this.bufSize = bufSize;
            this.interval = interval;
            this.autoUnsubscribe = autoUnsubscribe;
        }

        /** {@inheritDoc} */
        @Override public void writeExternal(ObjectOutput out) throws IOException {
            U.writeUuid(out, routineId);
            out.writeObject(prjPred);
            out.writeObject(hnd);
            out.writeInt(bufSize);
            out.writeLong(interval);
            out.writeBoolean(autoUnsubscribe);
        }

        /** {@inheritDoc} */
        @Override public void readExternal(ObjectInput in) throws IOException, ClassNotFoundException {
            routineId = U.readUuid(in);
            prjPred = (IgnitePredicate<ClusterNode>)in.readObject();
            hnd = (GridContinuousHandler)in.readObject();
            bufSize = in.readInt();
            interval = in.readLong();
            autoUnsubscribe = in.readBoolean();
        }

        /** {@inheritDoc} */
        @Override public String toString() {
            return S.toString(DiscoveryDataItem.class, this);
        }
    }

    /**
     * Future for start routine.
     */
    private class StartFuture extends GridFutureAdapter<UUID> {
        /** Consume ID. */
        private UUID routineId;

        /** Local listener is registered. */
        private volatile boolean loc;

        /** All remote listeners are registered. */
        private volatile boolean rmt;

        /** */
        private final DiscoveryMessageResultsCollector<ContinuousRoutineStartResultMessage, RoutineRegisterResults>
            resCollect;

        /**
         * @param routineId Consume ID.
         */
        StartFuture(UUID routineId) {
            this.routineId = routineId;

            resCollect = new DiscoveryMessageResultsCollector<ContinuousRoutineStartResultMessage, RoutineRegisterResults>(ctx) {
                @Override protected RoutineRegisterResults createResult(Map<UUID, NodeMessage<ContinuousRoutineStartResultMessage>> rcvd) {
                    Map<UUID, Exception> errs = null;
                    Map<UUID, Map<Integer, T2<Long, Long>>> cntrsPerNode = null;

                    for (Map.Entry<UUID, NodeMessage<ContinuousRoutineStartResultMessage>> entry : rcvd.entrySet()) {
                        ContinuousRoutineStartResultMessage msg = entry.getValue().message();

                        if (msg == null)
                            continue;

                        if (msg.error()) {
                            byte[] errBytes = msg.errorBytes();

                            Exception err = null;

                            if (errBytes != null) {
                                try {
                                    err = U.unmarshal(marsh, errBytes, U.resolveClassLoader(ctx.config()));
                                }
                                catch (Exception e) {
                                    U.warn(log, "Failed to unmarhal continuous routine start error: " + e);
                                }
                            }

                            if (err == null) {
                                err = new IgniteCheckedException("Failed to start continuous " +
                                    "routine on node: " + entry.getKey());
                            }

                            if (errs == null)
                                errs = new HashMap<>();

                            errs.put(entry.getKey(), err);
                        }
                        else {
                            byte[] cntrsMapBytes = msg.countersMapBytes();

                            if (cntrsMapBytes != null) {
                                try {
                                    CachePartitionPartialCountersMap cntrsMap = U.unmarshal(
                                        marsh,
                                        cntrsMapBytes,
                                        U.resolveClassLoader(ctx.config()));

                                    if (cntrsPerNode == null)
                                        cntrsPerNode = new HashMap<>();

                                    cntrsPerNode.put(entry.getKey(), CachePartitionPartialCountersMap.toCountersMap(cntrsMap));
                                }
                                catch (Exception e) {
                                    U.warn(log, "Failed to unmarhal continuous query update counters: " + e);
                                }
                            }
                        }
                    }

                    return new RoutineRegisterResults(discoCache.version(), errs, cntrsPerNode);
                }

                @Override protected void onResultsCollected(RoutineRegisterResults res0) {
                    onAllRemoteRegistered(res0.topVer, res0.errs, res0.cntrsPerNode, null);
                }

                @Override protected boolean waitForNode(DiscoCache discoCache, ClusterNode node) {
                    return !ctx.localNodeId().equals(node.id());
                }
            };
        }

        /**
         * @param topVer Topology version.
         * @param errs Errors.
         * @param cntrsPerNode Update counters.
         * @param cntrs Update counters.
         */
        private void onAllRemoteRegistered(
            AffinityTopologyVersion topVer,
            @Nullable Map<UUID, ? extends Exception> errs,
            Map<UUID, Map<Integer, T2<Long, Long>>> cntrsPerNode,
            Map<Integer, T2<Long, Long>> cntrs) {
            try {
                if (errs == null || errs.isEmpty()) {
                    LocalRoutineInfo routine = locInfos.get(routineId);

                    // Update partition counters.
                    if (routine != null && routine.handler().isQuery()) {
                        GridCacheAdapter<Object, Object> interCache =
                            ctx.cache().internalCache(routine.handler().cacheName());

                        GridCacheContext cctx = interCache != null ? interCache.context() : null;

                        if (cctx != null && cntrsPerNode != null && !cctx.isLocal() && cctx.affinityNode())
                            cntrsPerNode.put(ctx.localNodeId(),
                                toCountersMap(cctx.topology().localUpdateCounters(false, false)));

                        routine.handler().updateCounters(topVer, cntrsPerNode, cntrs);
                    }

                    onRemoteRegistered();
                }
                else {
                    Exception firstEx = F.first(errs.values());

                    onDone(firstEx);

                    stopRoutine(routineId);
                }
            }
            finally {
                startFuts.remove(routineId, this);
            }
        }

        /**
         * @param discoCache Discovery state.
         */
        void initRemoteNodes(DiscoCache discoCache) {
            resCollect.init(discoCache);
        }

        /**
         * @param nodeId Node ID.
         * @param msg Message.
         */
        void onResult(UUID nodeId, ContinuousRoutineStartResultMessage msg) {
            resCollect.onMessage(nodeId, msg);
        }

        /**
         * @param nodeId Failed node ID.
         */
        void onNodeFail(UUID nodeId) {
            resCollect.onNodeFail(nodeId);
        }

        /**
         * Called when local listener is registered.
         */
        void onLocalRegistered() {
            loc = true;

            if (rmt && !isDone())
                onDone(routineId);
        }

        /**
         * Called when all remote listeners are registered.
         */
        void onRemoteRegistered() {
            rmt = true;

            if (loc && !isDone())
                onDone(routineId);
        }

        /** {@inheritDoc} */
        @Override public String toString() {
            return S.toString(StartFuture.class, this);
        }
    }

    /**
     *
     */
    private static class RoutineRegisterResults {
        /** */
        private final AffinityTopologyVersion topVer;

        /** */
        private final Map<UUID, ? extends Exception> errs;

        /** */
        private final Map<UUID, Map<Integer, T2<Long, Long>>> cntrsPerNode;

        /**
         * @param topVer Topology version.
         * @param errs Errors.
         * @param cntrsPerNode Update counters.
         */
        RoutineRegisterResults(AffinityTopologyVersion topVer,
            Map<UUID, ? extends Exception> errs,
            Map<UUID, Map<Integer, T2<Long, Long>>> cntrsPerNode) {
            this.topVer = topVer;
            this.errs = errs;
            this.cntrsPerNode = cntrsPerNode;
        }
    }

    /**
     * Future for stop routine.
     */
    private static class StopFuture extends GridFutureAdapter<Object> {
        /** Timeout object. */
        private volatile GridTimeoutObject timeoutObj;

        /** */
        private GridKernalContext ctx;

        /**
         * @param ctx Kernal context.
         */
        StopFuture(GridKernalContext ctx) {
            this.ctx = ctx;
        }

        /**
         * @param timeoutObj Timeout object.
         */
        public void addTimeoutObject(GridTimeoutObject timeoutObj) {
            assert timeoutObj != null;

            this.timeoutObj = timeoutObj;

            ctx.timeout().addTimeoutObject(timeoutObj);
        }

        /** {@inheritDoc} */
        @Override public boolean onDone(@Nullable Object res, @Nullable Throwable err) {
            if (timeoutObj != null)
                ctx.timeout().removeTimeoutObject(timeoutObj);

            return super.onDone(res, err);
        }

        /** {@inheritDoc} */
        @Override public String toString() {
            return S.toString(StopFuture.class, this);
        }
    }

    /**
     * Synchronous message acknowledgement future.
     */
    private static class SyncMessageAckFuture extends GridFutureAdapter<Object> {
        /** */
        private UUID nodeId;

        /**
         * @param nodeId Master node ID.
         */
        SyncMessageAckFuture(UUID nodeId) {
            this.nodeId = nodeId;
        }

        /**
         * @return Master node ID.
         */
        UUID nodeId() {
            return nodeId;
        }

        /** {@inheritDoc} */
        @Override public String toString() {
            return S.toString(SyncMessageAckFuture.class, this);
        }
    }
}<|MERGE_RESOLUTION|>--- conflicted
+++ resolved
@@ -1478,12 +1478,7 @@
                 GridCacheAdapter cache = ctx.cache().internalCache(hnd.cacheName());
 
                 if (cache != null && !cache.isLocal() && cache.context().userCache())
-<<<<<<< HEAD
-                    req.addUpdateCounters(ctx.localNodeId(),
-                        toCountersMap(cache.context().topology().localUpdateCounters(false, false)));
-=======
                     req.addUpdateCounters(ctx.localNodeId(), hnd.updateCounters());
->>>>>>> 8246bd84
             }
         }
 
@@ -1629,7 +1624,7 @@
 
                                 if (cache != null && !cache.isLocal() && cache.context().userCache()) {
                                     CachePartitionPartialCountersMap cntrsMap =
-                                        cache.context().topology().localUpdateCounters(false, false);
+                                        cache.context().topology().localUpdateCounters(false);
 
                                     cntrs = U.marshal(marsh, cntrsMap);
                                 }
@@ -2660,7 +2655,7 @@
 
                         if (cctx != null && cntrsPerNode != null && !cctx.isLocal() && cctx.affinityNode())
                             cntrsPerNode.put(ctx.localNodeId(),
-                                toCountersMap(cctx.topology().localUpdateCounters(false, false)));
+                                toCountersMap(cctx.topology().localUpdateCounters(false)));
 
                         routine.handler().updateCounters(topVer, cntrsPerNode, cntrs);
                     }
