/*
 * Licensed to the Apache Software Foundation (ASF) under one or more
 * contributor license agreements.  See the NOTICE file distributed with
 * this work for additional information regarding copyright ownership.
 * The ASF licenses this file to You under the Apache License, Version 2.0
 * (the "License"); you may not use this file except in compliance with
 * the License.  You may obtain a copy of the License at
 *
 *       http://www.apache.org/licenses/LICENSE-2.0
 *
 * Unless required by applicable law or agreed to in writing, software
 * distributed under the License is distributed on an "AS IS" BASIS,
 * WITHOUT WARRANTIES OR CONDITIONS OF ANY KIND, either express or implied.
 * See the License for the specific language governing permissions and
 * limitations under the License.
 */

package org.apache.ignite.internal.processors.cache.distributed.near;

import java.util.ArrayList;
import java.util.Collection;
import java.util.List;
import java.util.Map;
import java.util.NoSuchElementException;
import java.util.Set;
import java.util.UUID;
import java.util.concurrent.ConcurrentHashMap;
import java.util.concurrent.atomic.AtomicInteger;
import java.util.concurrent.atomic.AtomicIntegerFieldUpdater;
import java.util.concurrent.atomic.AtomicReferenceFieldUpdater;
import java.util.stream.Collectors;
import org.apache.ignite.IgniteCheckedException;
import org.apache.ignite.cluster.ClusterNode;
import org.apache.ignite.internal.IgniteInternalFuture;
import org.apache.ignite.internal.cluster.ClusterTopologyCheckedException;
import org.apache.ignite.internal.cluster.ClusterTopologyServerNotFoundException;
import org.apache.ignite.internal.processors.cache.CacheEntryPredicate;
import org.apache.ignite.internal.processors.cache.GridCacheContext;
import org.apache.ignite.internal.processors.cache.GridCacheMessage;
import org.apache.ignite.internal.processors.cache.GridCacheReturn;
import org.apache.ignite.internal.processors.cache.KeyCacheObject;
import org.apache.ignite.internal.processors.cache.distributed.dht.GridDhtTxAbstractEnlistFuture;
import org.apache.ignite.internal.processors.cache.distributed.dht.GridDhtTxEnlistFuture;
import org.apache.ignite.internal.processors.cache.distributed.dht.GridDhtTxRemote;
import org.apache.ignite.internal.processors.cache.mvcc.MvccSnapshotWithoutTxs;
import org.apache.ignite.internal.processors.cache.version.GridCacheVersion;
import org.apache.ignite.internal.processors.query.EnlistOperation;
import org.apache.ignite.internal.processors.query.UpdateSourceIterator;
import org.apache.ignite.internal.transactions.IgniteTxRollbackCheckedException;
import org.apache.ignite.internal.util.tostring.GridToStringExclude;
import org.apache.ignite.internal.util.typedef.CI1;
import org.apache.ignite.internal.util.typedef.F;
import org.apache.ignite.internal.util.typedef.internal.CU;
import org.apache.ignite.internal.util.typedef.internal.S;
import org.apache.ignite.lang.IgniteBiTuple;
import org.apache.ignite.lang.IgniteUuid;
import org.apache.ignite.plugin.extensions.communication.Message;
import org.jetbrains.annotations.Nullable;

import static org.apache.ignite.internal.processors.cache.distributed.dht.NearTxResultHandler.createResponse;
import static org.apache.ignite.internal.processors.cache.mvcc.MvccUtils.MVCC_OP_COUNTER_NA;
import static org.apache.ignite.transactions.TransactionConcurrency.PESSIMISTIC;
import static org.apache.ignite.transactions.TransactionIsolation.REPEATABLE_READ;

/**
 * A future tracking requests for remote nodes transaction enlisting and locking produces by cache API operations.
 */
public class GridNearTxEnlistFuture extends GridNearTxAbstractEnlistFuture<GridCacheReturn> {
    /** Default batch size. */
    public static final int DFLT_BATCH_SIZE = 1024;

    /** SkipCntr field updater. */
    private static final AtomicIntegerFieldUpdater<GridNearTxEnlistFuture> SKIP_UPD =
        AtomicIntegerFieldUpdater.newUpdater(GridNearTxEnlistFuture.class, "skipCntr");

    /** Res field updater. */
    private static final AtomicReferenceFieldUpdater<GridNearTxEnlistFuture, GridCacheReturn> RES_UPD =
        AtomicReferenceFieldUpdater.newUpdater(GridNearTxEnlistFuture.class, GridCacheReturn.class, "res");

    /** Marker object. */
    private static final Object FINISHED = new Object();

    /** Source iterator. */
    @GridToStringExclude
    private final UpdateSourceIterator<?> it;

    /** Batch size. */
    private int batchSize;

    /** */
    private AtomicInteger batchCntr = new AtomicInteger();

    /** */
    @SuppressWarnings("unused")
    @GridToStringExclude
    private volatile int skipCntr;

    /** Future result. */
    @GridToStringExclude
    private volatile GridCacheReturn res;

    /** */
    private final Map<UUID, Batch> batches = new ConcurrentHashMap<>();

    /** Row extracted from iterator but not yet used. */
    private Object peek;

    /** Topology locked flag. */
    private boolean topLocked;

    /** Ordered batch sending flag. */
    private final boolean sequential;

    /** Filter. */
    private final CacheEntryPredicate filter;

    /** Need previous value flag. */
    private final boolean needRes;

    /** Keep binary flag. */
    private final boolean keepBinary;

    /**
     * @param cctx Cache context.
     * @param tx Transaction.
     * @param timeout Timeout.
     * @param it Rows iterator.
     * @param batchSize Batch size.
     * @param sequential Sequential locking flag.
     * @param filter Filter.
     * @param needRes Need previous value flag.
     * @param keepBinary Keep binary flag.
     */
    public GridNearTxEnlistFuture(GridCacheContext<?, ?> cctx,
        GridNearTxLocal tx,
        long timeout,
        UpdateSourceIterator<?> it,
        int batchSize,
        boolean sequential,
        @Nullable CacheEntryPredicate filter,
        boolean needRes,
        boolean keepBinary) {
        super(cctx, tx, timeout, null);

        this.it = it;
        this.batchSize = batchSize > 0 ? batchSize : DFLT_BATCH_SIZE;
        this.sequential = sequential;
        this.filter = filter;
        this.needRes = needRes;
        this.keepBinary = keepBinary;
    }

    /** {@inheritDoc} */
    @Override protected void map(boolean topLocked) {
        this.topLocked = topLocked;

        sendNextBatches(null);
    }

    /**
     * Continue iterating the data rows and form new batches.
     *
     * @param nodeId Node that is ready for a new batch.
     */
    private void sendNextBatches(@Nullable UUID nodeId) {
        try {
            Collection<Batch> next = continueLoop(nodeId);

            if (next == null)
                return;

            boolean first = (nodeId != null);

            // Need to unlock topology to avoid deadlock with binary descriptors registration.
            if(!topLocked && cctx.topology().holdsLock())
                cctx.topology().readUnlock();

            for (Batch batch : next) {
                ClusterNode node = batch.node();

                sendBatch(node, batch, first);

                if (!node.isLocal())
                    first = false;
            }
        }
        catch (Throwable e) {
            onDone(e);

            if (e instanceof Error)
                throw (Error)e;
        }
    }

    /**
     * Iterate data rows and form batches.
     *
     * @param nodeId Id of node acknowledged the last batch.
     * @return Collection of newly completed batches.
     * @throws IgniteCheckedException If failed.
     */
    private Collection<Batch> continueLoop(@Nullable UUID nodeId) throws IgniteCheckedException {
        if (nodeId != null)
            batches.remove(nodeId);

        // Accumulate number of batches released since we got here.
        // Let only one thread do the looping.
        if (isDone() || SKIP_UPD.getAndIncrement(this) != 0)
            return null;

        ArrayList<Batch> res = null;
        Batch batch = null;

        boolean flush = false;

        EnlistOperation op = it.operation();

        while (true) {
            while (hasNext0()) {
                checkCompleted();

                Object cur = next0();

                KeyCacheObject key = cctx.toCacheKeyObject(op.isDeleteOrLock() ? cur : ((IgniteBiTuple)cur).getKey());

                ClusterNode node = cctx.affinity().primaryByKey(key, topVer);

                if (node == null)
                    throw new ClusterTopologyServerNotFoundException("Failed to get primary node " +
                        "[topVer=" + topVer + ", key=" + key + ']');

                if (!sequential)
                    batch = batches.get(node.id());
                else if (batch != null && !batch.node().equals(node))
                    res = markReady(res, batch);

                if (batch == null)
                    batches.put(node.id(), batch = new Batch(node));

                if (batch.ready()) {
                    // Can't advance further at the moment.
                    batch = null;

                    peek = cur;

                    it.beforeDetach();

                    flush = true;

                    break;
                }

                batch.add(op.isDeleteOrLock() ? key : cur, !node.isLocal() && isLocalBackup(op, key));

                if (batch.size() == batchSize)
                    res = markReady(res, batch);
            }

            if (SKIP_UPD.decrementAndGet(this) == 0)
                break;

            skipCntr = 1;
        }

        if (flush)
            return res;

        // No data left - flush incomplete batches.
        for (Batch batch0 : batches.values()) {
            if (!batch0.ready()) {
                if (res == null)
                    res = new ArrayList<>();

                batch0.ready(true);

                res.add(batch0);
            }
        }

        if (batches.isEmpty())
            onDone(this.res);

        return res;
    }

    /** */
    private Object next0() {
        if (!hasNext0())
            throw new NoSuchElementException();

        Object cur;

        if ((cur = peek) != null)
            peek = null;
        else
            cur = it.next();

        return cur;
    }

    /** */
    private boolean hasNext0() {
        if (peek == null && !it.hasNext())
            peek = FINISHED;

        return peek != FINISHED;
    }

    /** */
    private boolean isLocalBackup(EnlistOperation op, KeyCacheObject key) {
        if (!cctx.affinityNode() || op == EnlistOperation.LOCK)
            return false;
        else if (cctx.isReplicated())
            return true;

        return cctx.topology().nodes(key.partition(), tx.topologyVersion()).indexOf(cctx.localNode()) > 0;
    }

    /**
     * Add batch to batch collection if it is ready.
     *
     * @param batches Collection of batches.
     * @param batch Batch to be added.
     */
    private ArrayList<Batch> markReady(ArrayList<Batch> batches, Batch batch) {
        if (!batch.ready()) {
            batch.ready(true);

            if (batches == null)
                batches = new ArrayList<>();

            batches.add(batch);
        }

        return batches;
    }

    /**
     * @param primaryId Primary node id.
     * @param rows Rows.
     * @param dhtVer Dht version assigned at primary node.
     * @param dhtFutId Dht future id assigned at primary node.
     */
    private void processBatchLocalBackupKeys(UUID primaryId, List<Object> rows, GridCacheVersion dhtVer,
        IgniteUuid dhtFutId) {
        assert dhtVer != null;
        assert dhtFutId != null;

        EnlistOperation op = it.operation();

        assert op != EnlistOperation.LOCK;

        boolean keysOnly = op.isDeleteOrLock();

        final ArrayList<KeyCacheObject> keys = new ArrayList<>(rows.size());
        final ArrayList<Message> vals = keysOnly ? null : new ArrayList<>(rows.size());

        for (Object row : rows) {
            if (keysOnly)
                keys.add(cctx.toCacheKeyObject(row));
            else {
                keys.add(cctx.toCacheKeyObject(((IgniteBiTuple)row).getKey()));

                if (op.isInvoke())
                    vals.add((Message)((IgniteBiTuple)row).getValue());
                else
                    vals.add(cctx.toCacheObject(((IgniteBiTuple)row).getValue()));
            }
        }

        try {
            GridDhtTxRemote dhtTx = cctx.tm().tx(dhtVer);

            if (dhtTx == null) {
                dhtTx = new GridDhtTxRemote(cctx.shared(),
                    cctx.localNodeId(),
                    dhtFutId,
                    primaryId,
                    lockVer,
                    topVer,
                    dhtVer,
                    null,
                    cctx.systemTx(),
                    cctx.ioPolicy(),
                    PESSIMISTIC,
                    REPEATABLE_READ,
                    false,
                    tx.remainingTime(),
                    -1,
                    this.tx.subjectId(),
                    this.tx.taskNameHash(),
                    false,
                    null);

                dhtTx.mvccSnapshot(new MvccSnapshotWithoutTxs(mvccSnapshot.coordinatorVersion(),
                    mvccSnapshot.counter(), MVCC_OP_COUNTER_NA, mvccSnapshot.cleanupVersion()));

                dhtTx = cctx.tm().onCreated(null, dhtTx);

                if (dhtTx == null || !cctx.tm().onStarted(dhtTx)) {
                    throw new IgniteTxRollbackCheckedException("Failed to update backup " +
                        "(transaction has been completed): " + dhtVer);
                }
            }

            cctx.tm().txHandler().mvccEnlistBatch(dhtTx, cctx, it.operation(), keys, vals,
                mvccSnapshot.withoutActiveTransactions(), null, -1);
        }
        catch (IgniteCheckedException e) {
            onDone(e);

            return;
        }

        sendNextBatches(primaryId);
    }

    /**
     *
     * @param node Node.
     * @param batch Batch.
     * @param first First mapping flag.
     */
    private void sendBatch(ClusterNode node, Batch batch, boolean first) throws IgniteCheckedException {
        updateMappings(node);

        boolean clientFirst = first && cctx.localNode().isClient() && !topLocked && !tx.hasRemoteLocks();

        int batchId = batchCntr.incrementAndGet();

        if (node.isLocal())
            enlistLocal(batchId, node.id(), batch);
        else
            sendBatch(batchId, node.id(), batch, clientFirst);
    }

    /**
     * Send batch request to remote data node.
     *
     * @param batchId Id of a batch mini-future.
     * @param nodeId Node id.
     * @param batchFut Mini-future for the batch.
     * @param clientFirst {@code true} if originating node is client and it is a first request to any data node.
     */
    private void sendBatch(int batchId, UUID nodeId, Batch batchFut, boolean clientFirst) throws IgniteCheckedException {
        assert batchFut != null;

        GridNearTxEnlistRequest req = new GridNearTxEnlistRequest(cctx.cacheId(),
            threadId,
            futId,
            batchId,
            tx.subjectId(),
            topVer,
            lockVer,
            mvccSnapshot,
            clientFirst,
            remainingTime(),
            tx.remainingTime(),
            tx.taskNameHash(),
            batchFut.rows(),
            it.operation(),
            needRes,
            keepBinary,
            filter
        );

        sendRequest(req, nodeId);
    }

    /**
     * @param req Request.
     * @param nodeId Remote node ID
     * @throws IgniteCheckedException if failed to send.
     */
    private void sendRequest(GridCacheMessage req, UUID nodeId) throws IgniteCheckedException {
        cctx.io().send(nodeId, req, cctx.ioPolicy());
    }

    /**
     * Enlist batch of entries to the transaction on local node.
     *
     * @param batchId Id of a batch mini-future.
     * @param nodeId Node id.
     * @param batch Batch.
     */
    private void enlistLocal(int batchId, UUID nodeId, Batch batch) throws IgniteCheckedException {
        Collection<Object> rows = batch.rows();

        GridDhtTxEnlistFuture fut = new GridDhtTxEnlistFuture(nodeId,
            lockVer,
            mvccSnapshot,
            threadId,
            futId,
            batchId,
            tx,
            remainingTime(),
            cctx,
            rows,
            it.operation(),
            filter,
            needRes,
            keepBinary);

        updateLocalFuture(fut);

        fut.listen(new CI1<IgniteInternalFuture<GridCacheReturn>>() {
            @Override public void apply(IgniteInternalFuture<GridCacheReturn> fut) {
                try {
                    clearLocalFuture((GridDhtTxAbstractEnlistFuture)fut);

                    GridNearTxEnlistResponse res = fut.error() == null ? createResponse(fut) : null;

                    if (checkResponse(nodeId, res, fut.error()))
                        sendNextBatches(nodeId);
                }
                catch (IgniteCheckedException e) {
                    checkResponse(nodeId, null, e);
                }
                finally {
                    CU.unwindEvicts(cctx);
                }
            }
        });

        fut.init();
    }

    /**
     * @param nodeId Sender node id.
     * @param res Response.
     */
    public void onResult(UUID nodeId, GridNearTxEnlistResponse res) {
        if (checkResponse(nodeId, res, res.error())) {

            Batch batch = batches.get(nodeId);

            if (batch != null && !F.isEmpty(batch.localBackupRows()) && res.dhtFutureId() != null)
                processBatchLocalBackupKeys(nodeId, batch.localBackupRows(), res.dhtVersion(), res.dhtFutureId());
            else
                sendNextBatches(nodeId);
        }
    }

    /** {@inheritDoc} */
    @Override public boolean onNodeLeft(UUID nodeId) {
        if (batches.keySet().contains(nodeId)) {
            if (log.isDebugEnabled())
                log.debug("Found unacknowledged batch for left node [nodeId=" + nodeId + ", fut=" +
                    this + ']');

            ClusterTopologyCheckedException topEx = new ClusterTopologyCheckedException("Failed to enlist keys " +
                "(primary node left grid, retry transaction if possible) [node=" + nodeId + ']');

            topEx.retryReadyFuture(cctx.shared().nextAffinityReadyFuture(topVer));

            onDone(topEx);
        }

        if (log.isDebugEnabled())
            log.debug("Future does not have mapping for left node (ignoring) [nodeId=" + nodeId +
                ", fut=" + this + ']');

        return false;
    }

    /**
     * @param nodeId Originating node ID.
     * @param res Response.
     * @param err Exception.
     * @return {@code True} if future was completed by this call.
     */
    public boolean checkResponse(UUID nodeId, GridNearTxEnlistResponse res, Throwable err) {
        assert res != null || err != null : this;

        if (err == null && res.error() != null)
            err = res.error();

        if (res != null)
            tx.mappings().get(nodeId).addBackups(res.newDhtNodes());
<<<<<<< HEAD

        if (err != null)
            processFailure(err, null);

        if (ex != null) {
            batches.remove(nodeId);
=======
>>>>>>> 8246bd84

        if (err != null) {
            onDone(err);

            return false;
        }

        assert res != null;

<<<<<<< HEAD
        if (res.result().invokeResult()) {
            if(this.res == null)
                this.res = new GridCacheReturn(true, true);

            this.res.success(this.res.success() && err == null && res.result().success());

            this.res.mergeEntryProcessResults(res.result());
        }
        else
            this.res = res.result();

        assert this.res != null && (this.res.emptyResult() || needRes || this.res.invokeResult() || !this.res.success());
=======
        if (this.res != null || !RES_UPD.compareAndSet(this, null, res.result())) {
            GridCacheReturn res0 = this.res;

            if (res.result().invokeResult())
                res0.mergeEntryProcessResults(res.result());
            else if (res0.success() && !res.result().success())
                res0.success(false);
        }

        assert this.res != null && (this.res.emptyResult() || needRes || this.res.invokeResult() || !this.res.success());

        tx.hasRemoteLocks(true);
>>>>>>> 8246bd84

        return !isDone();
    }

    /** {@inheritDoc} */
    @Override public Set<UUID> pendingResponseNodes() {
        return batches.entrySet().stream()
            .filter(e -> e.getValue().ready())
            .map(Map.Entry::getKey)
            .collect(Collectors.toSet());
    }

    /** {@inheritDoc} */
    @Override public String toString() {
        return S.toString(GridNearTxEnlistFuture.class, this, super.toString());
    }

    /**
     * A batch of rows
     */
    private static class Batch {
        /** Node ID. */
        @GridToStringExclude
        private final ClusterNode node;

        /** Rows. */
        private List<Object> rows = new ArrayList<>();

        /** Local backup rows. */
        private List<Object> locBkpRows;

        /** Readiness flag. Set when batch is full or no new rows are expected. */
        private boolean ready;

        /**
         * @param node Cluster node.
         */
        private Batch(ClusterNode node) {
            this.node = node;
        }

        /**
         * @return Node.
         */
        public ClusterNode node() {
            return node;
        }

        /**
         * Adds a row.
         *
         * @param row Row.
         * @param localBackup {@code true}, when the row key has local backup.
         */
        public void add(Object row, boolean localBackup) {
            rows.add(row);

            if (localBackup) {
                if (locBkpRows == null)
                    locBkpRows = new ArrayList<>();

                locBkpRows.add(row);
            }
        }

        /**
         * @return number of rows.
         */
        public int size() {
            return rows.size();
        }

        /**
         * @return Collection of rows.
         */
        public Collection<Object> rows() {
            return rows;
        }

        /**
         * @return Collection of local backup rows.
         */
        public List<Object> localBackupRows() {
            return locBkpRows;
        }

        /**
         * @return Readiness flag.
         */
        public boolean ready() {
            return ready;
        }

        /**
         * Sets readiness flag.
         *
         * @param ready Flag value.
         */
        public void ready(boolean ready) {
            this.ready = ready;
        }
    }
}<|MERGE_RESOLUTION|>--- conflicted
+++ resolved
@@ -171,10 +171,6 @@
 
             boolean first = (nodeId != null);
 
-            // Need to unlock topology to avoid deadlock with binary descriptors registration.
-            if(!topLocked && cctx.topology().holdsLock())
-                cctx.topology().readUnlock();
-
             for (Batch batch : next) {
                 ClusterNode node = batch.node();
 
@@ -577,15 +573,6 @@
 
         if (res != null)
             tx.mappings().get(nodeId).addBackups(res.newDhtNodes());
-<<<<<<< HEAD
-
-        if (err != null)
-            processFailure(err, null);
-
-        if (ex != null) {
-            batches.remove(nodeId);
-=======
->>>>>>> 8246bd84
 
         if (err != null) {
             onDone(err);
@@ -595,20 +582,6 @@
 
         assert res != null;
 
-<<<<<<< HEAD
-        if (res.result().invokeResult()) {
-            if(this.res == null)
-                this.res = new GridCacheReturn(true, true);
-
-            this.res.success(this.res.success() && err == null && res.result().success());
-
-            this.res.mergeEntryProcessResults(res.result());
-        }
-        else
-            this.res = res.result();
-
-        assert this.res != null && (this.res.emptyResult() || needRes || this.res.invokeResult() || !this.res.success());
-=======
         if (this.res != null || !RES_UPD.compareAndSet(this, null, res.result())) {
             GridCacheReturn res0 = this.res;
 
@@ -621,7 +594,6 @@
         assert this.res != null && (this.res.emptyResult() || needRes || this.res.invokeResult() || !this.res.success());
 
         tx.hasRemoteLocks(true);
->>>>>>> 8246bd84
 
         return !isDone();
     }
