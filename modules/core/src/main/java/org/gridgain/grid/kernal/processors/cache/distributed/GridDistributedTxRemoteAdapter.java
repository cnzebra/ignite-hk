/* @java.file.header */

/*  _________        _____ __________________        _____
 *  __  ____/___________(_)______  /__  ____/______ ____(_)_______
 *  _  / __  __  ___/__  / _  __  / _  / __  _  __ `/__  / __  __ \
 *  / /_/ /  _  /    _  /  / /_/ /  / /_/ /  / /_/ / _  /  _  / / /
 *  \____/   /_/     /_/   \_,__/   \____/   \__,_/  /_/   /_/ /_/
 */

package org.gridgain.grid.kernal.processors.cache.distributed;

import org.gridgain.grid.*;
import org.gridgain.grid.cache.*;
import org.gridgain.grid.kernal.processors.cache.*;
import org.gridgain.grid.kernal.processors.cache.distributed.near.*;
import org.gridgain.grid.lang.*;
import org.gridgain.grid.util.typedef.*;
import org.gridgain.grid.util.typedef.internal.*;
import org.gridgain.grid.util.future.*;
import org.gridgain.grid.util.lang.*;
import org.gridgain.grid.util.tostring.*;
import org.jetbrains.annotations.*;

import java.io.*;
import java.util.*;
import java.util.concurrent.atomic.*;

import static org.gridgain.grid.cache.GridCacheTxState.*;
import static org.gridgain.grid.kernal.processors.cache.GridCacheOperation.*;
import static org.gridgain.grid.kernal.processors.dr.GridDrType.*;

/**
 * Transaction created by system implicitly on remote nodes.
 */
public class GridDistributedTxRemoteAdapter<K, V> extends GridCacheTxAdapter<K, V>
    implements GridCacheTxRemoteEx<K, V> {
    /** */
    private static final long serialVersionUID = 0L;

    /** Read set. */
    @GridToStringInclude
    protected Map<GridCacheTxKey<K>, GridCacheTxEntry<K, V>> readMap;

    /** Write map. */
    @GridToStringInclude
    protected Map<GridCacheTxKey<K>, GridCacheTxEntry<K, V>> writeMap;

    /** Remote thread ID. */
    @GridToStringInclude
    private long rmtThreadId;

    /** Explicit versions. */
    @GridToStringInclude
    private List<GridCacheVersion> explicitVers;

    /** Started flag. */
    @GridToStringInclude
    private boolean started;

    /** {@code True} only if all write entries are locked by this transaction. */
    @GridToStringInclude
    private AtomicBoolean commitAllowed = new AtomicBoolean(false);

    /**
     * Empty constructor required for {@link Externalizable}.
     */
    public GridDistributedTxRemoteAdapter() {
        // No-op.
    }

    /**
     * @param ctx Cache registry.
     * @param nodeId Node ID.
     * @param rmtThreadId Remote thread ID.
     * @param xidVer XID version.
     * @param commitVer Commit version.
     * @param concurrency Concurrency level (should be pessimistic).
     * @param isolation Transaction isolation.
     * @param invalidate Invalidate flag.
     * @param timeout Timeout.
     * @param txSize Expected transaction size.
     * @param grpLockKey Group lock key if this is a group-lock transaction.
     */
    public GridDistributedTxRemoteAdapter(
        GridCacheSharedContext<K, V> ctx,
        UUID nodeId,
        long rmtThreadId,
        GridCacheVersion xidVer,
        GridCacheVersion commitVer,
        GridCacheTxConcurrency concurrency,
        GridCacheTxIsolation isolation,
        boolean invalidate,
        long timeout,
        int txSize,
        @Nullable GridCacheTxKey grpLockKey,
        @Nullable UUID subjId,
        int taskNameHash
    ) {
        super(
            ctx,
            nodeId,
            xidVer,
            ctx.versions().last(),
            Thread.currentThread().getId(),
            concurrency,
            isolation,
            timeout,
            txSize,
            grpLockKey,
            subjId,
            taskNameHash);

        this.rmtThreadId = rmtThreadId;
        this.invalidate = invalidate;

        commitVersion(commitVer);

        // Must set started flag after concurrency and isolation.
        started = true;
    }

    /** {@inheritDoc} */
    @Override public UUID eventNodeId() {
        return nodeId;
    }

    /** {@inheritDoc} */
    @Override public Collection<UUID> masterNodeIds() {
        return Collections.singleton(nodeId);
    }

    /** {@inheritDoc} */
    @Override public UUID originatingNodeId() {
        return nodeId;
    }

    /** {@inheritDoc} */
    @Override public Collection<Integer> activeCacheIds() {
        return Collections.emptyList();
    }

    /**
     * @return Checks if transaction has no entries.
     */
    @Override public boolean empty() {
        return readMap.isEmpty() && writeMap.isEmpty();
    }

    /** {@inheritDoc} */
    @Override public boolean removed(GridCacheTxKey<K> key) {
        GridCacheTxEntry e = writeMap.get(key);

        return e != null && e.op() == DELETE;
    }

    /** {@inheritDoc} */
    @Override public void invalidate(boolean invalidate) {
        this.invalidate = invalidate;
    }

    /** {@inheritDoc} */
    @Override public Map<GridCacheTxKey<K>, GridCacheTxEntry<K, V>> writeMap() {
        return writeMap;
    }

    /** {@inheritDoc} */
    @Override public Map<GridCacheTxKey<K>, GridCacheTxEntry<K, V>> readMap() {
        return readMap;
    }

    /** {@inheritDoc} */
    @Override public void seal() {
        // No-op.
    }

    /**
     * Adds group lock key to remote transaction.
     *
     * @param key Key.
     */
    public void groupLockKey(GridCacheTxKey key) {
        if (grpLockKey == null)
            grpLockKey = key;
    }

    /** {@inheritDoc} */
    @Override public GridTuple<V> peek(GridCacheContext<K, V> cacheCtx, boolean failFast, K key,
        GridPredicate<GridCacheEntry<K, V>>[] filter) throws GridCacheFilterFailedException {
        assert false : "Method peek can only be called on user transaction: " + this;

        throw new IllegalStateException("Method peek can only be called on user transaction: " + this);
    }

    /** {@inheritDoc} */
    @Override public GridCacheTxEntry<K, V> entry(GridCacheTxKey<K> key) {
        GridCacheTxEntry<K, V> e = writeMap == null ? null : writeMap.get(key);

        if (e == null)
            e = readMap == null ? null : readMap.get(key);

        return e;
    }

    /**
     * Clears entry from transaction as it never happened.
     *
     * @param key key to be removed.
     */
    public void clearEntry(GridCacheTxKey<K> key) {
        readMap.remove(key);
        writeMap.remove(key);
    }

    /**
     * @param baseVer Base version.
     * @param committedVers Committed versions.
     * @param rolledbackVers Rolled back versions.
     */
    @Override public void doneRemote(GridCacheVersion baseVer, Collection<GridCacheVersion> committedVers,
        Collection<GridCacheVersion> rolledbackVers, Collection<GridCacheVersion> pendingVers) {
        if (readMap != null && !readMap.isEmpty()) {
            for (GridCacheTxEntry<K, V> txEntry : readMap.values())
                doneRemote(txEntry, baseVer, committedVers, rolledbackVers, pendingVers);
        }

        if (writeMap != null && !writeMap.isEmpty()) {
            for (GridCacheTxEntry<K, V> txEntry : writeMap.values())
                doneRemote(txEntry, baseVer, committedVers, rolledbackVers, pendingVers);
        }
    }

    /**
     * Adds completed versions to an entry.
     *
     * @param txEntry Entry.
     * @param baseVer Base version for completed versions.
     * @param committedVers Completed versions relative to base version.
     * @param rolledbackVers Rolled back versions relative to base version.
     * @param pendingVers Pending versions.
     */
    private void doneRemote(GridCacheTxEntry<K, V> txEntry, GridCacheVersion baseVer,
        Collection<GridCacheVersion> committedVers, Collection<GridCacheVersion> rolledbackVers,
        Collection<GridCacheVersion> pendingVers) {
        while (true) {
            GridDistributedCacheEntry<K, V> entry = (GridDistributedCacheEntry<K, V>)txEntry.cached();

            try {
                // Handle explicit locks.
                GridCacheVersion doneVer = txEntry.explicitVersion() != null ? txEntry.explicitVersion() : xidVer;

                entry.doneRemote(doneVer, baseVer, pendingVers, committedVers, rolledbackVers, isSystemInvalidate());

                break;
            }
            catch (GridCacheEntryRemovedException ignored) {
                assert entry.obsoleteVersion() != null;

                if (log.isDebugEnabled())
                    log.debug("Replacing obsolete entry in remote transaction [entry=" + entry + ", tx=" + this + ']');

                // Replace the entry.
                txEntry.cached(txEntry.context().cache().entryEx(txEntry.key()), txEntry.keyBytes());
            }
        }
    }

    /** {@inheritDoc} */
    @Override public boolean onOwnerChanged(GridCacheEntryEx<K, V> entry, GridCacheMvccCandidate<K> owner) {
        try {
            if (hasWriteKey(entry.txKey())) {
                commitIfLocked();

                return true;
            }
        }
        catch (GridException e) {
            U.error(log, "Failed to commit remote transaction: " + this, e);
        }

        return false;
    }

    /** {@inheritDoc} */
    @Override public boolean isStarted() {
        return started;
    }

    /**
     * @return Remote node thread ID.
     */
    @Override public long remoteThreadId() {
        return rmtThreadId;
    }

    /**
     * @param key Key to add to read set.
     * @param keyBytes Key bytes.
     * @param drVer Data center replication version.
     */
    public void addRead(GridCacheContext<K, V> cacheCtx, GridCacheTxKey<K> key, byte[] keyBytes, @Nullable GridCacheVersion drVer) {
        checkInternal(key);

        GridCacheTxEntry<K, V> txEntry = new GridCacheTxEntry<>(cacheCtx, this, READ, null, 0L, -1L,
            cacheCtx.cache().entryEx(key.key()), drVer);

        txEntry.keyBytes(keyBytes);

        readMap.put(key, txEntry);
    }

    /**
     * @param key Key to add to write set.
     * @param keyBytes Key bytes.
     * @param op Cache operation.
     * @param val Write value.
     * @param valBytes Write value bytes.
     * @param drVer Data center replication version.
     */
    public void addWrite(GridCacheContext<K, V> cacheCtx, GridCacheTxKey<K> key, byte[] keyBytes, GridCacheOperation op, V val, byte[] valBytes,
        @Nullable GridCacheVersion drVer) {
        checkInternal(key);

        GridCacheTxEntry<K, V> txEntry = new GridCacheTxEntry<>(cacheCtx, this, op, val, 0L, -1L,
            cacheCtx.cache().entryEx(key.key()), drVer);

        txEntry.keyBytes(keyBytes);
        txEntry.valueBytes(valBytes);

        writeMap.put(key, txEntry);
    }

    /**
     * @param e Transaction entry to set.
     * @return {@code True} if value was set.
     */
    @Override public boolean setWriteValue(GridCacheTxEntry<K, V> e) {
        checkInternal(e.txKey());

        GridCacheTxEntry<K, V> entry = writeMap.get(e.txKey());

        if (entry == null) {
            GridCacheTxEntry<K, V> rmv = readMap.remove(e.txKey());

            if (rmv != null) {
                e.cached(rmv.cached(), rmv.keyBytes());

                writeMap.put(e.txKey(), e);
            }
            // If lock is explicit.
            else {
                e.cached(e.context().cache().entryEx(e.key()), null);

                // explicit lock.
                writeMap.put(e.txKey(), e);
            }
        }
        else {
            // Copy values.
            entry.value(e.value(), e.hasWriteValue(), e.hasReadValue());
            entry.transformClosures(e.transformClosures());
            entry.valueBytes(e.valueBytes());
            entry.op(e.op());
            entry.ttl(e.ttl());
            entry.explicitVersion(e.explicitVersion());
            entry.groupLockEntry(e.groupLockEntry());

            // DR stuff.
            entry.drVersion(e.drVersion());
            entry.drExpireTime(e.drExpireTime());
        }

        addExplicit(e);

        return true;
    }

    /** {@inheritDoc} */
    @Override public boolean hasWriteKey(GridCacheTxKey<K> key) {
        return writeMap.containsKey(key);
    }

    /** {@inheritDoc} */
    @Override public GridFuture<GridCacheTxEx<K, V>> prepareAsync() {
        assert false;
        return null;
    }

    /** {@inheritDoc} */
    @Override public Set<GridCacheTxKey<K>> readSet() {
        return readMap.keySet();
    }

    /** {@inheritDoc} */
    @Override public Set<GridCacheTxKey<K>> writeSet() {
        return writeMap.keySet();
    }

    /** {@inheritDoc} */
    @Override public Collection<GridCacheTxEntry<K, V>> allEntries() {
        return F.concat(false, writeEntries(), readEntries());
    }

    /** {@inheritDoc} */
    @Override public Collection<GridCacheTxEntry<K, V>> writeEntries() {
        return writeMap.values();
    }

    /** {@inheritDoc} */
    @Override public Collection<GridCacheTxEntry<K, V>> readEntries() {
        return readMap.values();
    }

    /**
     * Prepare phase.
     *
     * @throws GridException If prepare failed.
     */
    @Override public void prepare() throws GridException {
        // If another thread is doing prepare or rollback.
        if (!state(PREPARING)) {
            // In optimistic mode prepare may be called multiple times.
            if(state() != PREPARING || !optimistic()) {
                if (log.isDebugEnabled())
                    log.debug("Invalid transaction state for prepare: " + this);

                return;
            }
        }

        try {
            cctx.tm().prepareTx(this);

            if (pessimistic() || isSystemInvalidate())
                state(PREPARED);
        }
        catch (GridException e) {
            setRollbackOnly();

            throw e;
        }
    }

    /**
     * @throws GridException If commit failed.
     */
    @SuppressWarnings({"CatchGenericClass"})
    private void commitIfLocked() throws GridException {
        if (state() == COMMITTING) {
            for (GridCacheTxEntry<K, V> txEntry : writeMap.values()) {
                assert txEntry != null : "Missing transaction entry for tx: " + this;

                while (true) {
                    GridCacheEntryEx<K, V> cacheEntry = txEntry.cached();

                    assert cacheEntry != null : "Missing cached entry for transaction entry: " + txEntry;

                    try {
                        GridCacheVersion ver = txEntry.explicitVersion() != null ? txEntry.explicitVersion() : xidVer;

                        // If locks haven't been acquired yet, keep waiting.
                        if (!txEntry.groupLockEntry() && !cacheEntry.lockedBy(ver)) {
                            if (log.isDebugEnabled())
                                log.debug("Transaction does not own lock for entry (will wait) [entry=" + cacheEntry +
                                    ", tx=" + this + ']');

                            return;
                        }

                        break; // While.
                    }
                    catch (GridCacheEntryRemovedException ignore) {
                        if (log.isDebugEnabled())
                            log.debug("Got removed entry while committing (will retry): " + txEntry);

                        txEntry.cached(txEntry.context().cache().entryEx(txEntry.key()), txEntry.keyBytes());
                    }
                }
            }

            // Only one thread gets to commit.
            if (commitAllowed.compareAndSet(false, true)) {
                GridException err = null;

                if (!F.isEmpty(writeMap)) {
                    // Register this transaction as completed prior to write-phase to
                    // ensure proper lock ordering for removed entries.
                    cctx.tm().addCommittedTx(this);

                    long topVer = topologyVersion();

                    // Node that for near transactions we grab all entries.
                    for (GridCacheTxEntry<K, V> txEntry : (near() ? allEntries() : writeEntries())) {
                        GridCacheContext<K, V> cacheCtx = txEntry.context();

                        boolean replicate = cacheCtx.isDrEnabled();

                        try {
                            while (true) {
                                try {
                                    GridCacheEntryEx<K, V> cached = txEntry.cached();

                                    if (cached == null)
                                        txEntry.cached(cached = cacheCtx.cache().entryEx(txEntry.key()), null);

<<<<<<< HEAD
                                    if (near() && cacheCtx.config().getDrReceiverConfiguration() != null) {
=======
                                    if (near() && cctx.dr().receiveEnabled()) {
>>>>>>> 0703d66a
                                        cached.markObsolete(xidVer);

                                        break;
                                    }

                                    GridNearCacheEntry<K, V> nearCached = null;

                                    if (updateNearCache(cacheCtx, txEntry.key(), topVer))
                                        nearCached = cacheCtx.dht().near().peekExx(txEntry.key());

                                    if (!F.isEmpty(txEntry.transformClosures()) || !F.isEmpty(txEntry.filters()))
                                        txEntry.cached().unswap(true, false);

                                    GridTuple3<GridCacheOperation, V, byte[]> res = applyTransformClosures(txEntry,
                                        false);

                                    GridCacheOperation op = res.get1();
                                    V val = res.get2();
                                    byte[] valBytes = res.get3();

                                    // Preserve TTL if needed.
                                    if (txEntry.ttl() < 0)
                                        txEntry.ttl(cached.rawTtl());

                                    GridCacheVersion explicitVer = txEntry.drVersion();

                                    if (finalizationStatus() == FinalizationStatus.RECOVERY_FINISH || optimistic()) {
                                        // Primary node has left the grid so we have to process conflicts on backups.
                                        if (explicitVer == null)
                                            explicitVer = writeVersion(); // Force write version to be used.

<<<<<<< HEAD
                                        boolean drNeedResolve = cacheCtx.drNeedResolve(cached.version(), explicitVer);

                                        if (drNeedResolve) {
                                            GridBiTuple<GridCacheOperation, GridDrReceiverConflictContextImpl<K, V>>
                                                drRes = drResolveConflict(op, txEntry.key(), val, valBytes,
                                                txEntry.ttl(), txEntry.drExpireTime(), explicitVer, cached);

                                            assert drRes != null;

                                            GridDrReceiverConflictContextImpl<K, V> drCtx = drRes.get2();

                                            if (drCtx.isUseOld())
                                                op = NOOP;
                                            else if (drCtx.isUseNew()) {
                                                txEntry.ttl(drCtx.ttl());

                                                if (drCtx.newEntry().dataCenterId() !=
                                                    cctx.gridConfig().getDataCenterId())
                                                    txEntry.drExpireTime(drCtx.expireTime());
                                                else
                                                    txEntry.drExpireTime(-1L);
                                            }
                                            else if (drCtx.isMerge()) {
                                                op = drRes.get1();
                                                val = drCtx.mergeValue();
                                                valBytes = null;
=======
                                        GridDrResolveResult<V> drRes = cctx.dr().resolveTx(cached,
                                            txEntry,
                                            explicitVer,
                                            op,
                                            val,
                                            valBytes,
                                            txEntry.ttl(),
                                            txEntry.drExpireTime());

                                        if (drRes != null) {
                                            op = drRes.operation();
                                            val = drRes.value();
                                            valBytes = drRes.valueBytes();

                                            if (drRes.isMerge())
>>>>>>> 0703d66a
                                                explicitVer = writeVersion();
                                        }
                                        else
                                            // Nullify explicit version so that innerSet/innerRemove will work as usual.
                                            explicitVer = null;
                                    }

                                    if (op == CREATE || op == UPDATE) {
                                        // Invalidate only for near nodes (backups cannot be invalidated).
                                        if (isSystemInvalidate() || (isInvalidate() && cacheCtx.isNear()))
                                            cached.innerRemove(this, eventNodeId(), nodeId, false, false, true, true,
                                                topVer, txEntry.filters(), replicate ? DR_BACKUP : DR_NONE,
                                                near() ? null : explicitVer, CU.subjectId(this, cctx),
                                                resolveTaskName());
                                        else {
                                            cached.innerSet(this, eventNodeId(), nodeId, val, valBytes, false, false,
                                                txEntry.ttl(), true, true, topVer, txEntry.filters(),
                                                replicate ? DR_BACKUP : DR_NONE, txEntry.drExpireTime(),
                                                near() ? null : explicitVer, CU.subjectId(this, cctx),
                                                resolveTaskName());

                                            // Keep near entry up to date.
                                            if (nearCached != null) {
                                                V val0 = null;
                                                byte[] valBytes0 = null;

                                                GridCacheValueBytes valBytesTuple = cached.valueBytes();

                                                if (!valBytesTuple.isNull()) {
                                                    if (valBytesTuple.isPlain())
                                                        val0 = (V)valBytesTuple.get();
                                                    else
                                                        valBytes0 = valBytesTuple.get();
                                                }
                                                else
                                                    val0 = cached.rawGet();

                                                nearCached.updateOrEvict(xidVer, val0, valBytes0, cached.expireTime(),
                                                    cached.ttl(), nodeId);
                                            }
                                        }
                                    }
                                    else if (op == DELETE) {
                                        cached.innerRemove(this, eventNodeId(), nodeId, false, false, true, true,
                                            topVer, txEntry.filters(), replicate ? DR_BACKUP : DR_NONE,
                                            near() ? null : explicitVer, CU.subjectId(this, cctx), resolveTaskName());

                                        // Keep near entry up to date.
                                        if (nearCached != null)
                                            nearCached.updateOrEvict(xidVer, null, null, 0, 0, nodeId);
                                    }
                                    else if (op == RELOAD) {
                                        V reloaded = cached.innerReload(CU.<K, V>empty());

                                        if (nearCached != null) {
                                            nearCached.innerReload(CU.<K, V>empty());

                                            nearCached.updateOrEvict(cached.version(), reloaded, null,
                                                cached.expireTime(), cached.ttl(), nodeId);
                                        }
                                    }
                                    else if (op == READ) {
                                        assert near();

                                        if (log.isDebugEnabled())
                                            log.debug("Ignoring READ entry when committing: " + txEntry);
                                    }
                                    // No-op.
                                    else {
                                        assert !groupLock() || txEntry.groupLockEntry() || ownsLock(txEntry.cached()):
                                            "Transaction does not own lock for group lock entry during  commit [tx=" +
                                                this + ", txEntry=" + txEntry + ']';

                                        if (nearCached != null) {
                                            V val0 = null;
                                            byte[] valBytes0 = null;

                                            GridCacheValueBytes valBytesTuple = cached.valueBytes();

                                            if (!valBytesTuple.isNull()) {
                                                if (valBytesTuple.isPlain())
                                                    val0 = (V)valBytesTuple.get();
                                                else
                                                    valBytes0 = valBytesTuple.get();
                                            }
                                            else
                                                val0 = cached.rawGet();

                                            nearCached.updateOrEvict(xidVer, val0, valBytes0, cached.expireTime(),
                                                cached.ttl(), nodeId);
                                        }
                                    }

                                    // Assert after setting values as we want to make sure
                                    // that if we replaced removed entries.
                                    assert
                                        txEntry.op() == READ || onePhaseCommit() ||
                                            // If candidate is not there, then lock was explicit
                                            // and we simply allow the commit to proceed.
                                            !cached.hasLockCandidateUnsafe(xidVer) || cached.lockedByUnsafe(xidVer) :
                                        "Transaction does not own lock for commit [entry=" + cached +
                                            ", tx=" + this + ']';

                                    // Break out of while loop.
                                    break;
                                }
                                catch (GridCacheEntryRemovedException ignored) {
                                    if (log.isDebugEnabled())
                                        log.debug("Attempting to commit a removed entry (will retry): " + txEntry);

                                    // Renew cached entry.
                                    txEntry.cached(cacheCtx.cache().entryEx(txEntry.key()), txEntry.keyBytes());
                                }
                            }
                        }
                        catch (Throwable ex) {
                            state(UNKNOWN);

                            // In case of error, we still make the best effort to commit,
                            // as there is no way to rollback at this point.
                            err = ex instanceof GridException ? (GridException)ex :
                                new GridException("Commit produced a runtime exception: " + this, ex);
                        }
                    }
                }

                if (err != null) {
                    state(UNKNOWN);

                    throw err;
                }

                cctx.tm().commitTx(this);

                state(COMMITTED);
            }
        }
    }

    /** {@inheritDoc} */
    @Override public void commit() throws GridException {
        if (optimistic())
            state(PREPARED);

        if (!state(COMMITTING)) {
            GridCacheTxState state = state();

            // If other thread is doing commit, then no-op.
            if (state == COMMITTING || state == COMMITTED)
                return;

            if (log.isDebugEnabled())
                log.debug("Failed to set COMMITTING transaction state (will rollback): " + this);

            setRollbackOnly();

            if (!isSystemInvalidate())
                throw new GridException("Invalid transaction state for commit [state=" + state + ", tx=" + this + ']');

            rollback();
        }

        commitIfLocked();
    }

    /**
     * Forces commit for this tx.
     *
     * @throws GridException If commit failed.
     */
    public void forceCommit() throws GridException {
        commitIfLocked();
    }

    /** {@inheritDoc} */
    @Override public GridFuture<GridCacheTx> commitAsync() {
        try {
            commit();

            return new GridFinishedFutureEx<GridCacheTx>(this);
        }
        catch (GridException e) {
            return new GridFinishedFutureEx<>(e);
        }
    }

    /** {@inheritDoc} */
    @SuppressWarnings({"CatchGenericClass"})
    @Override public void rollback() {
        try {
            // Note that we don't evict near entries here -
            // they will be deleted by their corresponding transactions.
            if (state(ROLLING_BACK)) {
                cctx.tm().rollbackTx(this);

                state(ROLLED_BACK);
            }
        }
        catch (RuntimeException | Error e) {
            state(UNKNOWN);

            throw e;
        }
    }

    /** {@inheritDoc} */
    @Override public GridFuture<GridCacheTx> rollbackAsync() {
        rollback();

        return new GridFinishedFutureEx<GridCacheTx>(this);
    }

    /** {@inheritDoc} */
    @Override public Collection<GridCacheVersion> alternateVersions() {
        return explicitVers == null ? Collections.<GridCacheVersion>emptyList() : explicitVers;
    }

    /**
     * Adds explicit version if there is one.
     *
     * @param e Transaction entry.
     */
    protected void addExplicit(GridCacheTxEntry<K, V> e) {
        if (e.explicitVersion() != null) {
            if (explicitVers == null)
                explicitVers = new LinkedList<>();

            if (!explicitVers.contains(e.explicitVersion())) {
                explicitVers.add(e.explicitVersion());

                if (log.isDebugEnabled())
                    log.debug("Added explicit version to transaction [explicitVer=" + e.explicitVersion() +
                        ", tx=" + this + ']');

                // Register alternate version with TM.
                cctx.tm().addAlternateVersion(e.explicitVersion(), this);
            }
        }
    }

    /** {@inheritDoc} */
    @Override public String toString() {
        return GridToStringBuilder.toString(GridDistributedTxRemoteAdapter.class, this, "super", super.toString());
    }
}<|MERGE_RESOLUTION|>--- conflicted
+++ resolved
@@ -502,11 +502,7 @@
                                     if (cached == null)
                                         txEntry.cached(cached = cacheCtx.cache().entryEx(txEntry.key()), null);
 
-<<<<<<< HEAD
-                                    if (near() && cacheCtx.config().getDrReceiverConfiguration() != null) {
-=======
-                                    if (near() && cctx.dr().receiveEnabled()) {
->>>>>>> 0703d66a
+                                    if (near() && cacheCtx.dr().receiveEnabled()) {
                                         cached.markObsolete(xidVer);
 
                                         break;
@@ -538,35 +534,7 @@
                                         if (explicitVer == null)
                                             explicitVer = writeVersion(); // Force write version to be used.
 
-<<<<<<< HEAD
-                                        boolean drNeedResolve = cacheCtx.drNeedResolve(cached.version(), explicitVer);
-
-                                        if (drNeedResolve) {
-                                            GridBiTuple<GridCacheOperation, GridDrReceiverConflictContextImpl<K, V>>
-                                                drRes = drResolveConflict(op, txEntry.key(), val, valBytes,
-                                                txEntry.ttl(), txEntry.drExpireTime(), explicitVer, cached);
-
-                                            assert drRes != null;
-
-                                            GridDrReceiverConflictContextImpl<K, V> drCtx = drRes.get2();
-
-                                            if (drCtx.isUseOld())
-                                                op = NOOP;
-                                            else if (drCtx.isUseNew()) {
-                                                txEntry.ttl(drCtx.ttl());
-
-                                                if (drCtx.newEntry().dataCenterId() !=
-                                                    cctx.gridConfig().getDataCenterId())
-                                                    txEntry.drExpireTime(drCtx.expireTime());
-                                                else
-                                                    txEntry.drExpireTime(-1L);
-                                            }
-                                            else if (drCtx.isMerge()) {
-                                                op = drRes.get1();
-                                                val = drCtx.mergeValue();
-                                                valBytes = null;
-=======
-                                        GridDrResolveResult<V> drRes = cctx.dr().resolveTx(cached,
+                                        GridDrResolveResult<V> drRes = cacheCtx.dr().resolveTx(cached,
                                             txEntry,
                                             explicitVer,
                                             op,
@@ -581,7 +549,6 @@
                                             valBytes = drRes.valueBytes();
 
                                             if (drRes.isMerge())
->>>>>>> 0703d66a
                                                 explicitVer = writeVersion();
                                         }
                                         else
