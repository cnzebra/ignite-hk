--- conflicted
+++ resolved
@@ -299,46 +299,6 @@
     }
 
     /**
-<<<<<<< HEAD
-=======
-     * @param key Key to add to read set.
-     * @param keyBytes Key bytes.
-     * @param drVer Data center replication version.
-     */
-    public void addRead(GridCacheContext<K, V> cacheCtx, IgniteTxKey<K> key, byte[] keyBytes, @Nullable GridCacheVersion drVer) {
-        checkInternal(key);
-
-        IgniteTxEntry<K, V> txEntry = new IgniteTxEntry<>(cacheCtx, this, READ, null, 0L, -1L,
-            cacheCtx.cache().entryEx(key.key()), drVer);
-
-        txEntry.keyBytes(keyBytes);
-
-        readMap.put(key, txEntry);
-    }
-
-    /**
-     * @param key Key to add to write set.
-     * @param keyBytes Key bytes.
-     * @param op Cache operation.
-     * @param val Write value.
-     * @param valBytes Write value bytes.
-     * @param drVer Data center replication version.
-     */
-    public void addWrite(GridCacheContext<K, V> cacheCtx, IgniteTxKey<K> key, byte[] keyBytes, GridCacheOperation op, V val, byte[] valBytes,
-        @Nullable GridCacheVersion drVer) {
-        checkInternal(key);
-
-        IgniteTxEntry<K, V> txEntry = new IgniteTxEntry<>(cacheCtx, this, op, val, 0L, -1L,
-            cacheCtx.cache().entryEx(key.key()), drVer);
-
-        txEntry.keyBytes(keyBytes);
-        txEntry.valueBytes(valBytes);
-
-        writeMap.put(key, txEntry);
-    }
-
-    /**
->>>>>>> f7118cea
      * @param e Transaction entry to set.
      * @return {@code True} if value was set.
      */
