--- conflicted
+++ resolved
@@ -911,12 +911,8 @@
                         GridPortableProcessor portable = ctx.portable();
 
                         for (Map.Entry<K, V> entry : entries)
-<<<<<<< HEAD
-                            entries0.add(new Entry0<>(entry.getKey(),
-=======
                             entries0.add(new Entry0<>(
                                 portableEnabled ? (K)portable.marshalToPortable(entry.getKey()) : entry.getKey(),
->>>>>>> 18ebc657
                                 portableEnabled ? (V)portable.marshalToPortable(entry.getValue()) : entry.getValue()));
 
                         entriesBytes = ctx.config().getMarshaller().marshal(entries0);
@@ -1280,15 +1276,6 @@
         @Override public void writeExternal(ObjectOutput out) throws IOException {
             out.writeInt(delegate.size());
 
-<<<<<<< HEAD
-            for (Map.Entry<K, V> entry : delegate) {
-                out.writeObject(entry.getKey());
-
-                if (portable != null)
-                    out.writeObject(portable.marshalToPortable(entry.getValue()));
-                else
-                    out.writeObject(entry.getValue());
-=======
             boolean portableEnabled = portable != null;
 
             for (Map.Entry<K, V> entry : delegate) {
@@ -1300,7 +1287,6 @@
                     out.writeObject(entry.getKey());
                     out.writeObject(entry.getValue());
                 }
->>>>>>> 18ebc657
             }
         }
 
