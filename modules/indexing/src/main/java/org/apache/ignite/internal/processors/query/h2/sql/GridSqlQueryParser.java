/*
 * Licensed to the Apache Software Foundation (ASF) under one or more
 * contributor license agreements.  See the NOTICE file distributed with
 * this work for additional information regarding copyright ownership.
 * The ASF licenses this file to You under the Apache License, Version 2.0
 * (the "License"); you may not use this file except in compliance with
 * the License.  You may obtain a copy of the License at
 *
 *      http://www.apache.org/licenses/LICENSE-2.0
 *
 * Unless required by applicable law or agreed to in writing, software
 * distributed under the License is distributed on an "AS IS" BASIS,
 * WITHOUT WARRANTIES OR CONDITIONS OF ANY KIND, either express or implied.
 * See the License for the specific language governing permissions and
 * limitations under the License.
 */

package org.apache.ignite.internal.processors.query.h2.sql;

import static org.apache.ignite.internal.processors.query.h2.sql.GridSqlOperationType.AND;
import static org.apache.ignite.internal.processors.query.h2.sql.GridSqlOperationType.BIGGER;
import static org.apache.ignite.internal.processors.query.h2.sql.GridSqlOperationType.BIGGER_EQUAL;
import static org.apache.ignite.internal.processors.query.h2.sql.GridSqlOperationType.CONCAT;
import static org.apache.ignite.internal.processors.query.h2.sql.GridSqlOperationType.DIVIDE;
import static org.apache.ignite.internal.processors.query.h2.sql.GridSqlOperationType.EQUAL;
import static org.apache.ignite.internal.processors.query.h2.sql.GridSqlOperationType.EQUAL_NULL_SAFE;
import static org.apache.ignite.internal.processors.query.h2.sql.GridSqlOperationType.EXISTS;
import static org.apache.ignite.internal.processors.query.h2.sql.GridSqlOperationType.IN;
import static org.apache.ignite.internal.processors.query.h2.sql.GridSqlOperationType.IS_NOT_NULL;
import static org.apache.ignite.internal.processors.query.h2.sql.GridSqlOperationType.IS_NULL;
import static org.apache.ignite.internal.processors.query.h2.sql.GridSqlOperationType.LIKE;
import static org.apache.ignite.internal.processors.query.h2.sql.GridSqlOperationType.MINUS;
import static org.apache.ignite.internal.processors.query.h2.sql.GridSqlOperationType.MODULUS;
import static org.apache.ignite.internal.processors.query.h2.sql.GridSqlOperationType.MULTIPLY;
import static org.apache.ignite.internal.processors.query.h2.sql.GridSqlOperationType.NOT;
import static org.apache.ignite.internal.processors.query.h2.sql.GridSqlOperationType.NOT_EQUAL;
import static org.apache.ignite.internal.processors.query.h2.sql.GridSqlOperationType.NOT_EQUAL_NULL_SAFE;
import static org.apache.ignite.internal.processors.query.h2.sql.GridSqlOperationType.OR;
import static org.apache.ignite.internal.processors.query.h2.sql.GridSqlOperationType.PLUS;
import static org.apache.ignite.internal.processors.query.h2.sql.GridSqlOperationType.REGEXP;
import static org.apache.ignite.internal.processors.query.h2.sql.GridSqlOperationType.SMALLER;
import static org.apache.ignite.internal.processors.query.h2.sql.GridSqlOperationType.SMALLER_EQUAL;
import static org.apache.ignite.internal.processors.query.h2.sql.GridSqlOperationType.SPATIAL_INTERSECTS;
import static org.apache.ignite.internal.processors.query.h2.sql.GridSqlType.fromColumn;
import static org.apache.ignite.internal.processors.query.h2.sql.GridSqlType.fromExpression;

import java.lang.reflect.Field;
import java.sql.PreparedStatement;
import java.util.ArrayList;
import java.util.Collection;
import java.util.Collections;
import java.util.HashMap;
import java.util.IdentityHashMap;
import java.util.LinkedHashMap;
import java.util.LinkedHashSet;
import java.util.List;
import java.util.Map;

import javax.cache.CacheException;

import org.apache.ignite.IgniteException;
import org.apache.ignite.cache.CacheAtomicityMode;
import org.apache.ignite.cache.CacheWriteSynchronizationMode;
import org.apache.ignite.cache.QueryIndex;
import org.apache.ignite.cache.QueryIndexType;
import org.apache.ignite.internal.processors.cache.GridCacheContext;
import org.apache.ignite.internal.processors.cache.query.IgniteQueryErrorCode;
import org.apache.ignite.internal.processors.query.IgniteSQLException;
import org.apache.ignite.internal.processors.query.QueryUtils;
import org.apache.ignite.internal.processors.query.h2.dml.DmlAstUtils;
import org.apache.ignite.internal.processors.query.h2.opt.GridH2RowDescriptor;
import org.apache.ignite.internal.processors.query.h2.opt.GridH2Table;
import org.apache.ignite.internal.util.typedef.F;
import org.h2.command.Command;
import org.h2.command.CommandContainer;
import org.h2.command.CommandInterface;
import org.h2.command.Prepared;
import org.h2.command.ddl.AlterTableAddConstraint;
import org.h2.command.ddl.AlterTableAlterColumn;
import org.h2.command.ddl.CommandWithColumns;
import org.h2.command.ddl.CreateIndex;
import org.h2.command.ddl.CreateTable;
import org.h2.command.ddl.CreateTableData;
import org.h2.command.ddl.DefineCommand;
import org.h2.command.ddl.DropIndex;
import org.h2.command.ddl.DropTable;
import org.h2.command.ddl.SchemaCommand;
import org.h2.command.dml.Delete;
import org.h2.command.dml.Explain;
import org.h2.command.dml.Insert;
import org.h2.command.dml.Merge;
import org.h2.command.dml.Query;
import org.h2.command.dml.Select;
import org.h2.command.dml.SelectOrderBy;
import org.h2.command.dml.SelectUnion;
import org.h2.command.dml.Update;
import org.h2.engine.Constants;
import org.h2.engine.FunctionAlias;
import org.h2.engine.UserAggregate;
import org.h2.expression.Aggregate;
import org.h2.expression.Alias;
import org.h2.expression.CompareLike;
import org.h2.expression.Comparison;
import org.h2.expression.ConditionAndOr;
import org.h2.expression.ConditionExists;
import org.h2.expression.ConditionIn;
import org.h2.expression.ConditionInConstantSet;
import org.h2.expression.ConditionInSelect;
import org.h2.expression.ConditionNot;
import org.h2.expression.Expression;
import org.h2.expression.ExpressionColumn;
import org.h2.expression.ExpressionList;
import org.h2.expression.Function;
import org.h2.expression.JavaAggregate;
import org.h2.expression.JavaFunction;
import org.h2.expression.Operation;
import org.h2.expression.Parameter;
import org.h2.expression.Subquery;
import org.h2.expression.TableFunction;
import org.h2.expression.ValueExpression;
import org.h2.index.ViewIndex;
import org.h2.jdbc.JdbcPreparedStatement;
import org.h2.result.SortOrder;
import org.h2.schema.Schema;
import org.h2.table.Column;
import org.h2.table.FunctionTable;
import org.h2.table.IndexColumn;
import org.h2.table.MetaTable;
import org.h2.table.RangeTable;
import org.h2.table.Table;
import org.h2.table.TableBase;
import org.h2.table.TableFilter;
import org.h2.table.TableView;
import org.h2.value.DataType;
import org.h2.value.Value;
import org.jetbrains.annotations.NotNull;
import org.jetbrains.annotations.Nullable;


import static org.apache.ignite.internal.processors.query.h2.sql.GridSqlOperationType.AND;
import static org.apache.ignite.internal.processors.query.h2.sql.GridSqlOperationType.BIGGER;
import static org.apache.ignite.internal.processors.query.h2.sql.GridSqlOperationType.BIGGER_EQUAL;
import static org.apache.ignite.internal.processors.query.h2.sql.GridSqlOperationType.EQUAL;
import static org.apache.ignite.internal.processors.query.h2.sql.GridSqlOperationType.EQUAL_NULL_SAFE;
import static org.apache.ignite.internal.processors.query.h2.sql.GridSqlOperationType.EXISTS;
import static org.apache.ignite.internal.processors.query.h2.sql.GridSqlOperationType.IN;
import static org.apache.ignite.internal.processors.query.h2.sql.GridSqlOperationType.IS_NOT_NULL;
import static org.apache.ignite.internal.processors.query.h2.sql.GridSqlOperationType.IS_NULL;
import static org.apache.ignite.internal.processors.query.h2.sql.GridSqlOperationType.LIKE;
import static org.apache.ignite.internal.processors.query.h2.sql.GridSqlOperationType.NOT;
import static org.apache.ignite.internal.processors.query.h2.sql.GridSqlOperationType.NOT_EQUAL;
import static org.apache.ignite.internal.processors.query.h2.sql.GridSqlOperationType.NOT_EQUAL_NULL_SAFE;
import static org.apache.ignite.internal.processors.query.h2.sql.GridSqlOperationType.OR;
import static org.apache.ignite.internal.processors.query.h2.sql.GridSqlOperationType.REGEXP;
import static org.apache.ignite.internal.processors.query.h2.sql.GridSqlOperationType.SMALLER;
import static org.apache.ignite.internal.processors.query.h2.sql.GridSqlOperationType.SMALLER_EQUAL;
import static org.apache.ignite.internal.processors.query.h2.sql.GridSqlOperationType.SPATIAL_INTERSECTS;
import static org.apache.ignite.internal.processors.query.h2.sql.GridSqlType.fromColumn;
import static org.apache.ignite.internal.processors.query.h2.sql.GridSqlType.fromExpression;

/**
 * H2 Query parser.
 */
public class GridSqlQueryParser {
    /** */
    private static final GridSqlOperationType[] COMPARISON_TYPES =
        {EQUAL, BIGGER_EQUAL, BIGGER, SMALLER_EQUAL,
        SMALLER, NOT_EQUAL, IS_NULL, IS_NOT_NULL,
        null, null, null, SPATIAL_INTERSECTS /* 11 */,
        null, null, null, null, EQUAL_NULL_SAFE /* 16 */,
        null, null, null, null, NOT_EQUAL_NULL_SAFE /* 21 */};

    /** */
    private static final Getter<Select, Expression> CONDITION = getter(Select.class, "condition");

    /** */
    private static final Getter<Select, int[]> GROUP_INDEXES = getter(Select.class, "groupIndex");

    /** */
    private static final Getter<Select, Boolean> SELECT_IS_FOR_UPDATE = getter(Select.class, "isForUpdate");

    /** */
    private static final Getter<Select, Boolean> SELECT_IS_GROUP_QUERY = getter(Select.class, "isGroupQuery");

    /** */
    private static final Getter<SelectUnion, Boolean> UNION_IS_FOR_UPDATE = getter(SelectUnion.class, "isForUpdate");

    /** */
    private static final Getter<Operation, Operation.OpType> OPERATION_TYPE = getter(Operation.class, "opType");

    /** */
    private static final Getter<Operation, Expression> OPERATION_LEFT = getter(Operation.class, "left");

    /** */
    private static final Getter<Operation, Expression> OPERATION_RIGHT = getter(Operation.class, "right");

    /** */
    private static final Getter<Comparison, Integer> COMPARISON_TYPE = getter(Comparison.class, "compareType");

    /** */
    private static final Getter<Comparison, Expression> COMPARISON_LEFT = getter(Comparison.class, "left");

    /** */
    private static final Getter<Comparison, Expression> COMPARISON_RIGHT = getter(Comparison.class, "right");

    /** */
    private static final Getter<ConditionAndOr, Integer> ANDOR_TYPE = getter(ConditionAndOr.class, "andOrType");

    /** */
    private static final Getter<ConditionAndOr, Expression> ANDOR_LEFT = getter(ConditionAndOr.class, "left");

    /** */
    private static final Getter<ConditionAndOr, Expression> ANDOR_RIGHT = getter(ConditionAndOr.class, "right");

    /** */
    public static final Getter<TableView, Query> VIEW_QUERY = getter(TableView.class, "viewQuery");

    /** */
    private static final Getter<TableFilter, String> ALIAS = getter(TableFilter.class, "alias");

    /** */
    private static final Getter<Select, Integer> HAVING_INDEX = getter(Select.class, "havingIndex");

    /** */
    private static final Getter<ConditionIn, Expression> LEFT_CI = getter(ConditionIn.class, "left");

    /** */
    private static final Getter<ConditionIn, List<Expression>> VALUE_LIST_CI = getter(ConditionIn.class, "valueList");

    /** */
    private static final Getter<ConditionInConstantSet, Expression> LEFT_CICS =
        getter(ConditionInConstantSet.class, "left");

    /** */
    private static final Getter<ConditionInConstantSet, List<Expression>> VALUE_LIST_CICS =
        getter(ConditionInConstantSet.class, "valueList");

    /** */
    private static final Getter<ExpressionList, Expression[]> EXPR_LIST = getter(ExpressionList.class, "list");

    /** */
    private static final Getter<ConditionInSelect, Expression> LEFT_CIS = getter(ConditionInSelect.class, "left");

    /** */
    private static final Getter<ConditionInSelect, Boolean> ALL = getter(ConditionInSelect.class, "all");

    /** */
    private static final Getter<ConditionInSelect, Integer> COMPARE_TYPE = getter(ConditionInSelect.class,
        "compareType");

    /** */
    private static final Getter<ConditionInSelect, Query> QUERY_IN = getter(ConditionInSelect.class, "query");

    /** */
    private static final Getter<ConditionExists, Query> QUERY_EXISTS = getter(ConditionExists.class, "query");

    /** */
    private static final Getter<CompareLike, Expression> LEFT = getter(CompareLike.class, "left");

    /** */
    private static final Getter<CompareLike, Expression> RIGHT = getter(CompareLike.class, "right");

    /** */
    private static final Getter<CompareLike, Expression> ESCAPE = getter(CompareLike.class, "escape");

    /** */
    private static final Getter<CompareLike, Boolean> REGEXP_CL = getter(CompareLike.class, "regexp");

    /** */
    private static final Getter<Aggregate, Boolean> DISTINCT = getter(Aggregate.class, "distinct");

    /** For java aggregate functions */
    private static final Getter<JavaAggregate, UserAggregate> JAVA_AGG_USER_AGGREGATE = getter(JavaAggregate.class, "userAggregate");
    private static final Getter<JavaAggregate, Expression[]> JAVA_AGG_ARGS = getter(JavaAggregate.class, "args");
    
    /** */
    private static final Getter<Aggregate, Aggregate.AggregateType> TYPE = getter(Aggregate.class, "type");

    /** */
    private static final Getter<Aggregate, Expression> ON = getter(Aggregate.class, "on");

    /** */
    private static final Getter<Aggregate, Expression> GROUP_CONCAT_SEPARATOR = getter(Aggregate.class,
        "groupConcatSeparator");

    /** */
    private static final Getter<Aggregate, ArrayList<SelectOrderBy>> GROUP_CONCAT_ORDER_LIST = getter(Aggregate.class,
        "groupConcatOrderList");

    /** */
    private static final Getter<RangeTable, Expression> RANGE_MIN = getter(RangeTable.class, "min");

    /** */
    private static final Getter<RangeTable, Expression> RANGE_MAX = getter(RangeTable.class, "max");

    /** */
    private static final Getter<FunctionTable, Expression> FUNC_EXPR = getter(FunctionTable.class, "functionExpr");

    /** */
    private static final Getter<TableFunction, Column[]> FUNC_TBL_COLS = getter(TableFunction.class, "columnList");

    /** */
    private static final Getter<JavaFunction, FunctionAlias> FUNC_ALIAS = getter(JavaFunction.class, "functionAlias");

    /** */
    private static final Getter<ExpressionColumn, String> SCHEMA_NAME = getter(ExpressionColumn.class, "schemaName");

    /** */
    private static final Getter<JdbcPreparedStatement, Command> COMMAND = getter(JdbcPreparedStatement.class, "command");

    /** */
    private static final Getter<SelectUnion, SortOrder> UNION_SORT = getter(SelectUnion.class, "sort");

    /** */
    private static final Getter<Explain, Prepared> EXPLAIN_COMMAND = getter(Explain.class, "command");

    /** */
    private static final Getter<Merge, Table> MERGE_TABLE = getter(Merge.class, "targetTable");

    /** */
    private static final Getter<Merge, Column[]> MERGE_COLUMNS = getter(Merge.class, "columns");

    /** */
    private static final Getter<Merge, Column[]> MERGE_KEYS = getter(Merge.class, "keys");

    /** */
    private static final Getter<Merge, List<Expression[]>> MERGE_ROWS = getter(Merge.class, "valuesExpressionList");

    /** */
    private static final Getter<Merge, Query> MERGE_QUERY = getter(Merge.class, "query");

    /** */
    private static final Getter<Insert, Table> INSERT_TABLE = getter(Insert.class, "table");

    /** */
    private static final Getter<Insert, Column[]> INSERT_COLUMNS = getter(Insert.class, "columns");

    /** */
    private static final Getter<Insert, List<Expression[]>> INSERT_ROWS = getter(Insert.class, "list");

    /** */
    private static final Getter<Insert, Query> INSERT_QUERY = getter(Insert.class, "query");

    /** */
    private static final Getter<Insert, Boolean> INSERT_DIRECT = getter(Insert.class, "insertFromSelect");

    /** */
    private static final Getter<Insert, Boolean> INSERT_SORTED = getter(Insert.class, "sortedInsertMode");

    /** */
    private static final Getter<Delete, TableFilter> DELETE_FROM = getter(Delete.class, "targetTableFilter");

    /** */
    private static final Getter<Delete, Expression> DELETE_WHERE = getter(Delete.class, "condition");

    /** */
    private static final Getter<Delete, Expression> DELETE_LIMIT = getter(Delete.class, "limitExpr");

    /** */
    private static final Getter<Update, TableFilter> UPDATE_TARGET = getter(Update.class, "targetTableFilter");

    /** */
    private static final Getter<Update, ArrayList<Column>> UPDATE_COLUMNS = getter(Update.class, "columns");

    /** */
    private static final Getter<Update, HashMap<Column, Expression>> UPDATE_SET = getter(Update.class,
        "expressionMap");

    /** */
    private static final Getter<Update, Expression> UPDATE_WHERE = getter(Update.class, "condition");

    /** */
    private static final Getter<Update, Expression> UPDATE_LIMIT = getter(Update.class, "limitExpr");

    /** */
    private static final Getter<Command, Prepared> PREPARED =
        GridSqlQueryParser.<Command, Prepared>getter(CommandContainer.class, "prepared");
    
    /** */
    private static final Getter<CreateIndex, String> CREATE_INDEX_NAME = getter(CreateIndex.class, "indexName");

    /** */
    private static final Getter<CreateIndex, String> CREATE_INDEX_TABLE_NAME = getter(CreateIndex.class, "tableName");

    /** */
    private static final Getter<CreateIndex, IndexColumn[]> CREATE_INDEX_COLUMNS = getter(CreateIndex.class,
        "indexColumns");

    /** */
    private static final Getter<CreateIndex, Boolean> CREATE_INDEX_SPATIAL = getter(CreateIndex.class, "spatial");

    /** */
    private static final Getter<CreateIndex, Boolean> CREATE_INDEX_PRIMARY_KEY = getter(CreateIndex.class,
        "primaryKey");

    /** */
    private static final Getter<CreateIndex, Boolean> CREATE_INDEX_UNIQUE = getter(CreateIndex.class, "unique");

    /** */
    private static final Getter<CreateIndex, Boolean> CREATE_INDEX_HASH = getter(CreateIndex.class, "hash");

    /** */
    private static final Getter<CreateIndex, Boolean> CREATE_INDEX_IF_NOT_EXISTS = getter(CreateIndex.class,
        "ifNotExists");

    /** */
    private static final Getter<IndexColumn, String> INDEX_COLUMN_NAME = getter(IndexColumn.class, "columnName");

    /** */
    private static final Getter<IndexColumn, Integer> INDEX_COLUMN_SORT_TYPE = getter(IndexColumn.class, "sortType");

    /** */
    private static final Getter<DropIndex, String> DROP_INDEX_NAME = getter(DropIndex.class, "indexName");

    /** */
    private static final Getter<DropIndex, Boolean> DROP_INDEX_IF_EXISTS = getter(DropIndex.class, "ifExists");

    /** */
    private static final Getter<SchemaCommand, Schema> SCHEMA_COMMAND_SCHEMA = getter(SchemaCommand.class, "schema");

    /** */
    private static final Getter<CreateTable, CreateTableData> CREATE_TABLE_DATA = getter(CreateTable.class, "data");

    /** */
    private static final Getter<CommandWithColumns, ArrayList<DefineCommand>> CREATE_TABLE_CONSTRAINTS =
        getter(CommandWithColumns.class, "constraintCommands");

    /** */
    private static final Getter<CommandWithColumns, IndexColumn[]> CREATE_TABLE_PK =
        getter(CommandWithColumns.class, "pkColumns");

    /** */
    private static final Getter<CreateTable, Boolean> CREATE_TABLE_IF_NOT_EXISTS = getter(CreateTable.class,
        "ifNotExists");

    /** */
    private static final Getter<CreateTable, Query> CREATE_TABLE_QUERY = getter(CreateTable.class, "asQuery");

    /** */
    private static final Getter<DropTable, Boolean> DROP_TABLE_IF_EXISTS = getter(DropTable.class, "ifExists");

    /** */
    private static final Getter<DropTable, String> DROP_TABLE_NAME = getter(DropTable.class, "tableName");

    /** */
    private static final Getter<Column, Boolean> COLUMN_IS_COMPUTED = getter(Column.class, "isComputed");

    /** */
    private static final Getter<Column, Expression> COLUMN_CHECK_CONSTRAINT = getter(Column.class, "checkConstraint");

    /** Class for private class: 'org.h2.command.CommandList'. */
    private static final Class<? extends Command> CLS_COMMAND_LIST;

    /** */
    private static final Getter<Command, Command> LIST_COMMAND;

    /** */
    private static final Getter<Command, String> REMAINING;

    /** */
    public static final String ORG_H2_COMMAND_COMMAND_LIST = "org.h2.command.CommandList";

    static {
        try {
            CLS_COMMAND_LIST = (Class<? extends Command>)CommandContainer.class.getClassLoader()
                .loadClass(ORG_H2_COMMAND_COMMAND_LIST);

            LIST_COMMAND = getter(CLS_COMMAND_LIST, "command");

            REMAINING = getter(CLS_COMMAND_LIST, "remaining");
        }
        catch (ClassNotFoundException e) {
            throw new RuntimeException(e);
        }
    }

    /** */
    private static final Getter<AlterTableAlterColumn, String> ALTER_COLUMN_TBL_NAME =
        getter(AlterTableAlterColumn.class, "tableName");

    /** */
    private static final Getter<AlterTableAlterColumn, ArrayList<Column>> ALTER_COLUMN_NEW_COLS =
        getter(AlterTableAlterColumn.class, "columnsToAdd");

    /** */
    private static final Getter<AlterTableAlterColumn, ArrayList<Column>> ALTER_COLUMN_REMOVE_COLS =
        getter(AlterTableAlterColumn.class, "columnsToRemove");

    /** */
    private static final Getter<AlterTableAlterColumn, Boolean> ALTER_COLUMN_IF_NOT_EXISTS =
        getter(AlterTableAlterColumn.class, "ifNotExists");

    /** */
    private static final Getter<AlterTableAlterColumn, Boolean> ALTER_COLUMN_IF_TBL_EXISTS =
        getter(AlterTableAlterColumn.class, "ifTableExists");

    /** */
    private static final Getter<AlterTableAlterColumn, String> ALTER_COLUMN_BEFORE_COL =
        getter(AlterTableAlterColumn.class, "addBefore");

    /** */
    private static final Getter<AlterTableAlterColumn, Boolean> ALTER_COLUMN_FIRST =
        getter(AlterTableAlterColumn.class, "addFirst");

    /** */
    private static final Getter<AlterTableAlterColumn, String> ALTER_COLUMN_AFTER_COL =
        getter(AlterTableAlterColumn.class, "addAfter");

    /** */
    private static final String PARAM_NAME_VALUE_SEPARATOR = "=";

    /** */
    private static final String PARAM_TEMPLATE = "TEMPLATE";

    /** */
    private static final String PARAM_BACKUPS = "BACKUPS";

    /** */
    private static final String PARAM_ATOMICITY = "ATOMICITY";

    /** */
    private static final String PARAM_CACHE_GROUP_OLD = "CACHEGROUP";

    /** */
    private static final String PARAM_AFFINITY_KEY_OLD = "AFFINITYKEY";

    /** */
    private static final String PARAM_CACHE_GROUP = "CACHE_GROUP";

    /** */
    private static final String PARAM_AFFINITY_KEY = "AFFINITY_KEY";

    /** */
    private static final String PARAM_WRITE_SYNC = "WRITE_SYNCHRONIZATION_MODE";

    /** */
    private static final String PARAM_CACHE_NAME = "CACHE_NAME";

    /** */
    private static final String PARAM_KEY_TYPE = "KEY_TYPE";

    /** */
    private static final String PARAM_VAL_TYPE = "VALUE_TYPE";

    /** */
    private static final String PARAM_WRAP_KEY = "WRAP_KEY";

    /** */
    public static final String PARAM_WRAP_VALUE = "WRAP_VALUE";

    /** Data region name. */
    public static final String PARAM_DATA_REGION = "DATA_REGION";

    /** */
    private static final String PARAM_ENCRYPTED = "ENCRYPTED";

<<<<<<< HEAD
=======
    /** Query parallelism value of cache configuration. */
    private static final String PARAM_PARALLELISM = "PARALLELISM";

>>>>>>> 8246bd84
    /** */
    private final IdentityHashMap<Object, Object> h2ObjToGridObj = new IdentityHashMap<>();

    /** */
    private final Map<String, Integer> optimizedTableFilterOrder;

    /**
     * We have a counter instead of a simple flag, because
     * a flag can be reset earlier than needed in case of
     * deep subquery expression nesting.
     */
    private int parsingSubQryExpression;

    /** Whether this is SELECT FOR UPDATE. */
    private boolean selectForUpdate;

    /**
     * @param useOptimizedSubqry If we have to find correct order for table filters in FROM clause.
     *                           Relies on uniqueness of table filter aliases.
     */
    public GridSqlQueryParser(boolean useOptimizedSubqry) {
        optimizedTableFilterOrder = useOptimizedSubqry ? new HashMap<String, Integer>() : null;
    }

    /**
     * @param stmt Prepared statement to check.
     * @return {@code true} in case of multiple statements.
     */
    public static boolean checkMultipleStatements(PreparedStatement stmt) {
        Command cmd = extractCommand(stmt);

        return ORG_H2_COMMAND_COMMAND_LIST.equals(cmd.getClass().getName());
    }

    /**
     * @param stmt Prepared statement.
     * @return Parsed select.
     */
    public static Prepared prepared(PreparedStatement stmt) {
        Command cmd = extractCommand(stmt);

        assert cmd instanceof CommandContainer;

        return PREPARED.get(cmd);
    }

    /**
     * @param stmt Prepared statement.
     * @return Parsed select.
     */
    public static PreparedWithRemaining preparedWithRemaining(PreparedStatement stmt) {
        Command cmd = extractCommand(stmt);

        if (cmd instanceof CommandContainer)
            return new PreparedWithRemaining(PREPARED.get(cmd), null);
        else {
            Class<?> cmdCls = cmd.getClass();

            if (cmdCls.getName().equals(ORG_H2_COMMAND_COMMAND_LIST))
                return new PreparedWithRemaining(PREPARED.get(LIST_COMMAND.get(cmd)), REMAINING.get(cmd));
            else
                throw new IgniteSQLException("Unexpected statement command");
        }
    }

    /** */
    private static Command extractCommand(PreparedStatement stmt) {
        return COMMAND.get((JdbcPreparedStatement)stmt);
    }

    /**
     * @param p Prepared.
     * @return Whether {@code p} is an {@code SELECT FOR UPDATE} query.
     */
    public static boolean isForUpdateQuery(Prepared p) {
        boolean union;

        if (p.getClass() == Select.class)
            union = false;
        else if (p.getClass() == SelectUnion.class)
            union = true;
        else
            return false;

        boolean forUpdate = (!union && SELECT_IS_FOR_UPDATE.get((Select)p)) ||
            (union && UNION_IS_FOR_UPDATE.get((SelectUnion)p));

        if (union && forUpdate) {
            throw new IgniteSQLException("SELECT UNION FOR UPDATE is not supported.",
                IgniteQueryErrorCode.UNSUPPORTED_OPERATION);
        }

        return forUpdate;
    }

    /**
     * @param qry Query expression to parse.
     * @return Subquery AST.
     */
    private GridSqlSubquery parseQueryExpression(Query qry) {
        parsingSubQryExpression++;
        GridSqlQuery subQry = parseQuery(qry);
        parsingSubQryExpression--;

        return new GridSqlSubquery(subQry);
    }

    /**
     * @param filter Filter.
     */
    private GridSqlElement parseTableFilter(TableFilter filter) {
        GridSqlElement res = (GridSqlElement)h2ObjToGridObj.get(filter);

        if (res == null) {
            res = parseTable(filter.getTable());

            // Setup index hints.
            if (res instanceof GridSqlTable && filter.getIndexHints() != null)
                ((GridSqlTable)res).useIndexes(new ArrayList<>(filter.getIndexHints().getAllowedIndexes()));

            String alias = ALIAS.get(filter);

            if (alias != null)
                res = new GridSqlAlias(alias, res, false);

            h2ObjToGridObj.put(filter, res);
        }

        return res;
    }

    /**
     * @param tbl Table.
     */
    private GridSqlElement parseTable(Table tbl) {
        GridSqlElement res = (GridSqlElement)h2ObjToGridObj.get(tbl);

        if (res == null) {
            // We can't cache simple tables because otherwise it will be the same instance for all
            // table filters. Thus we will not be able to distinguish one table filter from another.
            // Table here is semantically equivalent to a table filter.
            if (tbl instanceof TableBase || tbl instanceof MetaTable)
                return new GridSqlTable(tbl);

            // Other stuff can be cached because we will have separate instances in
            // different table filters anyways. Thus the semantics will be correct.
            if (tbl instanceof TableView) {
                if (((TableView)tbl).isRecursive()) {
                    throw new IgniteSQLException("Recursive CTE ('WITH RECURSIVE (...)') is not supported.",
                        IgniteQueryErrorCode.UNSUPPORTED_OPERATION);
                }

                Query qry = VIEW_QUERY.get((TableView) tbl);

                res = new GridSqlSubquery(parseQuery(qry));
            }
            else if (tbl instanceof FunctionTable)
                res = parseExpression(FUNC_EXPR.get((FunctionTable)tbl), false);
            else if (tbl instanceof RangeTable) {
                res = new GridSqlFunction(GridSqlFunctionType.SYSTEM_RANGE);

                res.addChild(parseExpression(RANGE_MIN.get((RangeTable)tbl), false));
                res.addChild(parseExpression(RANGE_MAX.get((RangeTable)tbl), false));
            }
            else if (tbl instanceof MetaTable)
                res = new GridSqlTable(tbl);
            else
                assert0(false, "Unexpected Table implementation [cls=" + tbl.getClass().getSimpleName() + ']');

            h2ObjToGridObj.put(tbl, res);
        }

        return res;
    }

    /**
     * @param select Select.
     */
    private GridSqlSelect parseSelect(Select select) {
        GridSqlSelect res = (GridSqlSelect)h2ObjToGridObj.get(select);

        if (res != null)
            return res;

        res = new GridSqlSelect();

        h2ObjToGridObj.put(select, res);

        res.distinct(select.isDistinct());

        Expression where = CONDITION.get(select);
        res.where(parseExpression(where, true));

        ArrayList<TableFilter> tableFilters = new ArrayList<>();

        TableFilter filter = select.getTopTableFilter();

        boolean isForUpdate = SELECT_IS_FOR_UPDATE.get(select);

        do {
            assert0(filter != null, select);
            assert0(filter.getNestedJoin() == null, select);

            // Can use optimized join order only if we are not inside of an expression.
            if (parsingSubQryExpression == 0 && optimizedTableFilterOrder != null) {
                String tblAlias = filter.getTableAlias();
                int idx = optimizedTableFilterOrder.get(tblAlias);

                setElementAt(tableFilters, idx, filter);
            }
            else
                tableFilters.add(filter);

            filter = filter.getJoin();
        }
        while (filter != null);

        // Build FROM clause from correctly ordered table filters.
        GridSqlElement from = null;

        for (int i = 0; i < tableFilters.size(); i++) {
            TableFilter f = tableFilters.get(i);
            GridSqlElement gridFilter = parseTableFilter(f);

            from = from == null ? gridFilter : new GridSqlJoin(from, gridFilter, f.isJoinOuter(),
                parseExpression(f.getJoinCondition(), true));
        }

        res.from(from);

        if (isForUpdate) {
            if (!(from instanceof GridSqlTable ||
                (from instanceof GridSqlAlias && from.size() == 1 && from.child() instanceof GridSqlTable))) {
                throw new IgniteSQLException("SELECT FOR UPDATE with joins is not supported.",
                    IgniteQueryErrorCode.UNSUPPORTED_OPERATION);
            }

            GridSqlTable gridTbl = from instanceof GridSqlTable ? (GridSqlTable)from :
                ((GridSqlAlias)from).child();

            GridH2Table tbl = gridTbl.dataTable();

            if (tbl == null) {
                throw new IgniteSQLException("SELECT FOR UPDATE query must involve Ignite table.",
                    IgniteQueryErrorCode.UNSUPPORTED_OPERATION);
            }

            if (select.getLimit() != null || select.getOffset() != null) {
                throw new IgniteSQLException("LIMIT/OFFSET clauses are not supported for SELECT FOR UPDATE.",
                    IgniteQueryErrorCode.UNSUPPORTED_OPERATION);
            }

            if (SELECT_IS_GROUP_QUERY.get(select)) {
                throw new IgniteSQLException("SELECT FOR UPDATE with aggregates and/or GROUP BY is not supported.",
                    IgniteQueryErrorCode.UNSUPPORTED_OPERATION);
            }

            if (select.isDistinct())
                throw new IgniteSQLException("DISTINCT clause is not supported for SELECT FOR UPDATE.",
                    IgniteQueryErrorCode.UNSUPPORTED_OPERATION);

            if (SplitterUtils.hasSubQueries(res))
                throw new IgniteSQLException("Sub queries are not supported for SELECT FOR UPDATE.",
                    IgniteQueryErrorCode.UNSUPPORTED_OPERATION);
        }

        ArrayList<Expression> expressions = select.getExpressions();

        for (int i = 0; i < expressions.size(); i++)
            res.addColumn(parseExpression(expressions.get(i), true), i < select.getColumnCount());

        int[] grpIdx = GROUP_INDEXES.get(select);

        if (grpIdx != null)
            res.groupColumns(grpIdx);

        int havingIdx = HAVING_INDEX.get(select);

        if (havingIdx >= 0)
            res.havingColumn(havingIdx);

        res.forUpdate(isForUpdate);

        processSortOrder(select.getSortOrder(), res);

        res.limit(parseExpression(select.getLimit(), false));
        res.offset(parseExpression(select.getOffset(), false));

        return res;
    }

    /**
     * @param list List.
     * @param idx Index.
     * @param x Element.
     */
    private static <Z> void setElementAt(List<Z> list, int idx, Z x) {
        while (list.size() <= idx)
            list.add(null);

        assert0(list.get(idx) == null, "Element already set: " + idx);

        list.set(idx, x);
    }

    /**
     * @param merge Merge.
     * @see <a href="http://h2database.com/html/grammar.html#merge">H2 merge spec</a>
     */
    private GridSqlMerge parseMerge(Merge merge) {
        GridSqlMerge res = (GridSqlMerge)h2ObjToGridObj.get(merge);

        if (res != null)
            return res;

        res = new GridSqlMerge();
        h2ObjToGridObj.put(merge, res);

        Table srcTbl = MERGE_TABLE.get(merge);
        GridSqlElement tbl = parseTable(srcTbl);

        res.into(tbl);

        Column[] srcCols = MERGE_COLUMNS.get(merge);

        GridSqlColumn[] cols = new GridSqlColumn[srcCols.length];

        for (int i = 0; i < srcCols.length; i++) {
            cols[i] = new GridSqlColumn(srcCols[i], tbl, null, null, srcCols[i].getName());

            cols[i].resultType(fromColumn(srcCols[i]));
        }

        res.columns(cols);

        Column[] srcKeys = MERGE_KEYS.get(merge);

        GridH2Table intoTbl = DmlAstUtils.gridTableForElement(tbl).dataTable();

        GridH2RowDescriptor rowDesc = intoTbl.rowDescriptor();

        GridSqlColumn[] keys = new GridSqlColumn[srcKeys.length];

        for (int i = 0; i < srcKeys.length; i++) {
            String colName = srcKeys[i].getName();

            int colId = intoTbl.getColumn(colName).getColumnId();

            if (!rowDesc.isKeyColumn(colId) && !F.eq(colName, rowDesc.type().affinityKey())) {
                throw new IgniteSQLException("Invalid column name in KEYS clause of MERGE - it may include only " +
                    "key and/or affinity columns: " + colName, IgniteQueryErrorCode.PARSING);
            }

            keys[i] = new GridSqlColumn(srcKeys[i], tbl, null, null, colName);
        }

        res.keys(keys);

        List<Expression[]> srcRows = MERGE_ROWS.get(merge);
        if (!srcRows.isEmpty()) {
            List<GridSqlElement[]> rows = new ArrayList<>(srcRows.size());
            for (Expression[] srcRow : srcRows) {
                GridSqlElement[] row = new GridSqlElement[srcRow.length];

                for (int i = 0; i < srcRow.length; i++) {
                    row[i] = parseExpression(srcRow[i], false);

                    if (row[i] == null) {
                        throw new IgniteSQLException("DEFAULT values are unsupported for MERGE.",
                            IgniteQueryErrorCode.UNSUPPORTED_OPERATION);
                    }
                }

                rows.add(row);
            }
            res.rows(rows);
        }
        else {
            res.rows(Collections.<GridSqlElement[]>emptyList());
            res.query(parseQuery(MERGE_QUERY.get(merge)));
        }

        return res;
    }

    /**
     * @param insert Insert.
     * @see <a href="http://h2database.com/html/grammar.html#insert">H2 insert spec</a>
     */
    private GridSqlInsert parseInsert(Insert insert) {
        GridSqlInsert res = (GridSqlInsert)h2ObjToGridObj.get(insert);

        if (res != null)
            return res;

        res = new GridSqlInsert();
        h2ObjToGridObj.put(insert, res);

        Table srcTbl = INSERT_TABLE.get(insert);
        GridSqlElement tbl = parseTable(srcTbl);

        res.into(tbl).
            direct(INSERT_DIRECT.get(insert)).
            sorted(INSERT_SORTED.get(insert));

        Column[] srcCols = INSERT_COLUMNS.get(insert);
        GridSqlColumn[] cols = new GridSqlColumn[srcCols.length];

        for (int i = 0; i < srcCols.length; i++) {
            cols[i] = new GridSqlColumn(srcCols[i], tbl, null, null, srcCols[i].getName());

            cols[i].resultType(fromColumn(srcCols[i]));
        }

        res.columns(cols);

        List<Expression[]> srcRows = INSERT_ROWS.get(insert);
        if (!srcRows.isEmpty()) {
            List<GridSqlElement[]> rows = new ArrayList<>(srcRows.size());
            for (Expression[] srcRow : srcRows) {
                GridSqlElement[] row = new GridSqlElement[srcRow.length];

                for (int i = 0; i < srcRow.length; i++) {
                    row[i] = parseExpression(srcRow[i], false);

                    if (row[i] == null) {
                        throw new IgniteSQLException("DEFAULT values are unsupported for MERGE.",
                            IgniteQueryErrorCode.UNSUPPORTED_OPERATION);
                    }
                }

                rows.add(row);
            }
            res.rows(rows);
        }
        else {
            res.rows(Collections.<GridSqlElement[]>emptyList());
            res.query(parseQuery(INSERT_QUERY.get(insert)));
        }

        return res;
    }

    /**
     * @param del Delete.
     * @see <a href="http://h2database.com/html/grammar.html#delete">H2 delete spec</a>
     */
    private GridSqlDelete parseDelete(Delete del) {
        GridSqlDelete res = (GridSqlDelete)h2ObjToGridObj.get(del);

        if (res != null)
            return res;

        res = new GridSqlDelete();
        h2ObjToGridObj.put(del, res);

        GridSqlElement tbl = parseTableFilter(DELETE_FROM.get(del));
        GridSqlElement where = parseExpression(DELETE_WHERE.get(del), true);
        GridSqlElement limit = parseExpression(DELETE_LIMIT.get(del), true);
        res.from(tbl).where(where).limit(limit);
        return res;
    }

    /**
     * @param update Update.
     * @see <a href="http://h2database.com/html/grammar.html#update">H2 update spec</a>
     */
    private GridSqlUpdate parseUpdate(Update update) {
        GridSqlUpdate res = (GridSqlUpdate)h2ObjToGridObj.get(update);

        if (res != null)
            return res;

        res = new GridSqlUpdate();
        h2ObjToGridObj.put(update, res);

        GridSqlElement tbl = parseTableFilter(UPDATE_TARGET.get(update));

        List<Column> srcCols = UPDATE_COLUMNS.get(update);
        Map<Column, Expression> srcSet = UPDATE_SET.get(update);

        ArrayList<GridSqlColumn> cols = new ArrayList<>(srcCols.size());
        LinkedHashMap<String, GridSqlElement> set = new LinkedHashMap<>(srcSet.size());

        for (Column c : srcCols) {
            GridSqlColumn col = new GridSqlColumn(c, tbl, null, null, c.getName());
            col.resultType(fromColumn(c));
            cols.add(col);

            GridSqlElement setVal = parseExpression(srcSet.get(c), true);

            if (containsDefaultKeyword(setVal)) {
                throw new IgniteSQLException("DEFAULT values are unsupported for UPDATE.",
                    IgniteQueryErrorCode.UNSUPPORTED_OPERATION);
            }

            set.put(col.columnName(), setVal);
        }

        GridSqlElement where = parseExpression(UPDATE_WHERE.get(update), true);
        GridSqlElement limit = parseExpression(UPDATE_LIMIT.get(update), true);

        res.target(tbl).cols(cols).set(set).where(where).limit(limit);
        return res;
    }

    /**
     * @param val SQL expression.
     * @return {@code true} if the expression contains DEFAULT keyword.
     */
    private boolean containsDefaultKeyword(GridSqlAst val) {
        if (val == GridSqlKeyword.DEFAULT)
            return true;

        for (int i = 0; i < val.size(); ++i) {
            if (containsDefaultKeyword(val.child(i)))
                return true;
        }

        return false;
    }

    /**
     * Parse {@code DROP INDEX} statement.
     *
     * @param dropIdx {@code DROP INDEX} statement.
     * @see <a href="http://h2database.com/html/grammar.html#drop_index">H2 {@code DROP INDEX} spec.</a>
     */
    private GridSqlDropIndex parseDropIndex(DropIndex dropIdx) {
        GridSqlDropIndex res = new GridSqlDropIndex();

        res.indexName(DROP_INDEX_NAME.get(dropIdx));
        res.schemaName(SCHEMA_COMMAND_SCHEMA.get(dropIdx).getName());
        res.ifExists(DROP_INDEX_IF_EXISTS.get(dropIdx));

        return res;
    }

    /**
     * Parse {@code CREATE INDEX} statement.
     *
     * @param createIdx {@code CREATE INDEX} statement.
     * @see <a href="http://h2database.com/html/grammar.html#create_index">H2 {@code CREATE INDEX} spec.</a>
     */
    private GridSqlCreateIndex parseCreateIndex(CreateIndex createIdx) {
        if (CREATE_INDEX_HASH.get(createIdx) || CREATE_INDEX_PRIMARY_KEY.get(createIdx) ||
            CREATE_INDEX_UNIQUE.get(createIdx)) {
            throw new IgniteSQLException("Only SPATIAL modifier is supported for CREATE INDEX",
                IgniteQueryErrorCode.UNSUPPORTED_OPERATION);
        }

        GridSqlCreateIndex res = new GridSqlCreateIndex();

        Schema schema = SCHEMA_COMMAND_SCHEMA.get(createIdx);

        String tblName = CREATE_INDEX_TABLE_NAME.get(createIdx);

        res.schemaName(schema.getName());
        res.tableName(tblName);
        res.ifNotExists(CREATE_INDEX_IF_NOT_EXISTS.get(createIdx));

        QueryIndex idx = new QueryIndex();

        idx.setName(CREATE_INDEX_NAME.get(createIdx));
        idx.setIndexType(CREATE_INDEX_SPATIAL.get(createIdx) ? QueryIndexType.GEOSPATIAL : QueryIndexType.SORTED);

        IndexColumn[] cols = CREATE_INDEX_COLUMNS.get(createIdx);

        LinkedHashMap<String, Boolean> flds = new LinkedHashMap<>(cols.length);

        for (IndexColumn col : CREATE_INDEX_COLUMNS.get(createIdx)) {
            int sortType = INDEX_COLUMN_SORT_TYPE.get(col);

            if ((sortType & SortOrder.NULLS_FIRST) != 0 || (sortType & SortOrder.NULLS_LAST) != 0) {
                throw new IgniteSQLException("NULLS FIRST and NULLS LAST modifiers are not supported for index columns",
                    IgniteQueryErrorCode.UNSUPPORTED_OPERATION);
            }

            flds.put(INDEX_COLUMN_NAME.get(col), (sortType & SortOrder.DESCENDING) == 0);
        }

        idx.setFields(flds);

        res.index(idx);

        return res;
    }

    /**
     * Parse {@code CREATE TABLE} statement.
     *
     * @param createTbl {@code CREATE TABLE} statement.
     * @see <a href="http://h2database.com/html/grammar.html#create_table">H2 {@code CREATE TABLE} spec.</a>
     */
    private GridSqlCreateTable parseCreateTable(CreateTable createTbl) {
        GridSqlCreateTable res = new GridSqlCreateTable();

        res.templateName(QueryUtils.TEMPLATE_PARTITIONED);

        Query qry = CREATE_TABLE_QUERY.get(createTbl);

        if (qry != null) {
            throw new IgniteSQLException("CREATE TABLE ... AS ... syntax is not supported",
                IgniteQueryErrorCode.UNSUPPORTED_OPERATION);
        }

        List<DefineCommand> constraints = CREATE_TABLE_CONSTRAINTS.get(createTbl);

        if (F.isEmpty(constraints)) {
            throw new IgniteSQLException("No PRIMARY KEY defined for CREATE TABLE",
                IgniteQueryErrorCode.PARSING);
        }

        if (constraints.size() > 1) {
            throw new IgniteSQLException("Too many constraints - only PRIMARY KEY is supported for CREATE TABLE",
                IgniteQueryErrorCode.UNSUPPORTED_OPERATION);
        }

        DefineCommand constraint = constraints.get(0);

        if (!(constraint instanceof AlterTableAddConstraint)) {
            throw new IgniteSQLException("Unsupported type of constraint for CREATE TABLE - only PRIMARY KEY " +
                "is supported", IgniteQueryErrorCode.UNSUPPORTED_OPERATION);
        }

        AlterTableAddConstraint alterTbl = (AlterTableAddConstraint)constraint;

        if (alterTbl.getType() != Command.ALTER_TABLE_ADD_CONSTRAINT_PRIMARY_KEY) {
            throw new IgniteSQLException("Unsupported type of constraint for CREATE TABLE - only PRIMARY KEY " +
                "is supported", IgniteQueryErrorCode.UNSUPPORTED_OPERATION);
        }

        Schema schema = SCHEMA_COMMAND_SCHEMA.get(createTbl);

        res.schemaName(schema.getName());

        CreateTableData data = CREATE_TABLE_DATA.get(createTbl);

        if (data.globalTemporary) {
            throw new IgniteSQLException("GLOBAL TEMPORARY keyword is not supported",
                IgniteQueryErrorCode.UNSUPPORTED_OPERATION);
        }

        if (data.temporary) {
            throw new IgniteSQLException("TEMPORARY keyword is not supported",
                IgniteQueryErrorCode.UNSUPPORTED_OPERATION);
        }

        if (data.isHidden) {
            throw new IgniteSQLException("HIDDEN keyword is not supported",
                IgniteQueryErrorCode.UNSUPPORTED_OPERATION);
        }

        if (!data.persistIndexes) {
            throw new IgniteSQLException("MEMORY and NOT PERSISTENT keywords are not supported",
                IgniteQueryErrorCode.UNSUPPORTED_OPERATION);
        }

        LinkedHashMap<String, GridSqlColumn> cols = new LinkedHashMap<>(data.columns.size());

        for (Column col : data.columns)
            cols.put(col.getName(), parseColumn(col));

        if (cols.containsKey(QueryUtils.KEY_FIELD_NAME.toUpperCase()) ||
            cols.containsKey(QueryUtils.VAL_FIELD_NAME.toUpperCase())) {
            throw new IgniteSQLException("Direct specification of _KEY and _VAL columns is forbidden",
                IgniteQueryErrorCode.PARSING);
        }

        IndexColumn[] pkIdxCols = CREATE_TABLE_PK.get(createTbl);

        if (F.isEmpty(pkIdxCols))
            throw new AssertionError("No PRIMARY KEY columns specified");

        LinkedHashSet<String> pkCols = new LinkedHashSet<>();

        for (IndexColumn pkIdxCol : pkIdxCols) {
            GridSqlColumn gridCol = cols.get(pkIdxCol.columnName);

            if (gridCol == null) {
                throw new IgniteSQLException("PRIMARY KEY column is not defined: " + pkIdxCol.columnName,
                    IgniteQueryErrorCode.PARSING);
            }

            pkCols.add(gridCol.columnName());
        }

        int keyColsNum = pkCols.size();
        int valColsNum = cols.size() - keyColsNum;

        if (valColsNum == 0) {
            throw new IgniteSQLException("Table must have at least one non PRIMARY KEY column.",
                IgniteQueryErrorCode.UNSUPPORTED_OPERATION);
        }

        res.columns(cols);
        res.primaryKeyColumns(pkCols);
        res.tableName(data.tableName);
        res.ifNotExists(CREATE_TABLE_IF_NOT_EXISTS.get(createTbl));

        List<String> extraParams = data.tableEngineParams != null ? new ArrayList<String>() : null;

        if (data.tableEngineParams != null)
            for (String s : data.tableEngineParams)
                extraParams.addAll(F.asList(s.split(",")));

        res.params(extraParams);

        if (!F.isEmpty(extraParams)) {
            Map<String, String> params = new HashMap<>();

            for (String p : extraParams) {
                String[] parts = p.split(PARAM_NAME_VALUE_SEPARATOR);

                if (parts.length > 2) {
                    throw new IgniteSQLException("Invalid parameter (key[=value] expected): " + p,
                        IgniteQueryErrorCode.PARSING);
                }

                String name = parts[0].trim().toUpperCase();

                String val = parts.length > 1 ? parts[1].trim() : null;

                if (F.isEmpty(name)) {
                    throw new IgniteSQLException("Invalid parameter (key[=value] expected): " + p,
                        IgniteQueryErrorCode.PARSING);
                }

                if (params.put(name, val) != null)
                    throw new IgniteSQLException("Duplicate parameter: " + p, IgniteQueryErrorCode.PARSING);
            }

            for (Map.Entry<String, String> e : params.entrySet())
                processExtraParam(e.getKey(), e.getValue(), res);
        }

        // Process key wrapping.
        Boolean wrapKey = res.wrapKey();

        if (wrapKey != null && !wrapKey) {
            if (keyColsNum > 1) {
                throw new IgniteSQLException(PARAM_WRAP_KEY + " cannot be false when composite primary key exists.",
                    IgniteQueryErrorCode.PARSING);
            }

            if (!F.isEmpty(res.keyTypeName())) {
                throw new IgniteSQLException(PARAM_WRAP_KEY + " cannot be false when " + PARAM_KEY_TYPE + " is set.",
                    IgniteQueryErrorCode.PARSING);
            }
        }

        boolean wrapKey0 = (res.wrapKey() != null && res.wrapKey()) || !F.isEmpty(res.keyTypeName()) || keyColsNum > 1;

        res.wrapKey(wrapKey0);

        // Process value wrapping.
        Boolean wrapVal = res.wrapValue();

        if (wrapVal != null && !wrapVal) {
            if (valColsNum > 1) {
                throw new IgniteSQLException(PARAM_WRAP_VALUE + " cannot be false when multiple non-primary key " +
                    "columns exist.", IgniteQueryErrorCode.PARSING);
            }

            if (!F.isEmpty(res.valueTypeName())) {
                throw new IgniteSQLException(PARAM_WRAP_VALUE + " cannot be false when " + PARAM_VAL_TYPE + " is set.",
                    IgniteQueryErrorCode.PARSING);
            }

            res.wrapValue(false);
        }
        else
            res.wrapValue(true); // By default value is always wrapped to allow for ALTER TABLE ADD COLUMN commands.

        if (!F.isEmpty(res.valueTypeName()) && F.eq(res.keyTypeName(), res.valueTypeName())) {
            throw new IgniteSQLException("Key and value type names " +
                "should be different for CREATE TABLE: " + res.valueTypeName(), IgniteQueryErrorCode.PARSING);
        }

        if (res.affinityKey() == null) {
            LinkedHashSet<String> pkCols0 = res.primaryKeyColumns();

            if (!F.isEmpty(pkCols0) && pkCols0.size() == 1 && wrapKey0)
                res.affinityKey(pkCols0.iterator().next());
        }

        return res;
    }

    /**
     * Parse {@code DROP TABLE} statement.
     *
     * @param dropTbl {@code DROP TABLE} statement.
     * @see <a href="http://h2database.com/html/grammar.html#drop_table">H2 {@code DROP TABLE} spec.</a>
     */
    private GridSqlDropTable parseDropTable(DropTable dropTbl) {
        GridSqlDropTable res = new GridSqlDropTable();

        Schema schema = SCHEMA_COMMAND_SCHEMA.get(dropTbl);

        res.schemaName(schema.getName());

        res.ifExists(DROP_TABLE_IF_EXISTS.get(dropTbl));

        res.tableName(DROP_TABLE_NAME.get(dropTbl));

        return res;
    }

    /**
     * Parse {@code ALTER TABLE} statement.
     * @param stmt H2 statement.
     */
    private GridSqlStatement parseAlterColumn(AlterTableAlterColumn stmt) {
        switch (stmt.getType()) {
            case CommandInterface.ALTER_TABLE_ADD_COLUMN:
                return parseAddColumn(stmt);

            case CommandInterface.ALTER_TABLE_DROP_COLUMN:
                return parseDropColumn(stmt);

            default: {
                String stmtName = null;

                switch (stmt.getType()) {
                    case CommandInterface.ALTER_TABLE_ALTER_COLUMN_CHANGE_TYPE:
                    case CommandInterface.ALTER_TABLE_ALTER_COLUMN_DEFAULT:
                    case CommandInterface.ALTER_TABLE_ALTER_COLUMN_NOT_NULL:
                    case CommandInterface.ALTER_TABLE_ALTER_COLUMN_RENAME:
                    case CommandInterface.ALTER_TABLE_ALTER_COLUMN_NULL:
                    case CommandInterface.ALTER_TABLE_ALTER_COLUMN_SELECTIVITY:
                    case CommandInterface.ALTER_TABLE_ALTER_COLUMN_VISIBILITY:
                        stmtName = "ALTER COLUMN";

                        break;
                }

                if (stmtName == null) {
                    throw new IgniteSQLException("Unsupported operation: " + stmt.getSQL(),
                        IgniteQueryErrorCode.UNSUPPORTED_OPERATION);
                }
                else {
                    throw new IgniteSQLException(stmtName + " is not supported",
                        IgniteQueryErrorCode.UNSUPPORTED_OPERATION);
                }
            }
        }
    }

    /**
     * Turn H2 column to grid column and check requested features.
     * @param col H2 column.
     * @return Grid column.
     */
    private static GridSqlColumn parseColumn(Column col) {
        if (col.isAutoIncrement()) {
            throw new IgniteSQLException("AUTO_INCREMENT columns are not supported [colName=" + col.getName() + ']',
                IgniteQueryErrorCode.UNSUPPORTED_OPERATION);
        }

        if (COLUMN_IS_COMPUTED.get(col)) {
            throw new IgniteSQLException("Computed columns are not supported [colName=" + col.getName() + ']',
                IgniteQueryErrorCode.UNSUPPORTED_OPERATION);
        }

        checkTypeSupported(col.getType(), "[colName=" + col.getName() + ']');

        if (col.getDefaultExpression() != null) {
            if (!col.getDefaultExpression().isConstant()) {
                throw new IgniteSQLException("Non-constant DEFAULT expressions are not supported [colName=" + col.getName() + ']',
                    IgniteQueryErrorCode.UNSUPPORTED_OPERATION);
            }

            DataType colType = DataType.getDataType(col.getType());
            DataType dfltType = DataType.getDataType(col.getDefaultExpression().getType());

            if ((DataType.isStringType(colType.type) && !DataType.isStringType(dfltType.type))
                || (DataType.supportsAdd(colType.type) && !DataType.supportsAdd(dfltType.type))) {
                throw new IgniteSQLException("Invalid default value for column. [colName=" + col.getName()
                    + ", colType=" + colType.name
                    + ", dfltValueType=" + dfltType.name + ']',
                    IgniteQueryErrorCode.UNEXPECTED_ELEMENT_TYPE);
            }
        }

        if (col.getSequence() != null)
            throw new IgniteSQLException("SEQUENCE columns are not supported [colName=" + col.getName() + ']',
                IgniteQueryErrorCode.UNSUPPORTED_OPERATION);

        if (col.getSelectivity() != Constants.SELECTIVITY_DEFAULT) {
            throw new IgniteSQLException("SELECTIVITY column attribute is not supported [colName=" + col.getName() + ']',
                IgniteQueryErrorCode.UNSUPPORTED_OPERATION);
        }

        if (COLUMN_CHECK_CONSTRAINT.get(col) != null) {
            throw new IgniteSQLException("Column CHECK constraints are not supported [colName=" + col.getName() +
                ']', IgniteQueryErrorCode.UNSUPPORTED_OPERATION);
        }

        GridSqlColumn gridCol = new GridSqlColumn(col, null, col.getName());

        gridCol.resultType(GridSqlType.fromColumn(col));

        return gridCol;
    }

    /**
     * Parse {@code ALTER TABLE ... ADD COLUMN} statement.
     * @param addCol H2 statement.
     * @return Grid SQL statement.
     *
     * @see <a href="http://www.h2database.com/html/grammar.html#alter_table_add"></a>
     */
    private GridSqlStatement parseAddColumn(AlterTableAlterColumn addCol) {
        assert addCol.getType() == CommandInterface.ALTER_TABLE_ADD_COLUMN;

        if (ALTER_COLUMN_BEFORE_COL.get(addCol) != null )
            throw new IgniteSQLException("BEFORE keyword is not supported", IgniteQueryErrorCode.UNSUPPORTED_OPERATION);

        if (ALTER_COLUMN_AFTER_COL.get(addCol) != null)
            throw new IgniteSQLException("AFTER keyword is not supported", IgniteQueryErrorCode.UNSUPPORTED_OPERATION);

        if (ALTER_COLUMN_FIRST.get(addCol))
            throw new IgniteSQLException("FIRST keyword is not supported", IgniteQueryErrorCode.UNSUPPORTED_OPERATION);

        GridSqlAlterTableAddColumn res = new GridSqlAlterTableAddColumn();

        ArrayList<Column> h2NewCols = ALTER_COLUMN_NEW_COLS.get(addCol);

        GridSqlColumn[] gridNewCols = new GridSqlColumn[h2NewCols.size()];

        for (int i = 0; i < h2NewCols.size(); i++) {
            Column col = h2NewCols.get(i);

            if (col.getDefaultExpression() != null) {
                throw new IgniteSQLException("ALTER TABLE ADD COLUMN with DEFAULT value is not supported " +
                    "[col=" + col.getName() + ']', IgniteQueryErrorCode.UNSUPPORTED_OPERATION);
            }

            gridNewCols[i] = parseColumn(h2NewCols.get(i));
        }

        res.columns(gridNewCols);

        if (gridNewCols.length == 1)
            res.ifNotExists(ALTER_COLUMN_IF_NOT_EXISTS.get(addCol));

        res.ifTableExists(ALTER_COLUMN_IF_TBL_EXISTS.get(addCol));

        Schema schema = SCHEMA_COMMAND_SCHEMA.get(addCol);

        res.schemaName(schema.getName());

        res.tableName(ALTER_COLUMN_TBL_NAME.get(addCol));

        return res;
    }

    /**
     * Parse {@code ALTER TABLE ... DROP COLUMN} statement.
     * @param dropCol H2 statement.
     * @see <a href="http://www.h2database.com/html/grammar.html#alter_table_add"></a>
     */
    private GridSqlStatement parseDropColumn(AlterTableAlterColumn dropCol) {
        assert dropCol.getType() == CommandInterface.ALTER_TABLE_DROP_COLUMN;

        GridSqlAlterTableDropColumn res = new GridSqlAlterTableDropColumn();

        ArrayList<Column> h2DropCols = ALTER_COLUMN_REMOVE_COLS.get(dropCol);

        String[] gridDropCols = new String[h2DropCols.size()];

        for (int i = 0; i < h2DropCols.size(); i++)
            gridDropCols[i] = h2DropCols.get(i).getName();

        res.columns(gridDropCols);

        if (gridDropCols.length == 1)
            res.ifExists(!ALTER_COLUMN_IF_NOT_EXISTS.get(dropCol));

        res.ifTableExists(ALTER_COLUMN_IF_TBL_EXISTS.get(dropCol));

        Schema schema = SCHEMA_COMMAND_SCHEMA.get(dropCol);

        res.schemaName(schema.getName());

        res.tableName(ALTER_COLUMN_TBL_NAME.get(dropCol));

        return res;
    }

    /**
     * @param name Param name.
     * @param val Param value.
     * @param res Table params to update.
     */
    private static void processExtraParam(String name, String val, GridSqlCreateTable res) {
        assert !F.isEmpty(name);

        switch (name) {
            case PARAM_TEMPLATE:
                ensureNotEmpty(name, val);

                res.templateName(val);

                break;

            case PARAM_BACKUPS:
                ensureNotEmpty(name, val);

                int backups = parseIntParam(PARAM_BACKUPS, val);

                if (backups < 0) {
                    throw new IgniteSQLException("\"" + PARAM_BACKUPS + "\" cannot be negative: " + backups,
                        IgniteQueryErrorCode.PARSING);
                }

                res.backups(backups);

                break;

            case PARAM_PARALLELISM:
                ensureNotEmpty(name, val);

                int qryPar = parseIntParam(PARAM_PARALLELISM, val);

                if (qryPar <= 0)
                    throw new IgniteSQLException("\"" + PARAM_PARALLELISM + "\" must be positive: " +
                        qryPar, IgniteQueryErrorCode.PARSING);

                res.parallelism(qryPar);

                break;

            case PARAM_ATOMICITY:
                ensureNotEmpty(name, val);

                CacheAtomicityMode atomicityMode;

                if (CacheAtomicityMode.TRANSACTIONAL.name().equalsIgnoreCase(val))
                    atomicityMode = CacheAtomicityMode.TRANSACTIONAL;
                else if (CacheAtomicityMode.ATOMIC.name().equalsIgnoreCase(val))
                    atomicityMode = CacheAtomicityMode.ATOMIC;
                else if (CacheAtomicityMode.TRANSACTIONAL_SNAPSHOT.name().equalsIgnoreCase(val))
                    atomicityMode = CacheAtomicityMode.TRANSACTIONAL_SNAPSHOT;
                else {
                    throw new IgniteSQLException("Invalid value of \"" + PARAM_ATOMICITY + "\" parameter " +
                        "(should be either TRANSACTIONAL or ATOMIC): " + val, IgniteQueryErrorCode.PARSING);
                }

                res.atomicityMode(atomicityMode);

                break;

            case PARAM_CACHE_NAME:
                ensureNotEmpty(name, val);

                res.cacheName(val);

                break;

            case PARAM_KEY_TYPE:
                ensureNotEmpty(name, val);

                res.keyTypeName(val);

                break;

            case PARAM_VAL_TYPE:
                ensureNotEmpty(name, val);

                res.valueTypeName(val);

                break;

            case PARAM_CACHE_GROUP_OLD:
            case PARAM_CACHE_GROUP:
                ensureNotEmpty(name, val);

                res.cacheGroup(val);

                break;

            case PARAM_AFFINITY_KEY_OLD:
            case PARAM_AFFINITY_KEY:
                ensureNotEmpty(name, val);

                String affColName = null;

                // Either strip column name off its quotes, or uppercase it.
                if (val.startsWith("'")) {
                    if (val.length() == 1 || !val.endsWith("'")) {
                        throw new IgniteSQLException("Affinity key column name does not have trailing quote: " + val,
                            IgniteQueryErrorCode.PARSING);
                    }

                    val = val.substring(1, val.length() - 1);

                    ensureNotEmpty(name, val);

                    affColName = val;
                }
                else {
                    for (String colName : res.columns().keySet()) {
                        if (val.equalsIgnoreCase(colName)) {
                            if (affColName != null) {
                                throw new IgniteSQLException("Ambiguous affinity column name, use single quotes " +
                                    "for case sensitivity: " + val, IgniteQueryErrorCode.PARSING);
                            }

                            affColName = colName;
                        }
                    }
                }

                if (affColName == null || !res.columns().containsKey(affColName)) {
                    throw new IgniteSQLException("Affinity key column with given name not found: " + val,
                        IgniteQueryErrorCode.PARSING);
                }

                if (!res.primaryKeyColumns().contains(affColName)) {
                    throw new IgniteSQLException("Affinity key column must be one of key columns: " + affColName,
                        IgniteQueryErrorCode.PARSING);
                }

                res.affinityKey(affColName);

                break;

            case PARAM_WRITE_SYNC:
                ensureNotEmpty(name, val);

                CacheWriteSynchronizationMode writeSyncMode;

                if (CacheWriteSynchronizationMode.FULL_ASYNC.name().equalsIgnoreCase(val))
                    writeSyncMode = CacheWriteSynchronizationMode.FULL_ASYNC;
                else if (CacheWriteSynchronizationMode.FULL_SYNC.name().equalsIgnoreCase(val))
                    writeSyncMode = CacheWriteSynchronizationMode.FULL_SYNC;
                else if (CacheWriteSynchronizationMode.PRIMARY_SYNC.name().equalsIgnoreCase(val))
                    writeSyncMode = CacheWriteSynchronizationMode.PRIMARY_SYNC;
                else {
                    throw new IgniteSQLException("Invalid value of \"" + PARAM_WRITE_SYNC + "\" parameter " +
                        "(should be FULL_SYNC, FULL_ASYNC, or PRIMARY_SYNC): " + val, IgniteQueryErrorCode.PARSING);
                }

                res.writeSynchronizationMode(writeSyncMode);

                break;

            case PARAM_WRAP_KEY: {
                res.wrapKey(F.isEmpty(val) || Boolean.parseBoolean(val));

                break;
            }

            case PARAM_WRAP_VALUE:
                res.wrapValue(F.isEmpty(val) || Boolean.parseBoolean(val));

                break;

            case PARAM_DATA_REGION:
                ensureNotEmpty(name, val);

                res.dataRegionName(val);

                break;

            case PARAM_ENCRYPTED:
                res.encrypted(F.isEmpty(val) || Boolean.parseBoolean(val));

                break;

            default:
                throw new IgniteSQLException("Unsupported parameter: " + name, IgniteQueryErrorCode.PARSING);
        }
    }

    /**
     * Check that param with mandatory value has it specified.
     * @param name Param name.
     * @param val Param value to check.
     */
    private static void ensureNotEmpty(String name, String val) {
        if (F.isEmpty(val))
            throw new IgniteSQLException("Parameter value cannot be empty: " + name, IgniteQueryErrorCode.PARSING);
    }

    /**
     * Parse given value as integer, or throw an {@link IgniteSQLException} if it's not of matching format.
     * @param name param name.
     * @param val param value.
     * @return parsed int value.
     */
    private static int parseIntParam(String name, String val) {
        try {
            return Integer.parseInt(val);
        }
        catch (NumberFormatException ignored) {
            throw new IgniteSQLException("Parameter value must be an integer [name=" + name + ", value=" + val + ']',
                IgniteQueryErrorCode.PARSING);
        }
    }

    /**
     * @param sortOrder Sort order.
     * @param qry Query.
     */
    private void processSortOrder(SortOrder sortOrder, GridSqlQuery qry) {
        if (sortOrder == null)
            return;

        int[] indexes = sortOrder.getQueryColumnIndexes();
        int[] sortTypes = sortOrder.getSortTypes();

        for (int i = 0; i < indexes.length; i++) {
            int colIdx = indexes[i];
            int type = sortTypes[i];

            qry.addSort(new GridSqlSortColumn(colIdx,
                (type & SortOrder.DESCENDING) == 0,
                (type & SortOrder.NULLS_FIRST) != 0,
                (type & SortOrder.NULLS_LAST) != 0));
        }
    }

    /**
     * @param qry Prepared.
     * @return Query.
     */
    public static Query query(Prepared qry) {
        if (qry instanceof Query)
            return (Query)qry;

        if (qry instanceof Explain)
            return query(EXPLAIN_COMMAND.get((Explain)qry));

        throw new CacheException("Unsupported query: " + qry);
    }

    /**
     * Check whether statement is DML statement.
     *
     * @param stmt Statement.
     * @return {@code True} if this is DML.
     */
    public static boolean isDml(Prepared stmt) {
        return stmt instanceof Merge || stmt instanceof Insert || stmt instanceof Update || stmt instanceof Delete;
    }

    /**
     * @param stmt Prepared.
     * @return Target table.
     */
    @NotNull public static GridH2Table dmlTable(@NotNull Prepared stmt) {
        Table table;

        if (stmt.getClass() == Insert.class)
            table = INSERT_TABLE.get((Insert)stmt);
        else if (stmt.getClass() == Merge.class)
            table = MERGE_TABLE.get((Merge)stmt);
        else if (stmt.getClass() == Delete.class)
            table = DELETE_FROM.get((Delete)stmt).getTable();
        else if (stmt.getClass() == Update.class)
            table = UPDATE_TARGET.get((Update)stmt).getTable();
        else
            throw new IgniteException("Unsupported statement: " + stmt);

        assert table instanceof GridH2Table : table;

        return (GridH2Table) table;
    }

    /**
     * Check if query may be run locally on all caches mentioned in the query.
     *
     * @return {@code true} if query may be run locally on all caches mentioned in the query, i.e. there's no need
     *     to run distributed query.
     */
    public boolean isLocalQuery() {
        if (selectForUpdate)
            return false;

        for (Object o : h2ObjToGridObj.values()) {
            if (o instanceof GridSqlAlias)
                o = GridSqlAlias.unwrap((GridSqlAst)o);

            if (o instanceof GridSqlTable) {
                GridH2Table tbl = ((GridSqlTable)o).dataTable();

                if (tbl != null) {
                    GridCacheContext<?, ?> cctx = tbl.cacheContext();

                    //It's not affinity cache. Can't be local.
                    if (cctx == null)
                        return false;

                    if (cctx.mvccEnabled())
                        return false;

                    if (cctx.isPartitioned())
                        return false;

                    if (isReplicatedLocalExecutionImpossible(cctx))
                        return false;
                }
            }
        }

        return true;
    }

    /** */
    private static boolean isReplicatedLocalExecutionImpossible(GridCacheContext<?, ?> cctx) {
        // Improvement is possible:
        // MOVING partitions check inspects full partition map, but possibly only local node check is sufficient.
        return cctx.isReplicated() && (!cctx.affinityNode() || cctx.topology().hasMovingPartitions());
    }

    /**
     * Get first (i.e. random, as we need any one) partitioned cache from parsed query
     *     to determine expected query parallelism.
     * @return Context for the first of partitioned caches mentioned in the query,
     *     or {@code null} if it does not involve partitioned caches.
     */
    public GridCacheContext getFirstPartitionedCache() {
        for (Object o : h2ObjToGridObj.values()) {
            if (o instanceof GridSqlAlias)
                o = GridSqlAlias.unwrap((GridSqlAst)o);

            if (o instanceof GridSqlTable) {
                GridH2Table tbl = ((GridSqlTable)o).dataTable();

                if (tbl != null && tbl.cacheContext().isPartitioned())
                    return tbl.cacheContext();
            }
        }

        return null;
    }

    /**
     * @return All known cache IDs.
     */
    public List<Integer> cacheIds() {
        ArrayList<Integer> res = new ArrayList<>(1);

        for (Object o : h2ObjToGridObj.values()) {
            if (o instanceof GridSqlAlias)
                o = GridSqlAlias.unwrap((GridSqlAst)o);

            if (o instanceof GridSqlTable) {
                GridH2Table tbl = ((GridSqlTable)o).dataTable();

                if (tbl != null)
                    res.add(tbl.cacheId());
            }
        }

        return res;
    }

    /**
     * Extract all tables participating in DML statement.
     *
     * @return List of tables participate at query.
     * @throws IgniteSQLException in case query contains virtual tables.
     */
    public List<GridH2Table> tablesForDml() throws IgniteSQLException {
        Collection<?> parserObjects = h2ObjToGridObj.values();

        List<GridH2Table> tbls = new ArrayList<>(parserObjects.size());

        // check all involved caches
        for (Object o : parserObjects) {
            if (o instanceof GridSqlMerge)
                o = ((GridSqlMerge) o).into();
            else if (o instanceof GridSqlInsert)
                o = ((GridSqlInsert) o).into();
            else if (o instanceof GridSqlUpdate)
                o = ((GridSqlUpdate) o).target();
            else if (o instanceof GridSqlDelete)
                o = ((GridSqlDelete) o).from();

            if (o instanceof GridSqlAlias)
                o = GridSqlAlias.unwrap((GridSqlAst)o);

            if (o instanceof GridSqlTable) {
                GridH2Table h2tbl = ((GridSqlTable)o).dataTable();

                if (h2tbl == null) { // Check for virtual tables.
                    throw new IgniteSQLException("Operation not supported for table '" +
                        ((GridSqlTable)o).tableName() + "'", IgniteQueryErrorCode.UNSUPPORTED_OPERATION);
                }

                tbls.add(h2tbl);
            }
        }

        return tbls;
    }

    /**
     * Parse query.
     *
     * @param prepared Prepared statement.
     * @param useOptimizedSubqry Whether to user optimized subquery.
     * @return Parsed query.
     */
    public static GridSqlQuery parseQuery(Prepared prepared, boolean useOptimizedSubqry) {
        return (GridSqlQuery)new GridSqlQueryParser(useOptimizedSubqry).parse(prepared);
    }

    /**
     * @param stmt Prepared statement.
     * @return Parsed AST.
     */
    public final GridSqlStatement parse(Prepared stmt) {
        if (stmt instanceof Query) {
            if (optimizedTableFilterOrder != null)
                collectOptimizedTableFiltersOrder((Query)stmt);

            selectForUpdate = isForUpdateQuery(stmt);

            return parseQuery((Query)stmt);
        }

        if (stmt instanceof Merge)
            return parseMerge((Merge)stmt);

        if (stmt instanceof Insert)
            return parseInsert((Insert)stmt);

        if (stmt instanceof Delete)
            return parseDelete((Delete)stmt);

        if (stmt instanceof Update)
            return parseUpdate((Update)stmt);

        if (stmt instanceof Explain)
            return parse(EXPLAIN_COMMAND.get((Explain)stmt)).explain(true);

        if (stmt instanceof CreateIndex)
            return parseCreateIndex((CreateIndex)stmt);

        if (stmt instanceof DropIndex)
            return parseDropIndex((DropIndex)stmt);

        if (stmt instanceof CreateTable)
            return parseCreateTable((CreateTable)stmt);

        if (stmt instanceof DropTable)
            return parseDropTable((DropTable)stmt);

        if (stmt instanceof AlterTableAlterColumn)
            return parseAlterColumn((AlterTableAlterColumn)stmt);

        throw new IgniteSQLException("Unsupported statement: " + stmt,
            IgniteQueryErrorCode.UNSUPPORTED_OPERATION);
    }

    /**
     * @return H2 to Grid objects map.
     */
    public Map<Object, Object> objectsMap() {
        return h2ObjToGridObj;
    }

    /**
     * @param qry Query.
     * @return Parsed query AST.
     */
    private GridSqlQuery parseQuery(Query qry) {
        if (qry instanceof Select)
            return parseSelect((Select)qry);

        if (qry instanceof SelectUnion)
            return parseUnion((SelectUnion)qry);

        throw new UnsupportedOperationException("Unknown query type: " + qry);
    }

    /**
     * @param union Select.
     * @return Parsed AST.
     */
    private GridSqlUnion parseUnion(SelectUnion union) {
        if (UNION_IS_FOR_UPDATE.get(union))
            throw new IgniteSQLException("SELECT UNION FOR UPDATE is not supported.",
                IgniteQueryErrorCode.UNSUPPORTED_OPERATION);

        GridSqlUnion res = (GridSqlUnion)h2ObjToGridObj.get(union);

        if (res != null)
            return res;

        res = new GridSqlUnion();

        res.right(parseQuery(union.getRight()));
        res.left(parseQuery(union.getLeft()));

        res.unionType(union.getUnionType());

        res.limit(parseExpression(union.getLimit(), false));
        res.offset(parseExpression(union.getOffset(), false));

        processSortOrder(UNION_SORT.get(union), res);

        h2ObjToGridObj.put(union, res);

        return res;
    }

    /**
     * @param expression Expression.
     * @param calcTypes Calculate types for all the expressions.
     * @return Parsed expression.
     */
    private GridSqlElement parseExpression(@Nullable Expression expression, boolean calcTypes) {
        if (expression == null)
            return null;

        GridSqlElement res = (GridSqlElement)h2ObjToGridObj.get(expression);

        if (res == null) {
            res = parseExpression0(expression, calcTypes);

            if (calcTypes)
                res.resultType(fromExpression(expression));

            h2ObjToGridObj.put(expression, res);
        }

        return res;
    }

    /**
     * @param qry Query.
     */
    private void collectOptimizedTableFiltersOrder(Query qry) {
        if (qry instanceof SelectUnion) {
            collectOptimizedTableFiltersOrder(((SelectUnion)qry).getLeft());
            collectOptimizedTableFiltersOrder(((SelectUnion)qry).getRight());
        }
        else {
            Select select = (Select)qry;

            TableFilter filter = select.getTopTableFilter();

            int i = 0;

            do {
                assert0(filter != null, select);
                assert0(filter.getNestedJoin() == null, select);

                // Here all the table filters must have generated unique aliases,
                // thus we can store them in the same map for all the subqueries.
                optimizedTableFilterOrder.put(filter.getTableAlias(), i++);

                Table tbl = filter.getTable();

                // Go down and collect inside of optimized subqueries.
                if (tbl instanceof TableView) {
                    ViewIndex viewIdx = (ViewIndex)filter.getIndex();

                    collectOptimizedTableFiltersOrder(viewIdx.getQuery());
                }

                filter = filter.getJoin();
            }
            while (filter != null);
        }
    }

    /**
     * Map operation type.
     *
     * @param opType H2 operation type.
     * @return Ignite operation type.
     */
    private static GridSqlOperationType mapOperationType(Operation.OpType opType) {
        switch (opType) {
            case CONCAT:
                return GridSqlOperationType.CONCAT;

            case PLUS:
                return GridSqlOperationType.PLUS;

            case MINUS:
                return GridSqlOperationType.MINUS;

            case MULTIPLY:
                return GridSqlOperationType.MULTIPLY;

            case DIVIDE:
                return GridSqlOperationType.DIVIDE;

            case NEGATE:
                // NB: Was set to null in original code for some reason; left unchanged during 1.4.197 migration.
                return null;

            case MODULUS:
                return GridSqlOperationType.MODULUS;

            default:
                throw new IllegalStateException("Unsupported operation type: " + opType);
        }
    }

    /**
     * @param expression Expression.
     * @param calcTypes Calculate types for all the expressions.
     * @return Parsed expression.
     */
    private GridSqlElement parseExpression0(Expression expression, boolean calcTypes) {
        if (expression instanceof ExpressionColumn) {
            ExpressionColumn expCol = (ExpressionColumn)expression;

            return new GridSqlColumn(expCol.getColumn(),
                parseTableFilter(expCol.getTableFilter()),
                SCHEMA_NAME.get(expCol),
                expCol.getOriginalTableAliasName(),
                expCol.getColumnName());
        }

        if (expression instanceof Alias)
            return new GridSqlAlias(expression.getAlias(),
                parseExpression(expression.getNonAliasExpression(), calcTypes), true);

        if (expression instanceof ValueExpression)
            // == comparison is legit, see ValueExpression#getSQL()
            return expression == ValueExpression.getDefault() ? GridSqlKeyword.DEFAULT :
                new GridSqlConst(expression.getValue(null));

        if (expression instanceof Operation) {
            Operation operation = (Operation)expression;

            Operation.OpType type = OPERATION_TYPE.get(operation);

            if (type == Operation.OpType.NEGATE) {
                assert OPERATION_RIGHT.get(operation) == null;

                return new GridSqlOperation(GridSqlOperationType.NEGATE,
                    parseExpression(OPERATION_LEFT.get(operation), calcTypes));
            }

            return new GridSqlOperation(mapOperationType(type),
                parseExpression(OPERATION_LEFT.get(operation), calcTypes),
                parseExpression(OPERATION_RIGHT.get(operation), calcTypes));
        }

        if (expression instanceof Comparison) {
            Comparison cmp = (Comparison)expression;

            GridSqlOperationType opType = COMPARISON_TYPES[COMPARISON_TYPE.get(cmp)];

            assert opType != null : COMPARISON_TYPE.get(cmp);

            Expression leftExp = COMPARISON_LEFT.get(cmp);
            GridSqlElement left = parseExpression(leftExp, calcTypes);

            if (opType.childrenCount() == 1)
                return new GridSqlOperation(opType, left);

            Expression rightExp = COMPARISON_RIGHT.get(cmp);
            GridSqlElement right = parseExpression(rightExp, calcTypes);

            return new GridSqlOperation(opType, left, right);
        }

        if (expression instanceof ConditionNot)
            return new GridSqlOperation(NOT, parseExpression(expression.getNotIfPossible(null), calcTypes));

        if (expression instanceof ConditionAndOr) {
            ConditionAndOr andOr = (ConditionAndOr)expression;

            int type = ANDOR_TYPE.get(andOr);

            assert type == ConditionAndOr.AND || type == ConditionAndOr.OR;

            return new GridSqlOperation(type == ConditionAndOr.AND ? AND : OR,
                parseExpression(ANDOR_LEFT.get(andOr), calcTypes), parseExpression(ANDOR_RIGHT.get(andOr), calcTypes));
        }

        if (expression instanceof Subquery) {
            Query qry = ((Subquery)expression).getQuery();

            return parseQueryExpression(qry);
        }

        if (expression instanceof ConditionIn) {
            GridSqlOperation res = new GridSqlOperation(IN);

            res.addChild(parseExpression(LEFT_CI.get((ConditionIn)expression), calcTypes));

            List<Expression> vals = VALUE_LIST_CI.get((ConditionIn)expression);

            for (Expression val : vals)
                res.addChild(parseExpression(val, calcTypes));

            return res;
        }

        if (expression instanceof ConditionInConstantSet) {
            GridSqlOperation res = new GridSqlOperation(IN);

            res.addChild(parseExpression(LEFT_CICS.get((ConditionInConstantSet)expression), calcTypes));

            List<Expression> vals = VALUE_LIST_CICS.get((ConditionInConstantSet)expression);

            for (Expression val : vals)
                res.addChild(parseExpression(val, calcTypes));

            return res;
        }

        if (expression instanceof ConditionInSelect) {
            GridSqlOperation res = new GridSqlOperation(IN);

            boolean all = ALL.get((ConditionInSelect)expression);
            int compareType = COMPARE_TYPE.get((ConditionInSelect)expression);

            assert0(!all, expression);
            assert0(compareType == Comparison.EQUAL, expression);

            res.addChild(parseExpression(LEFT_CIS.get((ConditionInSelect)expression), calcTypes));

            Query qry = QUERY_IN.get((ConditionInSelect)expression);

            res.addChild(parseQueryExpression(qry));

            return res;
        }

        if (expression instanceof CompareLike) {
            assert0(ESCAPE.get((CompareLike)expression) == null, expression);

            boolean regexp = REGEXP_CL.get((CompareLike)expression);

            return new GridSqlOperation(regexp ? REGEXP : LIKE,
                parseExpression(LEFT.get((CompareLike)expression), calcTypes),
                parseExpression(RIGHT.get((CompareLike)expression), calcTypes));
        }

        if (expression instanceof Function) {
            Function f = (Function)expression;

            GridSqlFunction res = new GridSqlFunction(null, f.getName());

            if (f.getArgs() != null) {
                if (f.getFunctionType() == Function.TABLE || f.getFunctionType() == Function.TABLE_DISTINCT) {
                    Column[] cols = FUNC_TBL_COLS.get((TableFunction)f);
                    Expression[] args = f.getArgs();

                    assert cols.length == args.length;

                    for (int i = 0; i < cols.length; i++) {
                        GridSqlElement arg = parseExpression(args[i], calcTypes);

                        GridSqlAlias alias = new GridSqlAlias(cols[i].getName(), arg, false);

                        alias.resultType(fromColumn(cols[i]));

                        res.addChild(alias);
                    }
                }
                else {
                    for (Expression arg : f.getArgs()) {
                        if (arg == null) {
                            if (f.getFunctionType() != Function.CASE)
                                throw new IllegalStateException("Function type with null arg: " + f.getFunctionType());

                            res.addChild(GridSqlPlaceholder.EMPTY);
                        }
                        else
                            res.addChild(parseExpression(arg, calcTypes));
                    }
                }
            }

            if (f.getFunctionType() == Function.CAST || f.getFunctionType() == Function.CONVERT) {
                checkTypeSupported(f.getType(), "[expSql=" + f.getSQL() + ']');

                res.resultType(fromExpression(f));
            }

            return res;
        }

        if (expression instanceof JavaFunction) {
            JavaFunction f = (JavaFunction)expression;

            FunctionAlias alias = FUNC_ALIAS.get(f);

            GridSqlFunction res = new GridSqlFunction(alias.getSchema().getName(), f.getName());

            if (f.getArgs() != null) {
                for (Expression arg : f.getArgs())
                    res.addChild(parseExpression(arg, calcTypes));
            }

            return res;
        }

		// Adds JavaAggregate support 
        // by now for ST_ACCUM and ST_COLLECT defined on 
        // org.apache.ignite.internal.processors.query.h2.sql.GridSqlFunctionType
        // processed on org.apache.ignite.internal.processors.query.h2.sql.GridSqlAggregateFunction 
        // and map-reduce processed on org.apache.ignite.internal.processors.query.h2.sql.GridSqlQuerySplitter.splitAggregate(GridSqlAst, int, List<GridSqlAst>, int, boolean, boolean))
        if (expression instanceof JavaAggregate) {
        	JavaAggregate f = (JavaAggregate)expression;
        	Expression[] args = JAVA_AGG_ARGS.get(f);
        	UserAggregate ua = JAVA_AGG_USER_AGGREGATE.get(f);
            GridSqlAggregateFunction res = new GridSqlAggregateFunction(false, GridSqlFunctionType.valueOf(ua.getName()));
        	
            if (args != null) {
                for (Expression arg :args)
                    res.addChild(parseExpression(arg, calcTypes));
            }
            return res;
        }
        
        if (expression instanceof Parameter)
            return new GridSqlParameter(((Parameter)expression).getIndex());

        if (expression instanceof Aggregate) {
            Aggregate.AggregateType type = TYPE.get((Aggregate)expression);

            if (GridSqlAggregateFunction.isValidType(type)) {
                GridSqlAggregateFunction res = new GridSqlAggregateFunction(
                    DISTINCT.get((Aggregate)expression), type);

                Expression on = ON.get((Aggregate)expression);

                if (on != null)
                    res.addChild(parseExpression(on, calcTypes));

                ArrayList<SelectOrderBy> orders = GROUP_CONCAT_ORDER_LIST.get((Aggregate)expression);

                if (!F.isEmpty(orders))
                    parseGroupConcatOrder(res, orders, calcTypes);

                Expression separator = GROUP_CONCAT_SEPARATOR.get((Aggregate)expression);

                if (separator!= null)
                    res.setGroupConcatSeparator(parseExpression(separator, calcTypes));

                return res;
            }
        }

        if (expression instanceof ExpressionList) {
            Expression[] exprs = EXPR_LIST.get((ExpressionList)expression);

            GridSqlArray res = new GridSqlArray(exprs.length);

            for (Expression expr : exprs)
                res.addChild(parseExpression(expr, calcTypes));

            return res;
        }

        if (expression instanceof ConditionExists) {
            Query qry = QUERY_EXISTS.get((ConditionExists)expression);

            GridSqlOperation res = new GridSqlOperation(EXISTS);

            res.addChild(parseQueryExpression(qry));

            return res;
        }

        throw new IgniteException("Unsupported expression: " + expression + " [type=" +
            expression.getClass().getSimpleName() + ']');
    }

    /**
     * Check if passed statement is insert statement eligible for streaming.
     *
     * @param prep Prepared statement.
     * @return {@code True} if streamable insert.
     */
    public static boolean isStreamableInsertStatement(Prepared prep) {
        return prep instanceof Insert && INSERT_QUERY.get((Insert)prep) == null;
    }

    /**
     * @param f Aggregate function.
     * @param orders Orders.
     * @param calcTypes Calculate types for all the expressions.
     */
    private void parseGroupConcatOrder(GridSqlAggregateFunction f, ArrayList<SelectOrderBy> orders,
        boolean calcTypes) {
        GridSqlElement[] grpConcatOrderExpression = new GridSqlElement[orders.size()];
        boolean[] grpConcatOrderDesc = new boolean[orders.size()];

        for (int i = 0; i < orders.size(); ++i) {
            SelectOrderBy o = orders.get(i);

            grpConcatOrderExpression[i] = parseExpression(o.expression, calcTypes);
            grpConcatOrderDesc[i] = o.descending;
        }

        f.setGroupConcatOrder(grpConcatOrderExpression, grpConcatOrderDesc);
    }

    /**
     * @param cond Condition.
     * @param o Object.
     */
    private static void assert0(boolean cond, Object o) {
        if (!cond)
            throw new IgniteException("Unsupported query: " + o);
    }

    /**
     * Determines if specified prepared statement is an EXPLAIN of update operation: UPDATE, DELETE, etc.
     * (e.g. not a SELECT query).
     *
     * @param statement statement to probe.
     * @return {@code True} if statement is EXPLAIN UPDATE, EXPLAIN DELETE or etc.; {@code false} otherwise.
     */
    public static boolean isExplainUpdate(Prepared statement) {
        if (!(statement instanceof Explain))
            return false;

        return !EXPLAIN_COMMAND.get((Explain)statement).isQuery();
    }

    /**
     */
    public static void checkTypeSupported(int type, String errMsg) {
        if (type == Value.TIMESTAMP_TZ) {
            throw new IgniteSQLException("TIMESTAMP WITH TIMEZONE type is not supported " + errMsg,
                IgniteQueryErrorCode.UNSUPPORTED_OPERATION);
        }

        if (type == Value.ENUM) {
            throw new IgniteSQLException("ENUM type is not supported " + errMsg,
                IgniteQueryErrorCode.UNSUPPORTED_OPERATION);
        }
    }

    /**
     * @param cls Class.
     * @param fldName Fld name.
     */
    private static <T, R> Getter<T, R> getter(Class<? extends T> cls, String fldName) {
        Field field;

        try {
            field = cls.getDeclaredField(fldName);
        }
        catch (NoSuchFieldException e) {
            throw new RuntimeException(e);
        }

        field.setAccessible(true);

        return new Getter<>(field);
    }

    /**
     * Field getter.
     */
    public static class Getter<T, R> {
        /** */
        private final Field fld;

        /**
         * @param fld Fld.
         */
        private Getter(Field fld) {
            this.fld = fld;
        }

        /**
         * @param obj Object.
         * @return Result.
         */
        public R get(T obj) {
            try {
                return (R)fld.get(obj);
            }
            catch (IllegalAccessException e) {
                throw new IgniteException(e);
            }
        }
    }

    /**
     *
     */
    public static class PreparedWithRemaining {
        /** Prepared. */
        private Prepared prepared;

        /** Remaining sql. */
        private String remainingSql;

        /**
         * @param prepared Prepared.
         * @param sql Remaining SQL.
         */
        public PreparedWithRemaining(Prepared prepared, String sql) {
            this.prepared = prepared;

            if (sql != null)
                sql = sql.trim();

            remainingSql = !F.isEmpty(sql) ? sql : null;
        }

        /**
         * @return Prepared.
         */
        public Prepared prepared() {
            return prepared;
        }

        /**
         * @return Remaining SQL.
         */
        public String remainingSql() {
            return remainingSql;
        }
    }
}<|MERGE_RESOLUTION|>--- conflicted
+++ resolved
@@ -17,33 +17,6 @@
 
 package org.apache.ignite.internal.processors.query.h2.sql;
 
-import static org.apache.ignite.internal.processors.query.h2.sql.GridSqlOperationType.AND;
-import static org.apache.ignite.internal.processors.query.h2.sql.GridSqlOperationType.BIGGER;
-import static org.apache.ignite.internal.processors.query.h2.sql.GridSqlOperationType.BIGGER_EQUAL;
-import static org.apache.ignite.internal.processors.query.h2.sql.GridSqlOperationType.CONCAT;
-import static org.apache.ignite.internal.processors.query.h2.sql.GridSqlOperationType.DIVIDE;
-import static org.apache.ignite.internal.processors.query.h2.sql.GridSqlOperationType.EQUAL;
-import static org.apache.ignite.internal.processors.query.h2.sql.GridSqlOperationType.EQUAL_NULL_SAFE;
-import static org.apache.ignite.internal.processors.query.h2.sql.GridSqlOperationType.EXISTS;
-import static org.apache.ignite.internal.processors.query.h2.sql.GridSqlOperationType.IN;
-import static org.apache.ignite.internal.processors.query.h2.sql.GridSqlOperationType.IS_NOT_NULL;
-import static org.apache.ignite.internal.processors.query.h2.sql.GridSqlOperationType.IS_NULL;
-import static org.apache.ignite.internal.processors.query.h2.sql.GridSqlOperationType.LIKE;
-import static org.apache.ignite.internal.processors.query.h2.sql.GridSqlOperationType.MINUS;
-import static org.apache.ignite.internal.processors.query.h2.sql.GridSqlOperationType.MODULUS;
-import static org.apache.ignite.internal.processors.query.h2.sql.GridSqlOperationType.MULTIPLY;
-import static org.apache.ignite.internal.processors.query.h2.sql.GridSqlOperationType.NOT;
-import static org.apache.ignite.internal.processors.query.h2.sql.GridSqlOperationType.NOT_EQUAL;
-import static org.apache.ignite.internal.processors.query.h2.sql.GridSqlOperationType.NOT_EQUAL_NULL_SAFE;
-import static org.apache.ignite.internal.processors.query.h2.sql.GridSqlOperationType.OR;
-import static org.apache.ignite.internal.processors.query.h2.sql.GridSqlOperationType.PLUS;
-import static org.apache.ignite.internal.processors.query.h2.sql.GridSqlOperationType.REGEXP;
-import static org.apache.ignite.internal.processors.query.h2.sql.GridSqlOperationType.SMALLER;
-import static org.apache.ignite.internal.processors.query.h2.sql.GridSqlOperationType.SMALLER_EQUAL;
-import static org.apache.ignite.internal.processors.query.h2.sql.GridSqlOperationType.SPATIAL_INTERSECTS;
-import static org.apache.ignite.internal.processors.query.h2.sql.GridSqlType.fromColumn;
-import static org.apache.ignite.internal.processors.query.h2.sql.GridSqlType.fromExpression;
-
 import java.lang.reflect.Field;
 import java.sql.PreparedStatement;
 import java.util.ArrayList;
@@ -55,9 +28,7 @@
 import java.util.LinkedHashSet;
 import java.util.List;
 import java.util.Map;
-
 import javax.cache.CacheException;
-
 import org.apache.ignite.IgniteException;
 import org.apache.ignite.cache.CacheAtomicityMode;
 import org.apache.ignite.cache.CacheWriteSynchronizationMode;
@@ -272,7 +243,7 @@
     /** For java aggregate functions */
     private static final Getter<JavaAggregate, UserAggregate> JAVA_AGG_USER_AGGREGATE = getter(JavaAggregate.class, "userAggregate");
     private static final Getter<JavaAggregate, Expression[]> JAVA_AGG_ARGS = getter(JavaAggregate.class, "args");
-    
+
     /** */
     private static final Getter<Aggregate, Aggregate.AggregateType> TYPE = getter(Aggregate.class, "type");
 
@@ -375,7 +346,7 @@
     /** */
     private static final Getter<Command, Prepared> PREPARED =
         GridSqlQueryParser.<Command, Prepared>getter(CommandContainer.class, "prepared");
-    
+
     /** */
     private static final Getter<CreateIndex, String> CREATE_INDEX_NAME = getter(CreateIndex.class, "indexName");
 
@@ -554,12 +525,9 @@
     /** */
     private static final String PARAM_ENCRYPTED = "ENCRYPTED";
 
-<<<<<<< HEAD
-=======
     /** Query parallelism value of cache configuration. */
     private static final String PARAM_PARALLELISM = "PARALLELISM";
 
->>>>>>> 8246bd84
     /** */
     private final IdentityHashMap<Object, Object> h2ObjToGridObj = new IdentityHashMap<>();
 
@@ -2363,24 +2331,24 @@
             return res;
         }
 
-		// Adds JavaAggregate support 
-        // by now for ST_ACCUM and ST_COLLECT defined on 
+		// Adds JavaAggregate support
+        // by now for ST_ACCUM and ST_COLLECT defined on
         // org.apache.ignite.internal.processors.query.h2.sql.GridSqlFunctionType
-        // processed on org.apache.ignite.internal.processors.query.h2.sql.GridSqlAggregateFunction 
+        // processed on org.apache.ignite.internal.processors.query.h2.sql.GridSqlAggregateFunction
         // and map-reduce processed on org.apache.ignite.internal.processors.query.h2.sql.GridSqlQuerySplitter.splitAggregate(GridSqlAst, int, List<GridSqlAst>, int, boolean, boolean))
         if (expression instanceof JavaAggregate) {
         	JavaAggregate f = (JavaAggregate)expression;
         	Expression[] args = JAVA_AGG_ARGS.get(f);
         	UserAggregate ua = JAVA_AGG_USER_AGGREGATE.get(f);
             GridSqlAggregateFunction res = new GridSqlAggregateFunction(false, GridSqlFunctionType.valueOf(ua.getName()));
-        	
+
             if (args != null) {
                 for (Expression arg :args)
                     res.addChild(parseExpression(arg, calcTypes));
             }
             return res;
         }
-        
+
         if (expression instanceof Parameter)
             return new GridSqlParameter(((Parameter)expression).getIndex());
 
