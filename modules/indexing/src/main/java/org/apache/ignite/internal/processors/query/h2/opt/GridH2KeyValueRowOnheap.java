--- conflicted
+++ resolved
@@ -80,7 +80,6 @@
      * @param luceneScoreDoc - comparable Score Doc to sort SQL query results collected from cluster nodes when filter by lucene expression 
      * @throws IgniteCheckedException If failed.
      */
-<<<<<<< HEAD
     public GridH2KeyValueRowOnheap(GridH2RowDescriptor desc, CacheDataRow row, int keyType, int valType, String luceneExpression, Object luceneScoreDoc)
             throws IgniteCheckedException {
             super(row);
@@ -102,23 +101,6 @@
 	        if (luceneScoreDoc != null){
 	            this.luceneScoreDoc = desc.wrap(luceneScoreDoc, Value.JAVA_OBJECT);
 	        }
-=======
-    public GridH2KeyValueRowOnheap(GridH2RowDescriptor desc,
-        CacheDataRow row,
-        int keyType,
-        int valType) throws IgniteCheckedException {
-        super(row);
-
-        this.desc = desc;
-
-        this.key = desc.wrap(row.key(), keyType);
-
-        if (row.value() != null)
-            this.val = desc.wrap(row.value(), valType);
-
-        if (row.version() != null)
-            this.ver = desc.wrap(row.version(), Value.JAVA_OBJECT);
->>>>>>> 256ae401
     }
 
     /** {@inheritDoc} */
