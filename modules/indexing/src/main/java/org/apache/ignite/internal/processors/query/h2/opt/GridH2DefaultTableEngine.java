/*
 * Licensed to the Apache Software Foundation (ASF) under one or more
 * contributor license agreements.  See the NOTICE file distributed with
 * this work for additional information regarding copyright ownership.
 * The ASF licenses this file to You under the Apache License, Version 2.0
 * (the "License"); you may not use this file except in compliance with
 * the License.  You may obtain a copy of the License at
 *
 *      http://www.apache.org/licenses/LICENSE-2.0
 *
 * Unless required by applicable law or agreed to in writing, software
 * distributed under the License is distributed on an "AS IS" BASIS,
 * WITHOUT WARRANTIES OR CONDITIONS OF ANY KIND, either express or implied.
 * See the License for the specific language governing permissions and
 * limitations under the License.
 */

package org.apache.ignite.internal.processors.query.h2.opt;

import org.h2.api.TableEngine;
import org.h2.command.ddl.CreateTableData;
import org.h2.table.RegularTable;
import org.h2.table.Table;

/**
 * Default table engine.
 */
public class GridH2DefaultTableEngine implements TableEngine {
    /** {@inheritDoc} */
    @Override public Table createTable(CreateTableData data) {
<<<<<<< HEAD
    	//commented cause this avoid pass test with h2 plugin registration
       // assert !data.persistData && !data.persistIndexes;
=======
        // Used to create shadow table view used by CTE.
        data.persistData = false;
        data.persistIndexes = false;
>>>>>>> 8246bd84

        if (data.isHidden && data.id == 0 && "SYS".equals(data.tableName))
            return new GridH2MetaTable(data);

        return new RegularTable(data);
    }
}<|MERGE_RESOLUTION|>--- conflicted
+++ resolved
@@ -28,14 +28,9 @@
 public class GridH2DefaultTableEngine implements TableEngine {
     /** {@inheritDoc} */
     @Override public Table createTable(CreateTableData data) {
-<<<<<<< HEAD
-    	//commented cause this avoid pass test with h2 plugin registration
-       // assert !data.persistData && !data.persistIndexes;
-=======
         // Used to create shadow table view used by CTE.
         data.persistData = false;
         data.persistIndexes = false;
->>>>>>> 8246bd84
 
         if (data.isHidden && data.id == 0 && "SYS".equals(data.tableName))
             return new GridH2MetaTable(data);
