/*
 * Licensed to the Apache Software Foundation (ASF) under one or more
 * contributor license agreements.  See the NOTICE file distributed with
 * this work for additional information regarding copyright ownership.
 * The ASF licenses this file to You under the Apache License, Version 2.0
 * (the "License"); you may not use this file except in compliance with
 * the License.  You may obtain a copy of the License at
 *
 *      http://www.apache.org/licenses/LICENSE-2.0
 *
 * Unless required by applicable law or agreed to in writing, software
 * distributed under the License is distributed on an "AS IS" BASIS,
 * WITHOUT WARRANTIES OR CONDITIONS OF ANY KIND, either express or implied.
 * See the License for the specific language governing permissions and
 * limitations under the License.
 */

package org.apache.ignite.internal.processors.query.h2.twostep;

import java.sql.Connection;
import java.sql.PreparedStatement;
import java.sql.ResultSet;
import java.sql.SQLException;
import java.util.ArrayList;
import java.util.Collection;
import java.util.Collections;
import java.util.Iterator;
import java.util.LinkedHashMap;
import java.util.List;
import java.util.Map;
import java.util.UUID;
import java.util.concurrent.ConcurrentHashMap;
import java.util.concurrent.ConcurrentMap;
import java.util.concurrent.CountDownLatch;
import java.util.concurrent.TimeUnit;
import java.util.concurrent.atomic.AtomicLong;
import java.util.concurrent.locks.Lock;
import java.util.concurrent.locks.ReentrantLock;
import javax.cache.CacheException;
import org.apache.ignite.IgniteCheckedException;
import org.apache.ignite.IgniteClientDisconnectedException;
import org.apache.ignite.IgniteException;
import org.apache.ignite.IgniteLogger;
import org.apache.ignite.IgniteSystemProperties;
import org.apache.ignite.cache.query.QueryCancelledException;
import org.apache.ignite.cache.query.QueryRetryException;
import org.apache.ignite.cluster.ClusterNode;
import org.apache.ignite.events.DiscoveryEvent;
import org.apache.ignite.internal.GridKernalContext;
import org.apache.ignite.internal.GridTopic;
import org.apache.ignite.internal.IgniteInterruptedCheckedException;
import org.apache.ignite.internal.managers.communication.GridIoPolicy;
import org.apache.ignite.internal.processors.affinity.AffinityTopologyVersion;
import org.apache.ignite.internal.processors.cache.GridCacheContext;
import org.apache.ignite.internal.processors.cache.mvcc.MvccQueryTracker;
import org.apache.ignite.internal.processors.cache.query.GridCacheSqlQuery;
import org.apache.ignite.internal.processors.cache.query.GridCacheTwoStepQuery;
import org.apache.ignite.internal.processors.query.GridQueryCacheObjectsIterator;
import org.apache.ignite.internal.processors.query.GridQueryCancel;
import org.apache.ignite.internal.processors.query.h2.H2ConnectionWrapper;
import org.apache.ignite.internal.processors.query.h2.H2FieldsIterator;
import org.apache.ignite.internal.processors.query.h2.H2Utils;
import org.apache.ignite.internal.processors.query.h2.IgniteH2Indexing;
import org.apache.ignite.internal.processors.query.h2.ReduceH2QueryInfo;
import org.apache.ignite.internal.processors.query.h2.ThreadLocalObjectPool;
import org.apache.ignite.internal.processors.query.h2.UpdateResult;
import org.apache.ignite.internal.processors.query.h2.dml.DmlDistributedUpdateRun;
import org.apache.ignite.internal.processors.query.h2.opt.QueryContext;
import org.apache.ignite.internal.processors.query.h2.opt.QueryContextRegistry;
import org.apache.ignite.internal.processors.query.h2.sql.GridSqlSortColumn;
import org.apache.ignite.internal.processors.query.h2.sql.GridSqlType;
import org.apache.ignite.internal.processors.query.h2.twostep.messages.GridQueryCancelRequest;
import org.apache.ignite.internal.processors.query.h2.twostep.messages.GridQueryFailResponse;
import org.apache.ignite.internal.processors.query.h2.twostep.messages.GridQueryNextPageRequest;
import org.apache.ignite.internal.processors.query.h2.twostep.messages.GridQueryNextPageResponse;
import org.apache.ignite.internal.processors.query.h2.twostep.msg.GridH2DmlRequest;
import org.apache.ignite.internal.processors.query.h2.twostep.msg.GridH2DmlResponse;
import org.apache.ignite.internal.processors.query.h2.twostep.msg.GridH2QueryRequest;
import org.apache.ignite.internal.transactions.IgniteTxAlreadyCompletedCheckedException;
import org.apache.ignite.internal.util.typedef.C2;
import org.apache.ignite.internal.util.typedef.CIX2;
import org.apache.ignite.internal.util.typedef.F;
import org.apache.ignite.internal.util.typedef.X;
import org.apache.ignite.internal.util.typedef.internal.U;
import org.apache.ignite.lang.IgniteBiClosure;
import org.apache.ignite.lang.IgniteFuture;
import org.apache.ignite.plugin.extensions.communication.Message;
import org.apache.ignite.transactions.TransactionAlreadyCompletedException;
import org.apache.ignite.transactions.TransactionException;
import org.h2.command.ddl.CreateTableData;
import org.h2.engine.Session;
import org.h2.index.Index;
import org.h2.jdbc.JdbcConnection;
import org.h2.table.Column;
import org.h2.util.IntArray;
import org.h2.value.Value;
import org.jetbrains.annotations.Nullable;

import static java.util.Collections.singletonList;
import static org.apache.ignite.IgniteSystemProperties.IGNITE_SQL_RETRY_TIMEOUT;
import static org.apache.ignite.internal.processors.cache.mvcc.MvccUtils.checkActive;
import static org.apache.ignite.internal.processors.cache.mvcc.MvccUtils.tx;
import static org.apache.ignite.internal.processors.cache.query.GridCacheSqlQuery.EMPTY_PARAMS;
import static org.apache.ignite.internal.processors.query.h2.sql.GridSqlQuerySplitter.mergeTableIdentifier;
import static org.apache.ignite.internal.processors.query.h2.twostep.msg.GridH2QueryRequest.setDataPageScanEnabled;

/**
 * Reduce query executor.
 */
@SuppressWarnings("IfMayBeConditional")
public class GridReduceQueryExecutor {
    /** Default retry timeout. */
    public static final long DFLT_RETRY_TIMEOUT = 30_000L;

    /** */
    private static final String MERGE_INDEX_UNSORTED = "merge_scan";

    /** */
    private static final String MERGE_INDEX_SORTED = "merge_sorted";

    /** */
    private GridKernalContext ctx;

    /** */
    private IgniteH2Indexing h2;

    /** */
    private IgniteLogger log;

    /** */
    private final AtomicLong qryIdGen = new AtomicLong();

    /** */
    private final ConcurrentMap<Long, ReduceQueryRun> runs = new ConcurrentHashMap<>();

    /** Contexts of running DML requests. */
    private final ConcurrentMap<Long, DmlDistributedUpdateRun> updRuns = new ConcurrentHashMap<>();

    /** */
    private volatile List<ReduceTableWrapper> fakeTbls = Collections.emptyList();

    /** */
    private final Lock fakeTblsLock = new ReentrantLock();

    /** */
    private final CIX2<ClusterNode,Message> locNodeHnd = new CIX2<ClusterNode,Message>() {
        @Override public void applyx(ClusterNode locNode, Message msg) {
            assert msg instanceof GridQueryNextPageRequest || msg instanceof GridH2QueryRequest ||
                msg instanceof GridH2DmlRequest || msg instanceof GridQueryCancelRequest : msg.getClass();

            h2.onMessage(locNode.id(), msg);
        }
    };

    /** Partition mapper. */
    private ReducePartitionMapper mapper;

    /** Default query timeout. */
    private long dfltQueryTimeout;

    /**
     * @param ctx Context.
     * @param h2 H2 Indexing.
     * @throws IgniteCheckedException If failed.
     */
    public void start(final GridKernalContext ctx, final IgniteH2Indexing h2) throws IgniteCheckedException {
        this.ctx = ctx;
        this.h2 = h2;

        dfltQueryTimeout = IgniteSystemProperties.getLong(IGNITE_SQL_RETRY_TIMEOUT, DFLT_RETRY_TIMEOUT);

        log = ctx.log(GridReduceQueryExecutor.class);

        mapper = new ReducePartitionMapper(ctx, log);
    }

    /**
     * Node left event handling method..
     * @param evt Discovery event.
     */
    public void onNodeLeft(DiscoveryEvent evt) {
        UUID nodeId = evt.eventNode().id();

        for (ReduceQueryRun r : runs.values()) {
            for (ReduceIndex idx : r.indexes()) {
                if (idx.hasSource(nodeId)) {
                    handleNodeLeft(r, nodeId);

                    break;
                }
            }
        }

        for (DmlDistributedUpdateRun r : updRuns.values())
            r.handleNodeLeft(nodeId);
    }

    /**
     * @param r Query run.
     * @param nodeId Left node ID.
     */
    private void handleNodeLeft(ReduceQueryRun r, UUID nodeId) {
        r.setStateOnNodeLeave(nodeId, h2.readyTopologyVersion());
    }

    /**
     * @param node Node.
     * @param msg Message.
     */
    public void onFail(ClusterNode node, GridQueryFailResponse msg) {
        ReduceQueryRun r = runs.get(msg.queryRequestId());

        fail(r, node.id(), msg.error(), msg.failCode());
    }

    /**
     * @param r Query run.
     * @param nodeId Failed node ID.
     * @param msg Error message.
     */
    private void fail(ReduceQueryRun r, UUID nodeId, String msg, byte failCode) {
        if (r != null) {
            CacheException e;

            if (failCode == GridQueryFailResponse.CANCELLED_BY_ORIGINATOR) {
                e = new CacheException("Failed to execute map query on remote node [nodeId=" + nodeId +
                    ", errMsg=" + msg + ']', new QueryCancelledException());
            }
            else if (failCode == GridQueryFailResponse.RETRY_QUERY) {
                e = new CacheException("Failed to execute map query on remote node [nodeId=" + nodeId +
                    ", errMsg=" + msg + ']', new QueryRetryException(msg));
            }
            else {
                e = new CacheException("Failed to execute map query on remote node [nodeId=" + nodeId +
                    ", errMsg=" + msg + ']');
            }

            r.setStateOnException(nodeId, e);
        }
    }

    /**
     * @param node Node.
     * @param msg Message.
     */
    public void onNextPage(final ClusterNode node, final GridQueryNextPageResponse msg) {
        final long qryReqId = msg.queryRequestId();
        final int qry = msg.query();
        final int seg = msg.segmentId();

        final ReduceQueryRun r = runs.get(qryReqId);

        if (r == null) // Already finished with error or canceled.
            return;

        final int pageSize = r.pageSize();

        ReduceIndex idx = r.indexes().get(msg.query());

        ReduceResultPage page;

        try {
            page = new ReduceResultPage(ctx, node.id(), msg) {
                @Override public void fetchNextPage() {
                    if (r.hasErrorOrRetry()) {
                        if (r.exception() != null)
                            throw r.exception();

                        assert r.retryCause() != null;

                        throw new CacheException(r.retryCause());
                    }

                    try {
                        GridQueryNextPageRequest msg0 = new GridQueryNextPageRequest(qryReqId, qry, seg, pageSize,
                            (byte)setDataPageScanEnabled(0, r.isDataPageScanEnabled()));

                        if (node.isLocal())
                            h2.mapQueryExecutor().onNextPageRequest(node, msg0);
                        else
                            ctx.io().sendToGridTopic(node, GridTopic.TOPIC_QUERY, msg0, GridIoPolicy.QUERY_POOL);
                    }
                    catch (IgniteCheckedException e) {
                        throw new CacheException("Failed to fetch data from node: " + node.id(), e);
                    }
                }
            };
        }
        catch (Exception e) {
            U.error(log, "Error in message.", e);

            fail(r, node.id(), "Error in message.", GridQueryFailResponse.GENERAL_ERROR);

            return;
        }

        idx.addPage(page);

        if (msg.retry() != null)
            r.setStateOnRetry(node.id(), msg.retry(), msg.retryCause());
        else if (msg.page() == 0) // Count down only on each first page received.
            r.latch().countDown();
    }

    /**
     * @param cacheId Cache ID.
     * @return Cache context.
     */
    private GridCacheContext<?,?> cacheContext(Integer cacheId) {
        GridCacheContext<?, ?> cctx = ctx.cache().context().cacheContext(cacheId);

        if (cctx == null)
            throw new CacheException(String.format("Cache not found on local node (was concurrently destroyed?) " +
                "[cacheId=%d]", cacheId));

        return cctx;
    }

    /**
     * @param schemaName Schema name.
     * @param qry Query.
     * @param keepBinary Keep binary.
     * @param enforceJoinOrder Enforce join order of tables.
     * @param timeoutMillis Timeout in milliseconds.
     * @param cancel Query cancel.
     * @param params Query parameters.
     * @param parts Partitions.
     * @param lazy Lazy execution flag.
     * @param mvccTracker Query tracker.
     * @param dataPageScanEnabled If data page scan is enabled.
     * @param pageSize Page size.
     * @return Rows iterator.
     */
    @SuppressWarnings({"BusyWait", "IfMayBeConditional"})
    public Iterator<List<?>> query(
        String schemaName,
        final GridCacheTwoStepQuery qry,
        boolean keepBinary,
        boolean enforceJoinOrder,
        int timeoutMillis,
        GridQueryCancel cancel,
        Object[] params,
        int[] parts,
        boolean lazy,
        MvccQueryTracker mvccTracker,
        Boolean dataPageScanEnabled,
        int pageSize
    ) {
        // If explicit partitions are set, but there are no real tables, ignore.
        if (!qry.hasCacheIds() && parts != null)
            parts = null;

        assert !qry.mvccEnabled() || mvccTracker != null;

        try {
            if (qry.mvccEnabled())
                checkActive(tx(ctx));
        }
        catch (IgniteTxAlreadyCompletedCheckedException e) {
            throw new TransactionAlreadyCompletedException(e.getMessage(), e);
        }

        final boolean singlePartMode = parts != null && parts.length == 1;

        if (F.isEmpty(params))
            params = EMPTY_PARAMS;

        List<GridCacheSqlQuery> mapQueries;

        if (singlePartMode)
            mapQueries = prepareMapQueryForSinglePartition(qry, params);
        else {
            mapQueries = new ArrayList<>(qry.mapQueries().size());

            // Copy queries here because node ID will be changed below.
            for (GridCacheSqlQuery mapQry : qry.mapQueries())
                mapQueries.add(mapQry.copy());
        }

        final boolean isReplicatedOnly = qry.isReplicatedOnly();

        long retryTimeout = retryTimeout(timeoutMillis);

        final long startTime = U.currentTimeMillis();

        ReduceQueryRun lastRun = null;

        for (int attempt = 0;; attempt++) {
            try {
                cancel.checkCancelled();
            }
            catch (QueryCancelledException cancelEx) {
                throw new CacheException("Failed to run reduce query locally. " + cancelEx.getMessage(),  cancelEx);
            }

            if (attempt > 0 && retryTimeout > 0 && (U.currentTimeMillis() - startTime > retryTimeout)) {
                UUID retryNodeId = lastRun.retryNodeId();
                String retryCause = lastRun.retryCause();

                assert !F.isEmpty(retryCause);

                throw new CacheException("Failed to map SQL query to topology on data node [dataNodeId=" + retryNodeId +
                    ", msg=" + retryCause + ']');
            }

            if (attempt != 0) {
                try {
                    Thread.sleep(attempt * 10); // Wait for exchange.
                }
                catch (InterruptedException e) {
                    Thread.currentThread().interrupt();

                    throw new CacheException("Query was interrupted.", e);
                }
            }

            List<Integer> cacheIds = qry.cacheIds();

            AffinityTopologyVersion topVer = h2.readyTopologyVersion();

            // Check if topology has changed while retrying on locked topology.
            if (h2.serverTopologyChanged(topVer) && ctx.cache().context().lockedTopologyVersion(null) != null) {
                throw new CacheException(new TransactionException("Server topology is changed during query " +
                    "execution inside a transaction. It's recommended to rollback and retry transaction."));
            }

            long qryReqId = qryIdGen.incrementAndGet();

            final ReduceQueryRun r = new ReduceQueryRun(
                h2.connections().connectionForThread().connection(schemaName),
                mapQueries.size(),
                pageSize,
                dataPageScanEnabled
            );

            ThreadLocalObjectPool<H2ConnectionWrapper>.Reusable detachedConn = h2.connections().detachThreadConnection();

            Collection<ClusterNode> nodes;

            // Explicit partition mapping for unstable topology.
            Map<ClusterNode, IntArray> partsMap = null;

            // Explicit partitions mapping for query.
            Map<ClusterNode, IntArray> qryMap = null;

            // Partitions are not supported for queries over all replicated caches.
            if (parts != null) {
                boolean replicatedOnly = true;

                for (Integer cacheId : cacheIds) {
                    if (!cacheContext(cacheId).isReplicated()) {
                        replicatedOnly = false;

                        break;
                    }
                }

                if (replicatedOnly)
                    throw new CacheException("Partitions are not supported for replicated caches");
            }

            if (qry.isLocalSplit() || !qry.hasCacheIds())
                nodes = singletonList(ctx.discovery().localNode());
            else {
                ReducePartitionMapResult nodesParts =
                    mapper.nodesForPartitions(cacheIds, topVer, parts, isReplicatedOnly, qryReqId);

                nodes = nodesParts.nodes();
                partsMap = nodesParts.partitionsMap();
                qryMap = nodesParts.queryPartitionsMap();

                if (nodes == null)
                    continue; // Retry.

                assert !nodes.isEmpty();

                if (isReplicatedOnly || qry.explain()) {
                    ClusterNode locNode = ctx.discovery().localNode();

                    // Always prefer local node if possible.
                    if (nodes.contains(locNode))
                        nodes = singletonList(locNode);
                    else {
                        // Select random data node to run query on a replicated data or
                        // get EXPLAIN PLAN from a single node.
                        nodes = singletonList(F.rand(nodes));
                    }
                }
            }

            int tblIdx = 0;

            final boolean skipMergeTbl = !qry.explain() && qry.skipMergeTable() || singlePartMode;

            final int segmentsPerIndex = qry.explain() || isReplicatedOnly ? 1 :
                mapper.findFirstPartitioned(cacheIds).config().getQueryParallelism();

            int replicatedQrysCnt = 0;

            final Collection<ClusterNode> finalNodes = nodes;

            for (GridCacheSqlQuery mapQry : mapQueries) {
                ReduceIndex idx;

                if (!skipMergeTbl) {
                    ReduceTable tbl;

                    try {
                        tbl = createMergeTable(r.connection(), mapQry, qry.explain());
                    }
                    catch (IgniteCheckedException e) {
                        throw new IgniteException(e);
                    }

                    idx = tbl.getMergeIndex();

                    fakeTable(r.connection(), tblIdx++).innerTable(tbl);
                }
                else
                    idx = ReduceIndexUnsorted.createDummy(ctx);

                // If the query has only replicated tables, we have to run it on a single node only.
                if (!mapQry.isPartitioned()) {
                    ClusterNode node = F.rand(nodes);

                    mapQry.node(node.id());

                    replicatedQrysCnt++;

                    idx.setSources(singletonList(node), 1); // Replicated tables can have only 1 segment.
                }
                else
                    idx.setSources(nodes, segmentsPerIndex);

                idx.setPageSize(r.pageSize());

                r.indexes().add(idx);
            }

            r.latch(new CountDownLatch(isReplicatedOnly ? 1 :
                (r.indexes().size() - replicatedQrysCnt) * nodes.size() * segmentsPerIndex + replicatedQrysCnt));

            runs.put(qryReqId, r);

            boolean release = true;

            try {
                cancel.checkCancelled();

                if (ctx.clientDisconnected()) {
                    throw new CacheException("Query was cancelled, client node disconnected.",
                        new IgniteClientDisconnectedException(ctx.cluster().clientReconnectFuture(),
                            "Client node disconnected."));
                }

                List<GridCacheSqlQuery> mapQrys = mapQueries;

                if (qry.explain()) {
                    mapQrys = new ArrayList<>(mapQueries.size());

                    for (GridCacheSqlQuery mapQry : mapQueries)
                        mapQrys.add(new GridCacheSqlQuery(singlePartMode ? mapQry.query() : "EXPLAIN " + mapQry.query())
                            .parameterIndexes(mapQry.parameterIndexes()));
                }

                final long qryReqId0 = qryReqId;

                cancel.set(() -> send(finalNodes, new GridQueryCancelRequest(qryReqId0), null, true));

                boolean retry = false;

                int flags = singlePartMode && !enforceJoinOrder ? 0 : GridH2QueryRequest.FLAG_ENFORCE_JOIN_ORDER;

                // Distributed joins flag is set if it is either reald
                if (qry.distributedJoins())
                    flags |= GridH2QueryRequest.FLAG_DISTRIBUTED_JOINS;

                if (qry.explain())
                    flags |= GridH2QueryRequest.FLAG_EXPLAIN;

                if (isReplicatedOnly)
                    flags |= GridH2QueryRequest.FLAG_REPLICATED;

                if (lazy)
                    flags |= GridH2QueryRequest.FLAG_LAZY;

                flags = setDataPageScanEnabled(flags, dataPageScanEnabled);

                GridH2QueryRequest req = new GridH2QueryRequest()
                    .requestId(qryReqId)
                    .topologyVersion(topVer)
                    .pageSize(r.pageSize())
                    .caches(qry.cacheIds())
                    .tables(qry.distributedJoins() ? qry.tables() : null)
                    .partitions(convert(partsMap))
                    .queries(mapQrys)
                    .parameters(params)
                    .flags(flags)
                    .timeout(timeoutMillis)
                    .schemaName(schemaName);

                if (mvccTracker != null)
                    req.mvccSnapshot(mvccTracker.snapshot());

                final C2<ClusterNode, Message, Message> spec =
                    parts == null ? null : new ReducePartitionsSpecializer(qryMap);

                if (send(nodes, req, spec, false)) {
                    awaitAllReplies(r, nodes, cancel);

                    if (r.hasErrorOrRetry()) {
                        CacheException err = r.exception();

                        if (err != null) {
                            if (err.getCause() instanceof IgniteClientDisconnectedException)
                                throw err;

                            if (wasCancelled(err))
                                throw new QueryCancelledException(); // Throw correct exception.

                            throw err;
                        }
                        else {
                            retry = true;

                            // If remote node asks us to retry then we have outdated full partition map.
                            h2.awaitForReadyTopologyVersion(r.retryTopologyVersion());
                        }
                    }
                }
                else // Send failed.
                    retry = true;

                Iterator<List<?>> resIter;

                if (!retry) {
                    if (skipMergeTbl) {
                        resIter = new ReduceIndexIterator(this,
                            finalNodes,
                            r,
                            qryReqId,
                            qry.distributedJoins(),
                            mvccTracker);

                        release = false;
                    }
                    else {
                        cancel.checkCancelled();

                        H2Utils.setupConnection(r.connection(), false, enforceJoinOrder);

                        QueryContext qctx = new QueryContext(
                            0,
                            null,
                            null,
                            null,
                            null,
                            true
                        );

                        QueryContextRegistry qryCtxRegistry = h2.queryContextRegistry();

                        qryCtxRegistry.setThreadLocal(qctx);

                        try {
                            if (qry.explain())
                                return explainPlan(r.connection(), qry, params);

                            GridCacheSqlQuery rdc = qry.reduceQuery();

                            Collection<Object> params0 = F.asList(rdc.parameters(params));

                            final PreparedStatement stmt = h2.preparedStatementWithParams(r.connection(), rdc.query(),
                                params0, false);

                            ReduceH2QueryInfo qryInfo = new ReduceH2QueryInfo(stmt, qry.originalSql(), qryReqId);

                            ResultSet res = h2.executeSqlQueryWithTimer(stmt, r.connection(),
                                rdc.query(),
                                F.asList(rdc.parameters(params)),
                                timeoutMillis,
                                cancel,
                                dataPageScanEnabled,
                                qryInfo
                                );

                            resIter = new H2FieldsIterator(res, mvccTracker, detachedConn);

                            // don't recycle at final block
                            detachedConn = null;

                            mvccTracker = null; // To prevent callback inside finally block;
                        }
                        finally {
                            qryCtxRegistry.clearThreadLocal();
                        }
                    }
                }
                else {
                    assert r != null;
                    lastRun=r;

                    if (Thread.currentThread().isInterrupted())
                        throw new IgniteInterruptedCheckedException("Query was interrupted.");

                    continue;
                }

                return new GridQueryCacheObjectsIterator(resIter, h2.objectContext(), keepBinary);
            }
            catch (IgniteCheckedException | RuntimeException e) {
                release = true;

                U.closeQuiet(r.connection());

                if (e instanceof CacheException) {
                    if (wasCancelled((CacheException)e))
                        throw new CacheException("Failed to run reduce query locally.",
                            new QueryCancelledException());

                    throw (CacheException)e;
                }

                Throwable cause = e;

                if (e instanceof IgniteCheckedException) {
                    Throwable disconnectedErr =
                        ((IgniteCheckedException)e).getCause(IgniteClientDisconnectedException.class);

                    if (disconnectedErr != null)
                        cause = disconnectedErr;
                }

                throw new CacheException("Failed to run reduce query locally. " + cause.getMessage(), cause);
            }
            finally {
                if (detachedConn != null)
                    detachedConn.recycle();

                if (release) {
                    releaseRemoteResources(finalNodes, r, qryReqId, qry.distributedJoins(), mvccTracker);

                    if (!skipMergeTbl) {
                        for (int i = 0, mapQrys = mapQueries.size(); i < mapQrys; i++)
                            fakeTable(null, i).innerTable(null); // Drop all merge tables.
                    }
                }
            }
        }
    }

    /**
     *
     * @param schemaName Schema name.
     * @param cacheIds Cache ids.
     * @param selectQry Select query.
     * @param params SQL parameters.
     * @param enforceJoinOrder Enforce join order of tables.
     * @param pageSize Page size.
     * @param timeoutMillis Timeout.
     * @param parts Partitions.
     * @param isReplicatedOnly Whether query uses only replicated caches.
     * @param cancel Cancel state.
     * @return Update result, or {@code null} when some map node doesn't support distributed DML.
     */
    @SuppressWarnings("IfMayBeConditional")
    public UpdateResult update(
        String schemaName,
        List<Integer> cacheIds,
        String selectQry,
        Object[] params,
        boolean enforceJoinOrder,
        int pageSize,
        int timeoutMillis,
        final int[] parts,
        boolean isReplicatedOnly,
        GridQueryCancel cancel
    ) {
        AffinityTopologyVersion topVer = h2.readyTopologyVersion();

        final long reqId = qryIdGen.incrementAndGet();

        ReducePartitionMapResult nodesParts =
            mapper.nodesForPartitions(cacheIds, topVer, parts, isReplicatedOnly, reqId);

        Collection<ClusterNode> nodes = nodesParts.nodes();

        if (nodes == null)
            throw new CacheException("Failed to determine nodes participating in the update. " +
                "Explanation (Retry update once topology recovers).");

        if (isReplicatedOnly) {
            ClusterNode locNode = ctx.discovery().localNode();

            if (nodes.contains(locNode))
                nodes = singletonList(locNode);
            else
                nodes = singletonList(F.rand(nodes));
        }

        for (ClusterNode n : nodes) {
            if (!n.version().greaterThanEqual(2, 3, 0)) {
                log.warning("Server-side DML optimization is skipped because map node does not support it. " +
                    "Falling back to normal DML. [node=" + n.id() + ", v=" + n.version() + "].");

                return null;
            }
        }

        final DmlDistributedUpdateRun r = new DmlDistributedUpdateRun(nodes.size());

        int flags = enforceJoinOrder ? GridH2QueryRequest.FLAG_ENFORCE_JOIN_ORDER : 0;

        if (isReplicatedOnly)
            flags |= GridH2QueryRequest.FLAG_REPLICATED;

        GridH2DmlRequest req = new GridH2DmlRequest()
            .requestId(reqId)
            .topologyVersion(topVer)
            .caches(cacheIds)
            .schemaName(schemaName)
            .query(selectQry)
            .pageSize(pageSize)
            .parameters(params)
            .timeout(timeoutMillis)
            .flags(flags);

        updRuns.put(reqId, r);

        boolean release = false;

        try {
            Map<ClusterNode, IntArray> partsMap = (nodesParts.queryPartitionsMap() != null) ?
                nodesParts.queryPartitionsMap() : nodesParts.partitionsMap();

            ReducePartitionsSpecializer partsSpec = (parts == null) ? null :
                new ReducePartitionsSpecializer(partsMap);

            final Collection<ClusterNode> finalNodes = nodes;

            cancel.set(() -> {
                r.future().onCancelled();

                send(finalNodes, new GridQueryCancelRequest(reqId), null, true);
            });

            // send() logs the debug message
            if (send(nodes, req, partsSpec, false))
                return r.future().get();

            throw new CacheException("Failed to send update request to participating nodes.");
        }
        catch (IgniteCheckedException | RuntimeException e) {
            release = true;

            U.error(log, "Error during update [localNodeId=" + ctx.localNodeId() + "]", e);

            throw new CacheException("Failed to run update. " + e.getMessage(), e);
        }
        finally {
            if (release)
                send(nodes, new GridQueryCancelRequest(reqId), null, false);

            if (!updRuns.remove(reqId, r))
                U.warn(log, "Update run was already removed: " + reqId);
        }
    }

    /**
     * Process response for DML request.
     *
     * @param node Node.
     * @param msg Message.
     */
    public void onDmlResponse(final ClusterNode node, GridH2DmlResponse msg) {
        try {
            long reqId = msg.requestId();

            DmlDistributedUpdateRun r = updRuns.get(reqId);

            if (r == null) {
                U.warn(log, "Unexpected dml response (will ignore). [localNodeId=" + ctx.localNodeId() + ", nodeId=" +
                    node.id() + ", msg=" + msg.toString() + ']');

                return;
            }

            r.handleResponse(node.id(), msg);
        }
        catch (Exception e) {
            U.error(log, "Error in dml response processing. [localNodeId=" + ctx.localNodeId() + ", nodeId=" +
                node.id() + ", msg=" + msg.toString() + ']', e);
        }
    }

    /**
     * Returns true if the exception is triggered by query cancel.
     *
     * @param e Exception.
     * @return {@code true} if exception is caused by cancel.
     */
    private boolean wasCancelled(CacheException e) {
        return X.cause(e, QueryCancelledException.class) != null;
    }

    /**
     * Release remote resources if needed.
     *
     * @param nodes Query nodes.
     * @param r Query run.
     * @param qryReqId Query id.
     * @param distributedJoins Distributed join flag.
     * @param mvccTracker MVCC tracker.
     */
    void releaseRemoteResources(Collection<ClusterNode> nodes, ReduceQueryRun r, long qryReqId,
        boolean distributedJoins, MvccQueryTracker mvccTracker) {
<<<<<<< HEAD
        // For distributedJoins need always send cancel request to cleanup resources.
=======
>>>>>>> 8246bd84
        if (distributedJoins)
            send(nodes, new GridQueryCancelRequest(qryReqId), null, true);

        for (ReduceIndex idx : r.indexes()) {
            if (!idx.fetchedAll()) {
                if (!distributedJoins) // cancel request has been already sent for distributed join.
                    send(nodes, new GridQueryCancelRequest(qryReqId), null, true);

                r.setStateOnException(ctx.localNodeId(),
                    new CacheException("Query is canceled.", new QueryCancelledException()));

                break;
            }
        }

        if (!runs.remove(qryReqId, r))
            U.warn(log, "Query run was already removed: " + qryReqId);
        else if (mvccTracker != null)
            mvccTracker.onDone();
    }

    /**
     * @param r Query run.
     * @param nodes Nodes to check periodically if they alive.
     * @param cancel Query cancel.
     * @throws IgniteInterruptedCheckedException If interrupted.
     * @throws QueryCancelledException On query cancel.
     */
    private void awaitAllReplies(ReduceQueryRun r, Collection<ClusterNode> nodes, GridQueryCancel cancel)
        throws IgniteInterruptedCheckedException, QueryCancelledException {
        while (!U.await(r.latch(), 500, TimeUnit.MILLISECONDS)) {

            cancel.checkCancelled();

            for (ClusterNode node : nodes) {
                if (!ctx.discovery().alive(node)) {
                    handleNodeLeft(r, node.id());

                    assert r.latch().getCount() == 0;

                    return;
                }
            }
        }
    }

    /**
     * Gets or creates new fake table for index.
     *
     * @param c Connection.
     * @param idx Index of table.
     * @return Table.
     */
    private ReduceTableWrapper fakeTable(Connection c, int idx) {
        List<ReduceTableWrapper> tbls = fakeTbls;

        assert tbls.size() >= idx;

        if (tbls.size() == idx) { // If table for such index does not exist, create one.
            fakeTblsLock.lock();

            try {
                if ((tbls = fakeTbls).size() == idx) { // Double check inside of lock.
                    ReduceTableWrapper tbl = ReduceTableEngine.create(c, idx);

                    List<ReduceTableWrapper> newTbls = new ArrayList<>(tbls.size() + 1);

                    newTbls.addAll(tbls);
                    newTbls.add(tbl);

                    fakeTbls = tbls = newTbls;
                }
            }
            finally {
                fakeTblsLock.unlock();
            }
        }

        return tbls.get(idx);
    }

    /**
     * @param c Connection.
     * @param qry Query.
     * @param params Query parameters.
     * @return Cursor for plans.
     * @throws IgniteCheckedException if failed.
     */
    private Iterator<List<?>> explainPlan(JdbcConnection c, GridCacheTwoStepQuery qry, Object[] params)
        throws IgniteCheckedException {
        List<List<?>> lists = new ArrayList<>();

        for (int i = 0, mapQrys = qry.mapQueries().size(); i < mapQrys; i++) {
            ResultSet rs =
                h2.executeSqlQueryWithTimer(c, "SELECT PLAN FROM " + mergeTableIdentifier(i), null, 0, null, null, null);

            lists.add(F.asList(getPlan(rs)));
        }

        int tblIdx = 0;

        for (GridCacheSqlQuery mapQry : qry.mapQueries()) {
            ReduceTable tbl = createMergeTable(c, mapQry, false);

            fakeTable(c, tblIdx++).innerTable(tbl);
        }

        GridCacheSqlQuery rdc = qry.reduceQuery();

        ResultSet rs = h2.executeSqlQueryWithTimer(c,
            "EXPLAIN " + rdc.query(),
            F.asList(rdc.parameters(params)),
            0,
            null,
            null, null);

        lists.add(F.asList(getPlan(rs)));

        return lists.iterator();
    }

    /**
     * @param rs Result set.
     * @return Plan.
     * @throws IgniteCheckedException If failed.
     */
    private String getPlan(ResultSet rs) throws IgniteCheckedException {
        try {
            if (!rs.next())
                throw new IllegalStateException();

            return rs.getString(1);
        }
        catch (SQLException e) {
            throw new IgniteCheckedException(e);
        }
    }

    /**
     * @param nodes Nodes.
     * @param msg Message.
     * @param specialize Optional closure to specialize message for each node.
     * @param runLocParallel Run local handler in parallel thread.
     * @return {@code true} If all messages sent successfully.
     */
    public boolean send(
        Collection<ClusterNode> nodes,
        Message msg,
        @Nullable IgniteBiClosure<ClusterNode, Message, Message> specialize,
        boolean runLocParallel
    ) {
        if (log.isDebugEnabled())
            log.debug("Sending: [msg=" + msg + ", nodes=" + nodes + ", specialize=" + specialize + "]");

        return h2.send(GridTopic.TOPIC_QUERY,
            GridTopic.TOPIC_QUERY.ordinal(),
            nodes,
            msg,
            specialize,
            locNodeHnd,
            GridIoPolicy.QUERY_POOL,
            runLocParallel
        );
    }

    /**
     * @param ints Ints.
     * @return Array.
     */
    public static int[] toArray(IntArray ints) {
        int[] res = new int[ints.size()];

        ints.toArray(res);

        return res;
    }

    /**
     * @param m Map.
     * @return Converted map.
     */
    private static Map<UUID, int[]> convert(Map<ClusterNode, IntArray> m) {
        if (m == null)
            return null;

        Map<UUID, int[]> res = U.newHashMap(m.size());

        for (Map.Entry<ClusterNode,IntArray> entry : m.entrySet())
            res.put(entry.getKey().id(), toArray(entry.getValue()));

        return res;
    }

    /**
     * @param conn Connection.
     * @param qry Query.
     * @param explain Explain.
     * @return Table.
     * @throws IgniteCheckedException If failed.
     */
    @SuppressWarnings("unchecked")
    private ReduceTable createMergeTable(JdbcConnection conn, GridCacheSqlQuery qry, boolean explain)
        throws IgniteCheckedException {
        try {
            Session ses = (Session)conn.getSession();

            CreateTableData data  = new CreateTableData();

            data.tableName = "T___";
            data.schema = ses.getDatabase().getSchema(ses.getCurrentSchemaName());
            data.create = true;

            if (!explain) {
                LinkedHashMap<String,?> colsMap = qry.columns();

                assert colsMap != null;

                ArrayList<Column> cols = new ArrayList<>(colsMap.size());

                for (Map.Entry<String,?> e : colsMap.entrySet()) {
                    String alias = e.getKey();
                    GridSqlType type = (GridSqlType)e.getValue();

                    assert !F.isEmpty(alias);

                    Column col0;

                    if (type == GridSqlType.UNKNOWN) {
                        // Special case for parameter being set at the top of the query (e.g. SELECT ? FROM ...).
                        // Re-map it to STRING in the same way it is done in H2, because any argument can be cast
                        // to string.
                        col0 = new Column(alias, Value.STRING);
                    }
                    else {
                        col0 = new Column(
                            alias,
                            type.type(),
                            type.precision(),
                            type.scale(),
                            type.displaySize()
                        );
                    }

                    cols.add(col0);
                }

                data.columns = cols;
            }
            else
                data.columns = planColumns();

            boolean sortedIndex = !F.isEmpty(qry.sortColumns());

            ReduceTable tbl = new ReduceTable(data);

            ArrayList<Index> idxs = new ArrayList<>(2);

            if (explain) {
                idxs.add(new ReduceIndexUnsorted(ctx, tbl,
                    sortedIndex ? MERGE_INDEX_SORTED : MERGE_INDEX_UNSORTED));
            }
            else if (sortedIndex) {
                List<GridSqlSortColumn> sortCols = (List<GridSqlSortColumn>)qry.sortColumns();

                ReduceIndexSorted sortedMergeIdx = new ReduceIndexSorted(ctx, tbl, MERGE_INDEX_SORTED,
                    GridSqlSortColumn.toIndexColumns(tbl, sortCols));

                idxs.add(ReduceTable.createScanIndex(sortedMergeIdx));
                idxs.add(sortedMergeIdx);
            }
            else
                idxs.add(new ReduceIndexUnsorted(ctx, tbl, MERGE_INDEX_UNSORTED));

            tbl.indexes(idxs);

            return tbl;
        }
        catch (Exception e) {
            U.closeQuiet(conn);

            throw new IgniteCheckedException(e);
        }
    }

    /**
     * @return Columns.
     */
    private static ArrayList<Column> planColumns() {
        ArrayList<Column> res = new ArrayList<>(1);

        res.add(new Column("PLAN", Value.STRING));

        return res;
    }

    /**
     * @param reconnectFut Reconnect future.
     */
    public void onDisconnected(IgniteFuture<?> reconnectFut) {
        CacheException err = new CacheException("Query was cancelled, client node disconnected.",
            new IgniteClientDisconnectedException(reconnectFut, "Client node disconnected."));

        for (Map.Entry<Long, ReduceQueryRun> e : runs.entrySet())
            e.getValue().disconnected(err);

        for (DmlDistributedUpdateRun r: updRuns.values())
            r.handleDisconnect(err);
    }

    /**
     * @param qryTimeout Query timeout.
     * @return Query retry timeout.
     */
    private long retryTimeout(long qryTimeout) {
        if (qryTimeout > 0)
            return qryTimeout;

        return dfltQueryTimeout;
    }

    /**
     * Prepare map query based on original sql.
     *
     * @param qry Two step query.
     * @param params Query parameters.
     * @return Updated map query list with one map query.
     */
    private List<GridCacheSqlQuery> prepareMapQueryForSinglePartition(GridCacheTwoStepQuery qry, Object[] params) {
        boolean hasSubQries = false;

        for (GridCacheSqlQuery mapQry : qry.mapQueries()) {
            if (mapQry.hasSubQueries()) {
                hasSubQries = true;

                break;
            }
        }

        GridCacheSqlQuery originalQry = new GridCacheSqlQuery(qry.originalSql());

        if (!F.isEmpty(params)) {
            int[] paramIdxs = new int[params.length];

            for (int i = 0; i < params.length; i++)
                paramIdxs[i] = i;

            originalQry.parameterIndexes(paramIdxs);
        }

        originalQry.partitioned(true);

        originalQry.hasSubQueries(hasSubQries);

        return Collections.singletonList(originalQry);
    }
}<|MERGE_RESOLUTION|>--- conflicted
+++ resolved
@@ -914,10 +914,6 @@
      */
     void releaseRemoteResources(Collection<ClusterNode> nodes, ReduceQueryRun r, long qryReqId,
         boolean distributedJoins, MvccQueryTracker mvccTracker) {
-<<<<<<< HEAD
-        // For distributedJoins need always send cancel request to cleanup resources.
-=======
->>>>>>> 8246bd84
         if (distributedJoins)
             send(nodes, new GridQueryCancelRequest(qryReqId), null, true);
 
