--- conflicted
+++ resolved
@@ -17,27 +17,6 @@
 
 package org.apache.ignite.internal.processors.query.h2.sql;
 
-import static org.apache.ignite.internal.processors.query.h2.opt.GridH2CollocationModel.isCollocated;
-import static org.apache.ignite.internal.processors.query.h2.sql.GridSqlConst.TRUE;
-import static org.apache.ignite.internal.processors.query.h2.sql.GridSqlFunctionType.AVG;
-import static org.apache.ignite.internal.processors.query.h2.sql.GridSqlFunctionType.CAST;
-import static org.apache.ignite.internal.processors.query.h2.sql.GridSqlFunctionType.COUNT;
-import static org.apache.ignite.internal.processors.query.h2.sql.GridSqlFunctionType.MAX;
-import static org.apache.ignite.internal.processors.query.h2.sql.GridSqlFunctionType.MIN;
-import static org.apache.ignite.internal.processors.query.h2.sql.GridSqlFunctionType.SUM;
-import static org.apache.ignite.internal.processors.query.h2.sql.GridSqlJoin.LEFT_TABLE_CHILD;
-import static org.apache.ignite.internal.processors.query.h2.sql.GridSqlJoin.ON_CHILD;
-import static org.apache.ignite.internal.processors.query.h2.sql.GridSqlJoin.RIGHT_TABLE_CHILD;
-import static org.apache.ignite.internal.processors.query.h2.sql.GridSqlPlaceholder.EMPTY;
-import static org.apache.ignite.internal.processors.query.h2.sql.GridSqlQuery.LIMIT_CHILD;
-import static org.apache.ignite.internal.processors.query.h2.sql.GridSqlQuery.OFFSET_CHILD;
-import static org.apache.ignite.internal.processors.query.h2.sql.GridSqlQueryParser.prepared;
-import static org.apache.ignite.internal.processors.query.h2.sql.GridSqlSelect.FROM_CHILD;
-import static org.apache.ignite.internal.processors.query.h2.sql.GridSqlSelect.WHERE_CHILD;
-import static org.apache.ignite.internal.processors.query.h2.sql.GridSqlSelect.childIndexForColumn;
-import static org.apache.ignite.internal.processors.query.h2.sql.GridSqlUnion.LEFT_CHILD;
-import static org.apache.ignite.internal.processors.query.h2.sql.GridSqlUnion.RIGHT_CHILD;
-
 import java.sql.Connection;
 import java.sql.PreparedStatement;
 import java.sql.SQLException;
@@ -56,6 +35,7 @@
 
 import org.apache.ignite.IgniteCheckedException;
 import org.apache.ignite.IgniteException;
+import org.apache.ignite.internal.GridKernalContext;
 import org.apache.ignite.internal.processors.cache.query.GridCacheSqlQuery;
 import org.apache.ignite.internal.processors.cache.query.GridCacheTwoStepQuery;
 import org.apache.ignite.internal.processors.cache.query.IgniteQueryErrorCode;
@@ -64,20 +44,18 @@
 import org.apache.ignite.internal.processors.query.QueryUtils;
 import org.apache.ignite.internal.processors.query.h2.H2Utils;
 import org.apache.ignite.internal.processors.query.h2.IgniteH2Indexing;
-<<<<<<< HEAD
+import org.apache.ignite.internal.processors.query.h2.affinity.PartitionExtractor;
 import org.apache.ignite.internal.processors.query.h2.dml.DmlAstUtils;
 import org.apache.ignite.internal.processors.query.h2.opt.GridH2RowDescriptor;
-=======
-import org.apache.ignite.internal.processors.query.h2.affinity.PartitionExtractor;
->>>>>>> 8246bd84
 import org.apache.ignite.internal.processors.query.h2.opt.GridH2Table;
 import org.apache.ignite.internal.util.typedef.F;
-<<<<<<< HEAD
+import org.apache.ignite.internal.util.typedef.internal.U;
 import org.apache.ignite.internal.util.typedef.X;
 import org.apache.ignite.internal.util.typedef.internal.S;
 import org.apache.ignite.lang.IgniteBiTuple;
 import org.h2.command.Prepared;
 import org.h2.command.dml.Query;
+import org.h2.table.Column;
 import org.h2.command.dml.SelectUnion;
 import org.h2.table.Column;
 import org.h2.table.IndexColumn;
@@ -86,16 +64,7 @@
 import org.hawkore.ignite.lucene.search.SearchBuilder;
 import org.jetbrains.annotations.Nullable;
 
-
-import static org.apache.ignite.internal.processors.query.h2.opt.GridH2CollocationModel.isCollocated;
-=======
-import org.apache.ignite.internal.util.typedef.internal.U;
-import org.h2.command.Prepared;
-import org.h2.command.dml.Query;
-import org.h2.table.Column;
-
 import static org.apache.ignite.internal.processors.query.h2.opt.join.CollocationModel.isCollocated;
->>>>>>> 8246bd84
 import static org.apache.ignite.internal.processors.query.h2.sql.GridSqlConst.TRUE;
 import static org.apache.ignite.internal.processors.query.h2.sql.GridSqlFunctionType.AVG;
 import static org.apache.ignite.internal.processors.query.h2.sql.GridSqlFunctionType.CAST;
@@ -1166,169 +1135,6 @@
     }
 
     /**
-<<<<<<< HEAD
-     * @param qrym Query model.
-     */
-    private void analyzeQueryModel(QueryModel qrym) {
-        if (!qrym.isQuery())
-            return;
-
-        // Process all the children at the beginning: depth first analysis.
-        for (int i = 0; i < qrym.size(); i++) {
-            QueryModel child = qrym.get(i);
-
-            analyzeQueryModel(child);
-
-            // Pull up information about the splitting child.
-            if (child.needSplit || child.needSplitChild)
-                qrym.needSplitChild = true; // We have a child to split.
-        }
-
-        if (qrym.type == Type.SELECT) {
-            // We may need to split the SELECT only if it has no splittable children,
-            // because only the downmost child can be split, the parents will be the part of
-            // the reduce query.
-            if (!qrym.needSplitChild)
-                qrym.needSplit = needSplitSelect(qrym.<GridSqlSelect>ast()); // Only SELECT can have this flag in true.
-        }
-        else if (qrym.type == Type.UNION) {
-            // If it is not a UNION ALL, then we have to split because otherwise we can produce duplicates or
-            // wrong results for UNION DISTINCT, EXCEPT, INTERSECT queries.
-            if (!qrym.needSplitChild && (!qrym.unionAll || hasOffsetLimit(qrym.<GridSqlUnion>ast())))
-                qrym.needSplitChild = true;
-
-            // If we have to split some child SELECT in this UNION, then we have to enforce split
-            // for all other united selects, because this UNION has to be a part of the reduce query,
-            // thus each SELECT needs to have a reduce part for this UNION, but the whole SELECT can not
-            // be a reduce part (usually).
-            if (qrym.needSplitChild) {
-                for (int i = 0; i < qrym.size(); i++) {
-                    QueryModel child = qrym.get(i);
-
-                    assert child.type == Type.SELECT : child.type;
-
-                    if (!child.needSplitChild && !child.needSplit)
-                        child.needSplit = true;
-                }
-            }
-        }
-        else
-            throw new IllegalStateException("Type: " + qrym.type);
-    }
-
-    /**
-     * @param prntModel Parent model.
-     * @param prnt Parent AST element.
-     * @param childIdx Child index.
-     * @param uniqueAlias Unique parent alias of the current element.
-     */
-    private void buildQueryModel(QueryModel prntModel, GridSqlAst prnt, int childIdx, GridSqlAlias uniqueAlias) {
-        GridSqlAst child = prnt.child(childIdx);
-
-        assert child != null;
-
-        if (child instanceof GridSqlSelect) {
-            QueryModel model = new QueryModel(Type.SELECT, prnt, childIdx, uniqueAlias);
-
-            prntModel.add(model);
-
-            buildQueryModel(model, child, FROM_CHILD, null);
-        }
-        else if (child instanceof GridSqlUnion) {
-            QueryModel model;
-
-            // We will collect all the selects into a single UNION model.
-            if (prntModel.type == Type.UNION)
-                model = prntModel;
-            else {
-                model = new QueryModel(Type.UNION, prnt, childIdx, uniqueAlias);
-
-                prntModel.add(model);
-            }
-
-            if (((GridSqlUnion)child).unionType() != SelectUnion.UnionType.UNION_ALL)
-                model.unionAll = false;
-
-            buildQueryModel(model, child, LEFT_CHILD, null);
-            buildQueryModel(model, child, RIGHT_CHILD, null);
-        }
-        else {
-            // Here we must be in FROM clause of the SELECT.
-            assert prntModel.type == Type.SELECT : prntModel.type;
-
-            if (child instanceof GridSqlAlias)
-                buildQueryModel(prntModel, child, 0, (GridSqlAlias)child);
-            else if (child instanceof GridSqlJoin) {
-                buildQueryModel(prntModel, child, LEFT_TABLE_CHILD, uniqueAlias);
-                buildQueryModel(prntModel, child, RIGHT_TABLE_CHILD, uniqueAlias);
-            }
-            else {
-                // Here we must be inside of generated unique alias for FROM clause element.
-                assert prnt == uniqueAlias: prnt.getClass();
-
-                if (child instanceof GridSqlTable)
-                    prntModel.add(new QueryModel(Type.TABLE, prnt, childIdx, uniqueAlias));
-                else if (child instanceof GridSqlSubquery)
-                    buildQueryModel(prntModel, child, 0, uniqueAlias);
-                else if (child instanceof GridSqlFunction)
-                    prntModel.add(new QueryModel(Type.FUNCTION, prnt, childIdx, uniqueAlias));
-                else
-                    throw new IllegalStateException("Unknown child type: " + child.getClass());
-            }
-        }
-    }
-
-    /**
-     * @param qry Query.
-     * @return {@code true} If we have OFFSET LIMIT.
-     */
-    private static boolean hasOffsetLimit(GridSqlQuery qry) {
-        return qry.limit() != null || qry.offset() != null;
-    }
-
-
-    private static IgniteBiTuple<GridSqlColumn, Search> extractLuceneQuery(GridSqlQuery qry, Object[] params){
-
-        if (!(qry instanceof GridSqlSelect))
-            return new IgniteBiTuple<>(null, null);
-
-        GridSqlSelect select = (GridSqlSelect)qry;
-
-        if (select.from() == null)
-            return new IgniteBiTuple<>(null, null);
-
-        return extractLuceneQueryFromConditions(select, select.where(), params);
-    }
-
-
-    /**
-     * @param select Select to check.
-     * @return {@code true} If we need to split this select.
-     */
-    private boolean needSplitSelect(GridSqlSelect select) {
-        if (select.distinct())
-            return true;
-
-        if (hasOffsetLimit(select))
-            return true;
-
-        if (collocatedGrpBy)
-            return false;
-
-        if (select.groupColumns() != null)
-            return true;
-
-        for (int i = 0; i < select.allColumns(); i++) {
-            if (hasAggregates(select.column(i)))
-                return true;
-        }
-
-        return false;
-    }
-
-    /**
-=======
->>>>>>> 8246bd84
      * !!! Notice that here we will modify the original query AST in this method.
      *
      * @param parent Parent AST element.
@@ -1977,8 +1783,8 @@
                 break;
             case ST_ACCUM:
             case ST_COLLECT:
-                mapAgg = aggregate(agg.distinct(), agg.type()).resultType(agg.resultType()).addChild(agg.child());
-                rdcAgg = aggregate(agg.distinct(), agg.type()).addChild(column(mapAggAlias.alias()));
+                mapAgg = SplitterUtils.aggregate(agg.distinct(), agg.type()).resultType(agg.resultType()).addChild(agg.child());
+                rdcAgg = SplitterUtils.aggregate(agg.distinct(), agg.type()).addChild(SplitterUtils.column(mapAggAlias.alias()));
 
                 break;
             case GROUP_CONCAT:
@@ -2017,62 +1823,22 @@
     }
 
     /**
-<<<<<<< HEAD
-     * @param distinct Distinct.
-     * @param type Type.
-     * @return Aggregate function.
-     */
-    private static GridSqlAggregateFunction aggregate(boolean distinct, GridSqlFunctionType type) {
-        return new GridSqlAggregateFunction(distinct, type);
-    }
-
-    /**
-     * @param name Column name.
-     * @return Column.
-     */
-    private static GridSqlColumn column(String name) {
-        return new GridSqlColumn(null, null, null, null, name);
-    }
-
-    /**
-     * @param alias Alias.
-     * @param child Child.
-     * @return Alias.
-     */
-    private static GridSqlAlias alias(String alias, GridSqlAst child) {
-        GridSqlAlias res = new GridSqlAlias(alias, child);
-
-        res.resultType(child.resultType());
-
-        return res;
-    }
-
-    /**
-     * @param type Type.
-     * @param left Left expression.
-     * @param right Right expression.
-     * @return Binary operator.
-     */
-    private static GridSqlOperation op(GridSqlOperationType type, GridSqlAst left, GridSqlAst right) {
-        return new GridSqlOperation(type, left, right);
-    }
-
-    /**
-     * @param type Type.
-     * @return Function.
-     */
-    private static GridSqlFunction function(GridSqlFunctionType type) {
-        return new GridSqlFunction(type);
-    }
-
-    /**
-     * @param type data type id
-     * @return true if given type is fractional
-     */
-    private static boolean isFractionalType(int type) {
-        return type == Value.DECIMAL || type == Value.FLOAT || type == Value.DOUBLE;
-    }
-
+     * Get optimized prepared statement.
+     *
+     * @param c Connection.
+     * @param qry Parsed query.
+     * @param enforceJoinOrder Enforce join order.
+     * @return Optimized prepared command.
+     * @throws SQLException If failed.
+     */
+    public static Prepared prepare(Connection c, String qry, boolean distributedJoins,
+        boolean enforceJoinOrder) throws SQLException {
+        H2Utils.setupConnection(c, distributedJoins, enforceJoinOrder);
+
+        try (PreparedStatement s = c.prepareStatement(qry)) {
+            return GridSqlQueryParser.prepared(s);
+        }
+    }
     /**
      * Checks if given query contains expressions over key or affinity key
      * that make it possible to run it only on a small isolated
@@ -2115,7 +1881,7 @@
 
         switch (op.operationType()) {
 
-        case EQUAL: {
+            case EQUAL: {
                 CacheQueryPartitionInfo partInfo = extractPartitionFromEquality(op, ctx);
 
                 if (partInfo != null)
@@ -2332,9 +2098,9 @@
 
         Search search = null;
         try{
-           search = SearchBuilder.fromJson(luceneQuery).build();
+            search = SearchBuilder.fromJson(luceneQuery).build();
         }catch (Exception e){
-           //just not an Advanced lucene JSON search
+            //just not an Advanced lucene JSON search
         }
         return  new IgniteBiTuple<>(column, search);
     }
@@ -2380,7 +2146,7 @@
             GridSqlElement right = op.child(i); //the IN parameters
 
             if (!(right instanceof GridSqlConst) && !(right instanceof GridSqlParameter) && !(right instanceof GridSqlSubquery))
-               continue;
+                continue;
 
             if (right instanceof GridSqlConst) {
                 GridSqlConst constant = (GridSqlConst)right;
@@ -2405,7 +2171,7 @@
                             if (paramAlias.child() instanceof GridSqlParameter) { // ?3
                                 GridSqlParameter param = paramAlias.child();
                                 list.add(new CacheQueryPartitionInfo(-1, tbl.cacheName(), tbl.getName(),
-                                  column.column().getType(), param.index()));
+                                    column.column().getType(), param.index()));
                             }
                         }
                     }
@@ -2425,200 +2191,4 @@
         return result;
     }
 
-
-    /**
-     * Merges two partition info arrays, removing duplicates
-     *
-     * @param a Partition info array.
-     * @param b Partition info array.
-     * @return Result.
-     */
-    private static CacheQueryPartitionInfo[] mergePartitionInfo(CacheQueryPartitionInfo[] a, CacheQueryPartitionInfo[] b) {
-        assert a != null;
-        assert b != null;
-
-        if (a.length == 1 && b.length == 1) {
-            if (a[0].equals(b[0]))
-                return new CacheQueryPartitionInfo[] { a[0] };
-
-            return new CacheQueryPartitionInfo[] { a[0], b[0] };
-        }
-
-        ArrayList<CacheQueryPartitionInfo> list = new ArrayList<>(a.length + b.length);
-
-        Collections.addAll(list, a);
-
-        for (CacheQueryPartitionInfo part: b) {
-            int i = 0;
-
-            while (i < list.size() && !list.get(i).equals(part))
-                i++;
-
-            if (i == list.size())
-                list.add(part);
-        }
-
-        CacheQueryPartitionInfo[] result = new CacheQueryPartitionInfo[list.size()];
-
-        for (int i = 0; i < list.size(); i++)
-            result[i] = list.get(i);
-
-        return result;
-    }
-
-    /**
-     * @param root Root model.
-     * @return Tree as a string.
-     */
-    @SuppressWarnings("unused")
-    private String printQueryModel(QueryModel root) {
-        GridTreePrinter<QueryModel> mp = new GridTreePrinter<QueryModel>() {
-            /** {@inheritDoc} */
-            @Override protected List<QueryModel> getChildren(QueryModel m) {
-                return m;
-            }
-
-            /** {@inheritDoc} */
-            @Override protected String formatTreeNode(QueryModel m) {
-                return "[ " +(m.uniqueAlias == null ? "+" : m.uniqueAlias.alias()) +
-                    " -> " + m.type +
-                    " ns:" + m.needSplit + " nsch:" + m.needSplitChild +
-                    " ast: " + ast(m) +" ]";
-            }
-
-            private String ast(QueryModel m) {
-                if (m.prnt == null)
-                    return "-+-+-";
-
-                String ast = m.ast().getSQL().replace('\n', ' ');
-
-                int maxLen = 2000;
-
-                return ast.length() <= maxLen ? ast : ast.substring(0, maxLen);
-            }
-        };
-
-        return mp.print(root);
-    }
-
-    /**
-     * Ensures all given queries have non-empty derived partitions and merges them.
-     *
-     * @param queries Collection of queries.
-     * @return Derived partitions for all queries, or {@code null}.
-     */
-    private static CacheQueryPartitionInfo[] mergePartitionsFromMultipleQueries(List<GridCacheSqlQuery> queries) {
-        CacheQueryPartitionInfo[] result = null;
-
-        for (GridCacheSqlQuery qry : queries) {
-            CacheQueryPartitionInfo[] partInfo = (CacheQueryPartitionInfo[])qry.derivedPartitions();
-
-            if (partInfo == null) {
-                result = null;
-
-                break;
-            }
-
-            if (result == null)
-                result = partInfo;
-            else
-                result = mergePartitionInfo(result, partInfo);
-        }
-
-        return result;
-    }
-
-    /**
-     * Simplified tree-like model for a query.
-     * - SELECT : All the children are list of joined query models in the FROM clause.
-     * - UNION  : All the children are united left and right query models.
-     * - TABLE and FUNCTION : Never have child models.
-     */
-    private static final class QueryModel extends ArrayList<QueryModel> {
-        /** */
-        @GridToStringInclude
-        final Type type;
-
-        /** */
-        GridSqlAlias uniqueAlias;
-
-        /** */
-        GridSqlAst prnt;
-
-        /** */
-        int childIdx;
-
-        /** If it is a SELECT and we need to split it. Makes sense only for type SELECT. */
-        @GridToStringInclude
-        boolean needSplit;
-
-        /** If we have a child SELECT that we should split. */
-        @GridToStringInclude
-        boolean needSplitChild;
-
-        /** If this is UNION ALL. Makes sense only for type UNION.*/
-        boolean unionAll = true;
-
-        /**
-         * @param type Type.
-         * @param prnt Parent element.
-         * @param childIdx Child index.
-         * @param uniqueAlias Unique parent alias of the current element.
-         *                    May be {@code null} for selects inside of unions or top level queries.
-         */
-        QueryModel(Type type, GridSqlAst prnt, int childIdx, GridSqlAlias uniqueAlias) {
-            this.type = type;
-            this.prnt = prnt;
-            this.childIdx = childIdx;
-            this.uniqueAlias = uniqueAlias;
-        }
-
-        /**
-         * @return The actual AST element for this model.
-         */
-        @SuppressWarnings("TypeParameterHidesVisibleType")
-        private <X extends GridSqlAst> X ast() {
-            return prnt.child(childIdx);
-        }
-
-        /**
-         * @return {@code true} If this is a SELECT or UNION query model.
-         */
-        private boolean isQuery() {
-            return type == Type.SELECT || type == Type.UNION;
-        }
-
-        /** {@inheritDoc} */
-        @Override public String toString() {
-            return S.toString(QueryModel.class, this);
-        }
-    }
-
-    /**
-     * Allowed types for {@link QueryModel}.
-     */
-    private enum Type {
-        SELECT, UNION, TABLE, FUNCTION
-    }
-
-    /**
-     * Condition in AND.
-=======
-     * Get optimized prepared statement.
-     *
-     * @param c Connection.
-     * @param qry Parsed query.
-     * @param enforceJoinOrder Enforce join order.
-     * @return Optimized prepared command.
-     * @throws SQLException If failed.
->>>>>>> 8246bd84
-     */
-    public static Prepared prepare(Connection c, String qry, boolean distributedJoins,
-        boolean enforceJoinOrder) throws SQLException {
-        H2Utils.setupConnection(c, distributedJoins, enforceJoinOrder);
-
-        try (PreparedStatement s = c.prepareStatement(qry)) {
-            return GridSqlQueryParser.prepared(s);
-        }
-    }
 }