--- conflicted
+++ resolved
@@ -63,11 +63,8 @@
 import org.apache.ignite.internal.processors.cache.query.GridCacheTwoStepQuery;
 import org.apache.ignite.internal.processors.cache.query.IgniteQueryErrorCode;
 import org.apache.ignite.internal.processors.cache.query.QueryTable;
-<<<<<<< HEAD
+import org.apache.ignite.internal.processors.query.IgniteSQLException;
 import org.apache.ignite.internal.processors.query.QueryUtils;
-=======
-import org.apache.ignite.internal.processors.query.IgniteSQLException;
->>>>>>> 256ae401
 import org.apache.ignite.internal.processors.query.h2.H2Utils;
 import org.apache.ignite.internal.processors.query.h2.IgniteH2Indexing;
 import org.apache.ignite.internal.processors.query.h2.dml.DmlAstUtils;
@@ -89,8 +86,7 @@
 import org.hawkore.ignite.lucene.search.SearchBuilder;
 import org.jetbrains.annotations.Nullable;
 
-<<<<<<< HEAD
-=======
+
 import static org.apache.ignite.internal.processors.query.h2.opt.GridH2CollocationModel.isCollocated;
 import static org.apache.ignite.internal.processors.query.h2.sql.GridSqlConst.TRUE;
 import static org.apache.ignite.internal.processors.query.h2.sql.GridSqlFunctionType.AVG;
@@ -113,7 +109,6 @@
 import static org.apache.ignite.internal.processors.query.h2.sql.GridSqlUnion.LEFT_CHILD;
 import static org.apache.ignite.internal.processors.query.h2.sql.GridSqlUnion.RIGHT_CHILD;
 
->>>>>>> 256ae401
 /**
  * Splits a single SQL query into two step map-reduce query.
  */
@@ -1502,12 +1497,10 @@
         // prepare lucene sorting      
         final boolean luceneSearchFound =  luceneQuery.getKey() != null;
 
-        // sorting is required if present on lucene query and has multiple partitions to search
+        // sorting is required when lucene filter is present and has multiple partitions to search
         // otherwise data will be returned from an UNIQUE node, so no need sort results on reduce query
         final boolean luceneSortingRequired = 
             luceneSearchFound && // has lucene search filter
-            luceneQuery.getValue() != null && // advanced JSON lucene query found
-            luceneQuery.getValue().usesSorting() && // advanced JSON lucene query uses sorting
             hasPartitionedTables(mapQry) && // is a partitioned search and not derived partitions found on query or possible derived partitions != 1
             (derivePartitionsFromQuery(mapQry, ctx) == null || derivePartitionsFromQuery(mapQry, ctx).length != 1);
         
@@ -1525,7 +1518,7 @@
             
             GridSqlTable tab = tables.iterator().next();
 
-            // scoreDocCol must have same table alias as luceneColumn
+            // scoreDocCol must belongs to same table as luceneColumn
             GridSqlColumn scoreDocCol = new GridSqlColumn(scoreDocColumn, tab, luceneColumn.schema(), luceneColumn.tableAlias(), scoreDocColumn.getName());
             scoreDocCol.resultType(GridSqlType.fromColumn(scoreDocColumn));
             
@@ -1580,7 +1573,7 @@
             mapQry.havingColumn(-1);
         }
         
-        // -- ORDER BY lucene sorting
+        // -- ORDER BY lucene _SCORE_DOC 
         if (luceneSortingRequired){
             int baseCols = rdcQry.columns(false).size() - luceneSortColumns.size();
             for (int i = 0; i < luceneSortColumns.size(); i++){
@@ -2283,9 +2276,7 @@
                 mapAgg = aggregate(agg.distinct(), agg.type()).resultType(agg.resultType()).addChild(agg.child());
                 rdcAgg = aggregate(agg.distinct(), agg.type()).addChild(column(mapAggAlias.alias()));
 
-<<<<<<< HEAD
                 break;
-=======
             case GROUP_CONCAT:
                 if (agg.distinct() || agg.hasGroupConcatOrder()) {
                     throw new IgniteSQLException("Clauses DISTINCT and ORDER BY are unsupported for GROUP_CONCAT " +
@@ -2303,8 +2294,7 @@
                     .addChild(column(mapAggAlias.alias()));
 
                 break;
-
->>>>>>> 256ae401
+                
             default:
                 throw new IgniteException("Unsupported aggregate: " + agg.type());
         }
