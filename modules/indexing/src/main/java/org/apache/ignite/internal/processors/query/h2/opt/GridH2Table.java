/*
 * Licensed to the Apache Software Foundation (ASF) under one or more
 * contributor license agreements.  See the NOTICE file distributed with
 * this work for additional information regarding copyright ownership.
 * The ASF licenses this file to You under the Apache License, Version 2.0
 * (the "License"); you may not use this file except in compliance with
 * the License.  You may obtain a copy of the License at
 *
 *      http://www.apache.org/licenses/LICENSE-2.0
 *
 * Unless required by applicable law or agreed to in writing, software
 * distributed under the License is distributed on an "AS IS" BASIS,
 * WITHOUT WARRANTIES OR CONDITIONS OF ANY KIND, either express or implied.
 * See the License for the specific language governing permissions and
 * limitations under the License.
 */

package org.apache.ignite.internal.processors.query.h2.opt;

import static org.apache.ignite.cache.CacheMode.PARTITIONED;
import static org.apache.ignite.internal.processors.query.h2.opt.GridH2KeyValueRowOnheap.DEFAULT_COLUMNS_COUNT;
import static org.apache.ignite.internal.processors.query.h2.opt.GridH2KeyValueRowOnheap.KEY_COL;

import java.util.ArrayList;
import java.util.HashMap;
import java.util.List;
import java.util.Map;
import java.util.concurrent.ConcurrentHashMap;
import java.util.concurrent.ConcurrentMap;
import java.util.concurrent.TimeUnit;
import java.util.concurrent.atomic.AtomicIntegerFieldUpdater;
import java.util.concurrent.atomic.AtomicLong;
import java.util.concurrent.atomic.LongAdder;
import java.util.concurrent.locks.Lock;
import java.util.concurrent.locks.ReentrantReadWriteLock;
<<<<<<< HEAD
=======
import java.util.stream.Collectors;
import java.util.stream.Stream;
>>>>>>> 8246bd84

import org.apache.ignite.IgniteCheckedException;
import org.apache.ignite.IgniteInterruptedException;
import org.apache.ignite.cache.query.QueryRetryException;
import org.apache.ignite.internal.processors.affinity.AffinityTopologyVersion;
import org.apache.ignite.IgniteLogger;
import org.apache.ignite.internal.GridKernalContext;
import org.apache.ignite.internal.processors.cache.GridCacheContext;
import org.apache.ignite.internal.processors.cache.GridCacheContextInfo;
import org.apache.ignite.internal.processors.cache.persistence.CacheDataRow;
import org.apache.ignite.internal.processors.cache.query.QueryTable;
import org.apache.ignite.internal.processors.query.IgniteSQLException;
import org.apache.ignite.internal.processors.query.QueryField;
<<<<<<< HEAD
import org.apache.ignite.internal.processors.query.h2.H2Utils;
import org.apache.ignite.internal.processors.query.h2.database.H2RowFactory;
=======
import org.apache.ignite.internal.processors.query.QueryUtils;
import org.apache.ignite.internal.processors.query.h2.H2TableDescriptor;
import org.apache.ignite.internal.processors.query.h2.H2Utils;
import org.apache.ignite.internal.processors.query.h2.IgniteH2Indexing;
import org.apache.ignite.internal.processors.query.h2.IndexRebuildPartialClosure;
import org.apache.ignite.internal.processors.query.h2.database.H2IndexType;
>>>>>>> 8246bd84
import org.apache.ignite.internal.processors.query.h2.database.H2TreeIndex;
import org.apache.ignite.internal.processors.query.h2.database.H2TreeIndexBase;
import org.apache.ignite.internal.processors.query.h2.database.IndexInformation;
import org.apache.ignite.internal.util.tostring.GridToStringExclude;
import org.apache.ignite.internal.util.typedef.F;
import org.apache.ignite.internal.util.typedef.internal.U;
import org.apache.ignite.spi.indexing.IndexingQueryCacheFilter;
import org.apache.ignite.spi.indexing.IndexingQueryFilter;
import org.h2.command.ddl.CreateTableData;
import org.h2.command.dml.Insert;
import org.h2.engine.DbObject;
import org.h2.engine.Session;
import org.h2.engine.SysProperties;
import org.h2.index.Index;
import org.h2.index.IndexType;
import org.h2.index.SpatialIndex;
import org.h2.message.DbException;
import org.h2.result.Row;
import org.h2.result.SortOrder;
import org.h2.schema.SchemaObject;
import org.h2.table.Column;
import org.h2.table.IndexColumn;
import org.h2.table.Table;
import org.h2.table.TableBase;
import org.h2.table.TableType;
import org.h2.value.DataType;
import org.jetbrains.annotations.Nullable;

<<<<<<< HEAD
=======
import static org.apache.ignite.cache.CacheMode.PARTITIONED;
import static org.apache.ignite.internal.processors.query.h2.H2TableDescriptor.PK_HASH_IDX_NAME;
import static org.apache.ignite.internal.processors.query.h2.opt.H2TableScanIndex.SCAN_INDEX_NAME_SUFFIX;

>>>>>>> 8246bd84
/**
 * H2 Table implementation.
 */
public class GridH2Table extends TableBase {
    /** Insert hack flag. */
    private static final ThreadLocal<Boolean> INSERT_HACK = new ThreadLocal<>();

    /** Exclusive lock constant. */
    private static final long EXCLUSIVE_LOCK = -1;

    /** 'rebuildFromHashInProgress' field updater */
    private static final AtomicIntegerFieldUpdater<GridH2Table> rebuildFromHashInProgressFiledUpdater =
        AtomicIntegerFieldUpdater.newUpdater(GridH2Table.class, "rebuildFromHashInProgress");

    /** False representation */
    private static final int FALSE = 0;

    /** True representation */
    private static final int TRUE = 1;

    /**
     * Row count statistics update threshold. Stats will be updated when the actual
     * table size change exceeds this threshold. Should be the number in interval (0,1).
     */
    private static final double STATS_UPDATE_THRESHOLD = 0.1; // 10%.

    /** Cache context info. */
    private final GridCacheContextInfo cacheInfo;

    /** */
    private final GridH2RowDescriptor desc;

    /** */
    private volatile ArrayList<Index> idxs;

    /** */
    private final int pkIndexPos;

    /** Total number of system indexes. */
    private final int sysIdxsCnt;

    /** */
    private final Map<String, GridH2IndexBase> tmpIdxs = new HashMap<>();

    /** */
    private final ReentrantReadWriteLock lock;

    /** */
    private volatile boolean destroyed;

    /**
     * Map of sessions locks.
     * Session -> EXCLUSIVE_LOCK (-1L) - for exclusive locks.
     * Session -> (table version) - for shared locks.
     */
    private final ConcurrentMap<Session, SessionLock> sessions = new ConcurrentHashMap<>();

    /** */
    private final IndexColumn affKeyCol;

    /** Whether affinity key column is the whole cache key. */
    private final boolean affKeyColIsKey;

    /** */
    private final LongAdder size = new LongAdder();

    /** */
    private volatile int rebuildFromHashInProgress = FALSE;

    /** Identifier. */
    private final QueryTable identifier;

    /** Identifier as string. */
    private final String identifierStr;

    /** Flag remove index or not when table will be destroyed. */
    private volatile boolean rmIndex;

    /** Columns with thread-safe access. */
    private volatile Column[] safeColumns;

    /** Table version. The version is changed when exclusive lock is acquired (DDL operation is started). */
    private final AtomicLong ver = new AtomicLong();

    /** Table statistics. */
    private volatile TableStatistics tblStats;

    /** Logger. */
    @GridToStringExclude
    private IgniteLogger log;

    /**
     * Creates table.
     *
     * @param createTblData Table description.
     * @param desc Row descriptor.
     * @param tblDesc Indexes factory.
     * @param cacheInfo Cache context info.
     */
    @SuppressWarnings("ConstantConditions")
    public GridH2Table(
        CreateTableData createTblData,
        GridH2RowDescriptor desc,
        H2TableDescriptor tblDesc,
        GridCacheContextInfo cacheInfo
    ) {
        super(createTblData);

        assert tblDesc != null;

        this.desc = desc;
        this.cacheInfo = cacheInfo;

        affKeyCol = calculateAffinityKeyColumn();
        affKeyColIsKey = affKeyCol != null && desc.isKeyColumn(affKeyCol.column.getColumnId());

        identifier = new QueryTable(getSchema().getName(), getName());

        identifierStr = identifier.schema() + "." + identifier.table();

        // Indexes must be created in the end when everything is ready.
        idxs = tblDesc.createSystemIndexes(this);

        assert idxs != null;

        List<Index> clones = new ArrayList<>(idxs.size());

        for (Index index : idxs) {
            Index clone = createDuplicateIndexIfNeeded(index);

            if (clone != null)
                clones.add(clone);
        }

        idxs.addAll(clones);

        boolean hasHashIndex = idxs.size() >= 2 && index(0).getIndexType().isHash();

        // Add scan index at 0 which is required by H2.
        if (hasHashIndex)
            idxs.add(0, new H2TableScanIndex(this, index(1), index(0)));
        else
            idxs.add(0, new H2TableScanIndex(this, index(0), null));

        pkIndexPos = hasHashIndex ? 2 : 1;

        sysIdxsCnt = idxs.size();

        lock = new ReentrantReadWriteLock();

        if (cacheInfo.affinityNode()) {
            long totalTblSize = rowCount(false);

            size.add(totalTblSize);
        }

        // Init stats with the dummy values. This prevents us from scanning index with backup filter when
        // topology may not be initialized yet.
        tblStats = new TableStatistics(0, 0);

        if (desc != null && desc.context() != null) {
            GridKernalContext ctx = desc.context().kernalContext();

            log = ctx.log(getClass());
        }
    }

    /**
     * @return Information about all indexes related to the table.
     */
    @SuppressWarnings("ZeroLengthArrayAllocation")
    public List<IndexInformation> indexesInformation() {
        List<IndexInformation> res = new ArrayList<>();

        IndexColumn keyCol = indexColumn(QueryUtils.KEY_COL, SortOrder.ASCENDING);

        List<IndexColumn> wrappedKeyCols = H2Utils.treeIndexColumns(rowDescriptor(),
            new ArrayList<>(2), keyCol, affKeyCol);

        //explicit add HASH index, due to we know all their parameters and it doesn't created on non afinity nodes.
        res.add(
            new IndexInformation(false,
                true, PK_HASH_IDX_NAME,
                H2IndexType.HASH,
                H2Utils.indexColumnsSql(H2Utils.unwrapKeyColumns(this, wrappedKeyCols.toArray(new IndexColumn[0]))),
            null));

        //explicit add SCAN index, due to we know all their parameters and it depends on affinity node or not.
        res.add(new IndexInformation(false, false, SCAN_INDEX_NAME_SUFFIX, H2IndexType.SCAN, null, null));

        for (Index idx : idxs) {
            if (idx instanceof H2TreeIndexBase) {
                res.add(new IndexInformation(
                    idx.getIndexType().isPrimaryKey(),
                    idx.getIndexType().isUnique(),
                    idx.getName(),
                    H2IndexType.BTREE,
                    H2Utils.indexColumnsSql(H2Utils.unwrapKeyColumns(this, idx.getIndexColumns())),
                    ((H2TreeIndexBase)idx).inlineSize()
                ));
            }
            else if (idx.getIndexType().isSpatial()) {
                res.add(
                    new IndexInformation(
                        false,
                        false,
                        idx.getName(),
                        H2IndexType.SPATIAL,
                        H2Utils.indexColumnsSql(idx.getIndexColumns()),
                        null)
                );
            }
        }

        return res;
    }

    /**
     * Calculate affinity key column which will be used for partition pruning and distributed joins.
     *
     * @return Affinity column or {@code null} if none can be used.
     */
    private IndexColumn calculateAffinityKeyColumn() {
        // If custome affinity key mapper is set, we do not know how to convert _KEY to partition, return null.
        if (desc.type().customAffinityKeyMapper())
            return null;

        String affKeyFieldName = desc.type().affinityKey();

        // If explicit affinity key field is not set, then use _KEY.
        if (affKeyFieldName == null)
            return indexColumn(QueryUtils.KEY_COL, SortOrder.ASCENDING);

        // If explicit affinity key field is set, but is not found in the table, do not use anything.
        if (!doesColumnExist(affKeyFieldName))
            return null;

        int colId = getColumn(affKeyFieldName).getColumnId();

        // If affinity key column is either _KEY or it's alias (QueryEntity.keyFieldName), normalize it to _KEY.
        if (desc.isKeyColumn(colId))
            return indexColumn(QueryUtils.KEY_COL, SortOrder.ASCENDING);

        // Otherwise use column as is.
        return indexColumn(colId, SortOrder.ASCENDING);
    }

    /**
     * @return {@code true} If this is a partitioned table.
     */
    public boolean isPartitioned() {
        return desc != null && desc.cacheInfo().config().getCacheMode() == PARTITIONED;
    }

    /**
     * @return Affinity key column or {@code null} if not available.
     */
    @Nullable public IndexColumn getAffinityKeyColumn() {
        return affKeyCol;
    }

    /**
     * @return Explicit affinity key column or {@code null} if not available (skip _KEY column or it's alias).
     */
    @Nullable public IndexColumn getExplicitAffinityKeyColumn() {
        // Only explicit affinity column should be shown. Do not do this for _KEY or it's alias.
        if (affKeyCol == null || affKeyColIsKey)
            return null;

        return affKeyCol;
    }

    /**
     * Check whether passed column can be used for partition pruning.
     *
     * @param col Column.
     * @return {@code True} if affinity key column.
     */
    public boolean isColumnForPartitionPruning(Column col) {
        return isColumnForPartitionPruning0(col, false);
    }

    /**
     * Check whether passed column could be used for partition transfer during partition pruning on joined tables and
     * for external affinity calculation (e.g. on thin clients).
     * <p>
     * Note that it is different from {@link #isColumnForPartitionPruning(Column)} method in that not every column
     * which qualifies for partition pruning can be used by thin clients or join partition pruning logic.
     * <p>
     * Consider the following schema:
     * <pre>
     * CREATE TABLE dept (id PRIMARY KEY);
     * CREATE TABLE emp (id, dept_id AFFINITY KEY, PRIMARY KEY(id, dept_id));
     * </pre>
     * For expression-based partition pruning on "emp" table on the <b>server side</b> we may use both "_KEY" and
     * "dept_id" columns, as passing them through standard affinity workflow will yield the same result:
     * dept_id -> part
     * _KEY -> dept_id -> part
     * <p>
     * But we cannot use "_KEY" on thin client side, as it doesn't know how to extract affinity key field properly.
     * Neither we can perform partition transfer in JOINs when "_KEY" is used.
     * <p>
     * This is OK as data is collocated, so we can merge partitions extracted from both tables:
     * <pre>
     * SELECT * FROM dept d INNER JOIN emp e ON d.id = e.dept_id WHERE e.dept_id=? AND d.id=?
     * </pre>
     * But this is not OK as joined data is not collocated, and tables form distinct collocation groups:
     * <pre>
     * SELECT * FROM dept d INNER JOIN emp e ON d.id = e._KEY WHERE e.dept_id=? AND d.id=?
     * </pre>
     * NB: The last query is not logically correct and will produce empty result. However, it is correct from SQL
     * perspective, so we should make incorrect assumptions about partitions as it may make situation even worse.
     *
     * @param col Column.
     * @return {@code True} if column could be used for partition extraction on both server and client sides and for
     *     partition transfer in joins.
     */
    public boolean isColumnForPartitionPruningStrict(Column col) {
        return isColumnForPartitionPruning0(col, true);
    }

    /**
     * Internal logic to check whether column qualifies for partition extraction or not.
     *
     * @param col Column.
     * @param strict Strict flag.
     * @return {@code True} if column could be used for partition.
     */
    private boolean isColumnForPartitionPruning0(Column col, boolean strict) {
        if (affKeyCol == null)
            return false;

        int colId = col.getColumnId();

        if (colId == affKeyCol.column.getColumnId())
            return true;

        return (affKeyColIsKey || !strict) && desc.isKeyColumn(colId);
    }

    /**
     * @return Whether custom affintiy mapper is used.
     */
    public boolean isCustomAffinityMapper() {
        return desc.type().customAffinityKeyMapper();
    }

    /** {@inheritDoc} */
    @Override public long getDiskSpaceUsed() {
        return 0;
    }

    /**
     * @return Row descriptor.
     */
    public GridH2RowDescriptor rowDescriptor() {
        return desc;
    }

    /**
     * @return Cache name.
     */
    public String cacheName() {
        return cacheInfo.name();
    }

    /**
     * @return Cache ID.
     */
    public int cacheId() {
        return cacheInfo.cacheId();
    }

    /**
     * @return Cache context info.
     */
    public GridCacheContextInfo cacheInfo() {
        return cacheInfo;
    }

    /**
     * @return {@code true} If Cache is lazy (not full inited).
     */
    public boolean isCacheLazy() {
        return cacheInfo.cacheContext() == null;
    }

    /**
     * @return Cache context.
     */
    @Nullable public GridCacheContext cacheContext() {
        return cacheInfo.cacheContext();
    }

    /** {@inheritDoc} */
    @Override public boolean lock(Session ses, boolean exclusive, boolean force) {
        // In accordance with base method semantics, we'll return true if we were already exclusively locked.
        SessionLock sesLock = sessions.get(ses);

        if (sesLock != null) {
            if (sesLock.isExclusive())
                return true;

            if (ver.get() != sesLock.version())
                throw new QueryRetryException(getName());

            return false;
        }

        // Acquire the lock.
        lock(exclusive);

        if (destroyed) {
            unlock(exclusive);

            throw new IllegalStateException("Table " + identifierString() + " already destroyed.");
        }

        // Mutate state.
        sessions.put(ses, exclusive ? SessionLock.exclusiveLock() : SessionLock.sharedLock(ver.longValue()));

        ses.addLock(this);

        return false;
    }

    /** {@inheritDoc} */
    @Override public void unlock(Session ses) {
        SessionLock sesLock = sessions.remove(ses);

        if (sesLock.locked)
            unlock(sesLock.isExclusive());
    }

    /**
     * @param ses H2 session.
     */
    private void readLockInternal(Session ses) {
        SessionLock sesLock = sessions.get(ses);

        assert sesLock != null && !sesLock.isExclusive()
            : "Invalid table lock [name=" + getName() + ", lock=" + sesLock.ver + ']';

        if (!sesLock.locked) {
            lock(false);

            sesLock.locked = true;
        }
    }

    /**
     * Release table lock.
     *
     * @param ses H2 session.
     */
    private void unlockReadInternal(Session ses) {
        SessionLock sesLock = sessions.get(ses);

        assert sesLock != null && !sesLock.isExclusive()
            : "Invalid table unlock [name=" + getName() + ", lock=" + sesLock.ver + ']';

        if (sesLock.locked) {
            sesLock.locked = false;

            unlock(false);
        }
    }

    /**
     * Acquire table lock.
     *
     * @param exclusive Exclusive flag.
     */
    @SuppressWarnings({"LockAcquiredButNotSafelyReleased", "CallToThreadYield"})
    private void lock(boolean exclusive) {
        Lock l = exclusive ? lock.writeLock() : lock.readLock();

        try {
            if (!exclusive)
                l.lockInterruptibly();
            else {
                for (;;) {
                    if (l.tryLock(200, TimeUnit.MILLISECONDS))
                        break;
                    else
                        Thread.yield();
                }

                ver.incrementAndGet();
            }
        }
        catch (InterruptedException e) {
            Thread.currentThread().interrupt();

            throw new IgniteInterruptedException("Thread got interrupted while trying to acquire table lock.", e);
        }
    }

    /**
     * Release table lock.
     *
     * @param exclusive Exclusive flag.
     */
    private void unlock(boolean exclusive) {
        Lock l = exclusive ? lock.writeLock() : lock.readLock();

        l.unlock();
    }

    /**
     * @param ses H2 session.
     */
    private void checkVersion(Session ses) {
        SessionLock sesLock = sessions.get(ses);

        assert sesLock != null && !sesLock.isExclusive()
            : "Invalid table check version  [name=" + getName() + ", lock=" + sesLock.ver + ']';

        if (ver.longValue() != sesLock.version())
            throw new QueryRetryException(getName());
    }

    /**
     * @return Table identifier.
     */
    public QueryTable identifier() {
        return identifier;
    }

    /**
     * @return Table identifier as string.
     */
    public String identifierString() {
        return identifierStr;
    }

    /**
     * Check if table is not destroyed.
     */
    private void ensureNotDestroyed() {
        if (destroyed)
            throw new IllegalStateException("Table " + identifierString() + " already destroyed.");
    }

    /** {@inheritDoc} */
    @Override public void close(Session ses) {
        // No-op.
    }

    /** {@inheritDoc} */
    @Override public void removeChildrenAndResources(Session ses) {
        lock(true);

        try {
            super.removeChildrenAndResources(ses);

            // Clear all user indexes registered in schema.
            while (idxs.size() > sysIdxsCnt) {
                Index idx = idxs.get(sysIdxsCnt);

                if (idx.getName() != null && idx.getSchema().findIndex(ses, idx.getName()) == idx) {
                    // This call implicitly removes both idx and its proxy, if any, from idxs.
                    database.removeSchemaObject(ses, idx);

                    // We have to call destroy here if we are who has removed this index from the table.
                    if (idx instanceof GridH2IndexBase)
                        ((GridH2IndexBase)idx).destroy(rmIndex);
                }
            }

            if (SysProperties.CHECK) {
                for (SchemaObject obj : database.getAllSchemaObjects(DbObject.INDEX)) {
                    Index idx = (Index) obj;
                    if (idx.getTable() == this)
                        DbException.throwInternalError("index not dropped: " + idx.getName());
                }
            }

            database.removeMeta(ses, getId());
            invalidate();

        }
        finally {
            unlock(true);
        }
    }

    /**
     * Destroy the table.
     */
    public void destroy() {
        lock(true);

        try {
            ensureNotDestroyed();

            destroyed = true;

            for (int i = 1, len = idxs.size(); i < len; i++)
                if (idxs.get(i) instanceof GridH2IndexBase)
                    index(i).destroy(rmIndex);
        }
        finally {
            unlock(true);
        }
    }

    /**
     * If flag {@code True}, index will be destroyed when table {@link #destroy()}.
     *
     * @param rmIndex Flag indicate remove index on destroy or not.
     */
    public void setRemoveIndexOnDestroy(boolean rmIndex){
        this.rmIndex = rmIndex;
    }

    /**
     * Gets index by index.
     *
     * @param idx Index in list.
     * @return Index.
     */
    private GridH2IndexBase index(int idx) {
        return (GridH2IndexBase)idxs.get(idx);
    }

    /**
     * Gets primary key.
     *
     * @return Primary key.
     */
    public GridH2IndexBase pk() {
        return (GridH2IndexBase)idxs.get(2);
    }

   /**
     * Updates table for given key. If value is null then row with given key will be removed from table,
     * otherwise value and expiration time will be updated or new row will be added.
     *
     * @param row Row to be updated.
     * @param prevRow Previous row.
     * @param prevRowAvailable Whether previous row is available.
     * @throws IgniteCheckedException If failed.
     */
    public void update(CacheDataRow row, @Nullable CacheDataRow prevRow, boolean prevRowAvailable) throws IgniteCheckedException {
        assert desc != null;

<<<<<<< HEAD
        GridH2KeyValueRowOnheap row0 = (GridH2KeyValueRowOnheap)desc.createRow(row);
        GridH2KeyValueRowOnheap prevRow0 = prevRow != null ? (GridH2KeyValueRowOnheap)desc.createRow(prevRow) : null;
=======
        H2CacheRow row0 = desc.createRow(row);
        H2CacheRow prevRow0 = prevRow != null ? desc.createRow(prevRow) : null;
>>>>>>> 8246bd84

        row0.prepareValuesCache();

        if (prevRow0 != null)
            prevRow0.prepareValuesCache();

        try {
            lock(false);

            try {
                ensureNotDestroyed();

                boolean replaced;

                if (prevRowAvailable && rebuildFromHashInProgress == FALSE)
                    replaced = pk().putx(row0);
                else {
                    prevRow0 = pk().put(row0);

                    replaced = prevRow0 != null;
                }

                if (!replaced)
                    size.increment();

                for (int i = pkIndexPos + 1, len = idxs.size(); i < len; i++) {
                    Index idx = idxs.get(i);

                    if (idx instanceof GridH2IndexBase)
                        addToIndex((GridH2IndexBase)idx, row0, prevRow0);
                }

                if (!tmpIdxs.isEmpty()) {
                    for (GridH2IndexBase idx : tmpIdxs.values())
                        addToIndex(idx, row0, prevRow0);
                }
            }
            finally {
                unlock(false);
            }
        }
        finally {
            row0.clearValuesCache();

            if (prevRow0 != null)
                prevRow0.clearValuesCache();
        }
    }

    /**
     * Remove row.
     *
     * @param row Row.
     * @return {@code True} if was removed.
     * @throws IgniteCheckedException If failed.
     */
    public boolean remove(CacheDataRow row) throws IgniteCheckedException {
        H2CacheRow row0 = desc.createRow(row);

        lock(false);

        try {
            ensureNotDestroyed();

            boolean rmv = pk().removex(row0);

            if (rmv) {
                for (int i = pkIndexPos + 1, len = idxs.size(); i < len; i++) {
                    Index idx = idxs.get(i);

                    if (idx instanceof GridH2IndexBase)
                        ((GridH2IndexBase)idx).removex(row0);
                }

                if (!tmpIdxs.isEmpty()) {
                    for (GridH2IndexBase idx : tmpIdxs.values())
                        idx.removex(row0);
                }

                size.decrement();
            }

            return rmv;
        }
        finally {
            unlock(false);
        }
    }

    /**
     * Add row to index.
     * @param idx Index to add row to.
     * @param row Row to add to index.
     * @param prevRow Previous row state, if any.
     */
    private void addToIndex(GridH2IndexBase idx, H2CacheRow row, H2CacheRow prevRow) {
        boolean replaced = idx.putx(row);

        // Row was not replaced, need to remove manually.
        if (!replaced && prevRow != null){
            boolean advancedSpatial = F.eq(H2Utils.ADVANCED_SPATIAL_IDX_CLS, idx.getClass().getName());
            boolean advancedLucene = F.eq(H2Utils.ADVANCED_LUCENE_IDX_CLS, idx.getClass().getName());
            //on advanced lucene and spatial we must not remove index prevRow!! data will be lost
        	if (!advancedSpatial && !advancedLucene){
        		idx.removex(prevRow);
        	}
         }
    }

    /**
     * Collect indexes for rebuild.
     *
     * @param clo Closure.
     */
    public void collectIndexesForPartialRebuild(IndexRebuildPartialClosure clo) {
        for (int i = sysIdxsCnt; i < idxs.size(); i++) {
            Index idx = idxs.get(i);

            if (idx instanceof H2TreeIndex) {
                H2TreeIndex idx0 = (H2TreeIndex)idx;

                if (idx0.rebuildRequired())
                    clo.addIndex(this, idx0);
            }
        }
    }

    /**
     * Mark or unmark index rebuild state.
     */
    public void markRebuildFromHashInProgress(boolean value) {
        assert !value || (idxs.size() >= 2 && index(1).getIndexType().isHash()) : "Table has no hash index.";

        if (rebuildFromHashInProgressFiledUpdater.compareAndSet(this, value? FALSE: TRUE, value ? TRUE: FALSE)) {
            lock.writeLock().lock();

            try {
                incrementModificationCounter();
            }
            finally {
                lock.writeLock().unlock();
            }
        }
    }

    /**
     *
     */
    public boolean rebuildFromHashInProgress() {
        return rebuildFromHashInProgress == TRUE;
    }

    /** {@inheritDoc} */
    @Override public Index addIndex(Session ses, String idxName, int idxId, IndexColumn[] cols, IndexType idxType,
        boolean create, String idxComment) {
        return commitUserIndex(ses, idxName);
    }

    /**
     * Checks index presence, return {@link Index} if index with same name or same fields and search direction already
     * exist or {@code null} othervise.
     *
     * @param curIdx Index to check.
     * @return Index if equal or subset index exist.
     * @throws IgniteCheckedException If failed.
     */
    private @Nullable Index checkIndexPresence(Index curIdx) throws IgniteCheckedException {
        IndexColumn[] curColumns = curIdx.getIndexColumns();

        Index registredIdx = null;

        for (Index idx : idxs) {
            if (!(idx instanceof H2TreeIndex))
                continue;

            if (F.eq(curIdx.getName(), idx.getName()))
                throw new IgniteCheckedException("Index already exists: " + idx.getName());

            IndexColumn[] idxColumns = idx.getIndexColumns();

            for (int i = 0; i < Math.min(idxColumns.length, curColumns.length); ++i) {
                IndexColumn idxCol = idxColumns[i];
                IndexColumn curCol = curColumns[i];

                // pk attach at the end of listed fields.
                if (curCol.column.getColumnId() == 0 && registredIdx != null)
                    continue;

                if (H2Utils.equals(idxCol, curCol) && idxCol.sortType == curCol.sortType)
                    registredIdx = idx;
                else {
                    registredIdx = null;

                    break;
                }
            }

            if (registredIdx != null)
                return registredIdx;
        }

        return null;
    }

    /**
     * Add index that is in an intermediate state and is still being built, thus is not used in queries until it is
     * promoted.
     *
     * @param idx Index to add.
     * @throws IgniteCheckedException If failed.
     */
    public void proposeUserIndex(Index idx) throws IgniteCheckedException {
        assert idx instanceof GridH2IndexBase;

        lock(true);

        try {
            ensureNotDestroyed();

            Index idxExist = checkIndexPresence(idx);

            if (idxExist != null) {
                String idxCols = Stream.of(idxExist.getIndexColumns())
                    .map(k -> k.columnName).collect(Collectors.joining(", "));

                U.warn(log, "Index with the given set or subset of columns already exists " +
                    "(consider dropping either new or existing index) [cacheName=" + cacheInfo.name() + ", " +
                    "schemaName=" + getSchema().getName() + ", tableName=" + getName() +
                    ", newIndexName=" + idx.getName() + ", existingIndexName=" + idxExist.getName() +
                    ", existingIndexColumns=[" + idxCols + "]]");
            }

            Index oldTmpIdx = tmpIdxs.put(idx.getName(), (GridH2IndexBase)idx);

            assert oldTmpIdx == null;
        }
        finally {
            unlock(true);
        }
    }

    /**
     * Promote temporary index to make it usable in queries.
     *
     * @param ses H2 session.
     * @param idxName Index name.
     * @return Temporary index with given name.
     */
    private Index commitUserIndex(Session ses, String idxName) {
        lock(true);

        try {
            ensureNotDestroyed();

            Index idx = tmpIdxs.remove(idxName);

            assert idx != null;

            Index cloneIdx = createDuplicateIndexIfNeeded(idx);

            ArrayList<Index> newIdxs = new ArrayList<>(
                idxs.size() + ((cloneIdx == null) ? 1 : 2));

            newIdxs.addAll(idxs);

            newIdxs.add(idx);

            if (cloneIdx != null)
                newIdxs.add(cloneIdx);

            idxs = newIdxs;

            database.addSchemaObject(ses, idx);

            if (cloneIdx != null)
                database.addSchemaObject(ses, cloneIdx);

            incrementModificationCounter();

            return idx;
        }
        finally {
            unlock(true);
        }
    }

    /**
     * Remove user index without promoting it.
     *
     * @param idxName Index name.
     */
    public void rollbackUserIndex(String idxName) {
        lock(true);

        try {
            ensureNotDestroyed();

            GridH2IndexBase rmvIdx = tmpIdxs.remove(idxName);

            assert rmvIdx != null;
        }
        finally {
            unlock(true);
        }
    }

    /**
     * Check whether user index with provided name exists.
     *
     * @param idxName Index name.
     * @return {@code True} if exists.
     */
    public boolean containsUserIndex(String idxName) {
        for (int i = 2; i < idxs.size(); i++) {
            Index idx = idxs.get(i);

            if (idx.getName().equalsIgnoreCase(idxName))
                return true;
        }

        return false;
    }

    /** {@inheritDoc} */
    @Override public void removeIndex(Index h2Idx) {
        throw DbException.getUnsupportedException("must use removeIndex(session, idx)");
    }

    /**
     * Remove the given index from the list.
     *
     * @param h2Idx the index to remove
     */
    public void removeIndex(Session session, Index h2Idx) {
        lock(true);

        try {
            ensureNotDestroyed();

            ArrayList<Index> idxs = new ArrayList<>(this.idxs);

            Index targetIdx = (h2Idx instanceof GridH2ProxyIndex) ?
                ((GridH2ProxyIndex)h2Idx).underlyingIndex() : h2Idx;

            for (int i = pkIndexPos; i < idxs.size();) {
                Index idx = idxs.get(i);

                if (idx == targetIdx || (idx instanceof GridH2ProxyIndex &&
                    ((GridH2ProxyIndex)idx).underlyingIndex() == targetIdx)) {

                    idxs.remove(i);

                    if (idx instanceof GridH2ProxyIndex &&
                        idx.getSchema().findIndex(session, idx.getName()) != null)
                        database.removeSchemaObject(session, idx);

<<<<<<< HEAD
                    GridCacheContext cctx0 = cache();
=======
                    GridCacheContext cctx0 = cacheInfo.cacheContext();
>>>>>>> 8246bd84

                    if (cctx0 != null && idx instanceof GridH2IndexBase) {
                        cctx0.shared().database().checkpointReadLock();

                        try {
                            ((GridH2IndexBase)idx).destroy(rmIndex);
                        }
                        finally {
                            cctx0.shared().database().checkpointReadUnlock();
                        }
                    }

                    continue;
                }

                i++;
            }
            this.idxs = idxs;
        }
        finally {
            unlock(true);
        }
    }

    /** {@inheritDoc} */
    @Override public void removeRow(Session ses, Row row) {
        throw DbException.getUnsupportedException("removeRow");
    }

    /** {@inheritDoc} */
    @Override public void truncate(Session ses) {
        throw DbException.getUnsupportedException("truncate");
    }

    /** {@inheritDoc} */
    @Override public void addRow(Session ses, Row row) {
        throw DbException.getUnsupportedException("addRow");
    }

    /** {@inheritDoc} */
    @Override public void checkSupportAlter() {
        throw DbException.getUnsupportedException("alter");
    }

    /** {@inheritDoc} */
    @Override public TableType getTableType() {
        return TableType.TABLE;
    }

    /** {@inheritDoc} */
    @Override public Index getScanIndex(Session ses) {
        return getIndexes().get(0); // Scan must be always first index.
    }

    /** {@inheritDoc} */
    @Override public Index getUniqueIndex() {
        if (rebuildFromHashInProgress == TRUE)
            return index(1);
        else
            return index(2);
    }

    /** {@inheritDoc} */
    @Override public ArrayList<Index> getIndexes() {
        if (rebuildFromHashInProgress == FALSE)
            return idxs;

        ArrayList<Index> idxs = new ArrayList<>(2);

        idxs.add(this.idxs.get(0));
        idxs.add(this.idxs.get(1));

        return idxs;
    }

    /** {@inheritDoc} */
    @Override public boolean isLockedExclusively() {
        return false;
    }

    /** {@inheritDoc} */
    @Override public boolean isLockedExclusivelyBy(Session ses) {
        return false;
    }

    /** {@inheritDoc} */
    @Override public long getMaxDataModificationId() {
        return 0;
    }

    /** {@inheritDoc} */
    @Override public boolean isDeterministic() {
        return true;
    }

    /** {@inheritDoc} */
    @Override public boolean canGetRowCount() {
        return true;
    }

    /** {@inheritDoc} */
    @Override public boolean canDrop() {
        return true;
    }

    /** {@inheritDoc} */
    @Override public long getRowCount(@Nullable Session ses) {
        return getUniqueIndex().getRowCount(ses);
    }

    /** {@inheritDoc} */
    @Override public long getRowCountApproximation() {
        if (!localQuery())
            return 10_000; // Fallback to the previous behaviour.

        refreshStatsIfNeeded();

        return tblStats.primaryRowCount();
    }

    /**
     * @return {@code True} if the current query is a local query.
     */
    private boolean localQuery() {
        QueryContext qctx = rowDescriptor().indexing().queryContextRegistry().getThreadLocal();

        assert qctx != null;

        return qctx.local();
    }

    /**
     * Refreshes table stats if they are outdated.
     */
    private void refreshStatsIfNeeded() {
        TableStatistics stats = tblStats;

        long statsTotalRowCnt = stats.totalRowCount();
        long curTotalRowCnt = size.sum();

        // Update stats if total table size changed significantly since the last stats update.
        if (needRefreshStats(statsTotalRowCnt, curTotalRowCnt)) {
            long primaryRowCnt = rowCount(true);

            tblStats = new TableStatistics(curTotalRowCnt, primaryRowCnt);
        }
    }

    /**
     * @param statsRowCnt Row count from statistics.
     * @param actualRowCnt Actual row count.
     * @return {@code True} if actual table size has changed more than the threshold since last stats update.
     */
    private static boolean needRefreshStats(long statsRowCnt, long actualRowCnt) {
        double delta = U.safeAbs(statsRowCnt - actualRowCnt);

        double relativeChange = delta / (statsRowCnt + 1); // Add 1 to avoid division by zero.

        // Return true if an actual table size has changed more than the threshold since the last stats update.
        return relativeChange > STATS_UPDATE_THRESHOLD;
    }

    /**
     * Retrieves partitions rows count for all segments.
     *
     * @param primaryOnly If {@code true}, only primary rows will be counted.
     * @return Rows count.
     */
    private long rowCount(boolean primaryOnly) {
        IndexingQueryCacheFilter partsFilter = primaryOnly ? backupFilter() : null;

        return ((GridH2IndexBase)getUniqueIndex()).totalRowCount(partsFilter);
    }

    /**
     * @return Backup filter for the current topology.
     */
    @Nullable private IndexingQueryCacheFilter backupFilter() {
        IgniteH2Indexing indexing = rowDescriptor().indexing();

        AffinityTopologyVersion topVer = indexing.readyTopologyVersion();

        IndexingQueryFilter filter = indexing.backupFilter(topVer, null);

        return filter.forCache(cacheName());
    }

    /** {@inheritDoc} */
    @Override public void checkRename() {
        throw DbException.getUnsupportedException("rename");
    }

    /**
     * Creates index column for table.
     *
     * @param col Column index.
     * @param sorting Sorting order {@link SortOrder}
     * @return Created index column.
     */
    public IndexColumn indexColumn(int col, int sorting) {
        IndexColumn res = new IndexColumn();

        res.column = getColumn(col);
        res.columnName = res.column.getName();
        res.sortType = sorting;

        return res;
    }

    /**
     * Creates proxy index for given target index.
     * Proxy index refers to alternative key and val columns.
     *
     * @param target Index to clone.
     * @return Proxy index.
     */
    private Index createDuplicateIndexIfNeeded(Index target) {
        if (!(target instanceof H2TreeIndexBase) && !(target instanceof SpatialIndex))
            return null;

        IndexColumn[] cols = target.getIndexColumns();

        List<IndexColumn> proxyCols = new ArrayList<>(cols.length);

        boolean modified = false;

        for (IndexColumn col : cols) {
            IndexColumn proxyCol = new IndexColumn();

            proxyCol.columnName = col.columnName;
            proxyCol.column = col.column;
            proxyCol.sortType = col.sortType;

            int altColId = desc.getAlternativeColumnId(proxyCol.column.getColumnId());

            if (altColId != proxyCol.column.getColumnId()) {
                proxyCol.column = getColumn(altColId);

                proxyCol.columnName = proxyCol.column.getName();

                modified = true;
            }

            proxyCols.add(proxyCol);
        }

        if (modified) {
            String proxyName = target.getName() + "_proxy";

            if (target.getIndexType().isSpatial())
                return new GridH2ProxySpatialIndex(this, proxyName, proxyCols, target);

            return new GridH2ProxyIndex(this, proxyName, proxyCols, target);
        }

        return null;
    }
    
    /**
     * Change columns visibility
     *
     * @param cols Columns to add.
     * @param ifNotExists Ignore this command if {@code cols} has size of 1 and column with given name already exists.
     */
    public boolean changeColumnsVisibility(List<QueryField> queryFields) {

        lock(true);
        
        boolean changed = false;
        
        try {

            Column[] newCols = getColumns();
            
            Map<String, QueryField> cols = new HashMap<>();
            
            queryFields.forEach(col-> cols.put(col.name(), col));
            
            for (int i=0; i < newCols.length; i++){
                
                Column c = newCols[i];
                
                QueryField f = cols.get(c.getName());
                
                if (f != null && c.getVisible() != (!f.isHidden())){
                    c.setVisible(!f.isHidden());
                    changed |= true;
                }
            }
            
            if (changed){
                
                setColumns(newCols);//ordered columns
    
                desc.refreshMetadataFromTypeDescriptor(null);
    
                setModified();
            }
        }
        finally {
            unlock(true);
        }
        return changed;
    }
    
    
    
    
    /**
     * Add new columns to this table.
     *
     * @param cols Columns to add.
     * @param ifNotExists Ignore this command if {@code cols} has size of 1 and column with given name already exists.
     */
    public void addColumns(List<QueryField> cols, boolean ifNotExists) {
        assert !ifNotExists || cols.size() == 1;

        lock(true);

        try {
            Column[] safeColumns0 = safeColumns;

            int pos = safeColumns0.length;

            Column[] newCols = new Column[safeColumns0.length + cols.size()];

            // First, let's copy existing columns to new array
            System.arraycopy(safeColumns0, 0, newCols, 0, safeColumns0.length);

            // And now, let's add new columns
            for (QueryField col : cols) {
                if (doesColumnExist(col.name())) {
                    if (ifNotExists && cols.size() == 1)
                        return;
                    else
                        throw new IgniteSQLException("Column already exists [tblName=" + getName() +
                            ", colName=" + col.name() + ']');
                }

                try {
                    Column c = new Column(col.name(), DataType.getTypeFromClass(Class.forName(col.typeName())));
                    
                    c.setVisible(!col.isHidden());
                    
                    c.setNullable(col.isNullable());

                    newCols[pos++] = c;
                }
                catch (ClassNotFoundException e) {
                    throw new IgniteSQLException("H2 data type not found for class: " + col.typeName(), e);
                }
            }

            setColumns(newCols);//ordered columns

            desc.refreshMetadataFromTypeDescriptor(null);

            incrementModificationCounter();
        }
        finally {
            unlock(true);
        }
    }

    /**
     * Drop columns.
     *
     * @param cols Columns.
     * @param ifExists If EXISTS flag.
     */
    @SuppressWarnings("ForLoopReplaceableByForEach")
    public void dropColumns(List<String> cols, boolean ifExists) {
        assert !ifExists || cols.size() == 1;

        lock(true);

        try {
            Column[] safeColumns0 = safeColumns;

            int size = safeColumns0.length;

            for (String name : cols) {
                if (!doesColumnExist(name)) {
                    if (ifExists && cols.size() == 1)
                        return;
                    else
                        throw new IgniteSQLException("Column does not exist [tblName=" + getName() +
                            ", colName=" + name + ']');
                }

                size --;
            }

            assert size > QueryUtils.DEFAULT_COLUMNS_COUNT;

            Column[] newCols = new Column[size];

            int dst = 0;

            for (int i = 0; i < safeColumns0.length; i++) {
                Column column = safeColumns0[i];

                for (String name : cols) {
                    if (F.eq(name, column.getName())) {
                        column = null;

                        break;
                    }
                }

                if (column != null)
                    newCols[dst++] = column;
            }

            setColumns(newCols);

            desc.refreshMetadataFromTypeDescriptor(null);

            for (Index idx : getIndexes()) {
                if (idx instanceof GridH2IndexBase)
                    ((GridH2IndexBase)idx).refreshColumnIds();
            }

            incrementModificationCounter();
        }
        finally {
            unlock(true);
        }
    }

    /** {@inheritDoc} */
    @Override protected void setColumns(Column[] columns) {
        this.safeColumns = columns;

        super.setColumns(columns);
    }

    /** {@inheritDoc} */
    @Override public Column[] getColumns() {
        Column[] safeColumns0 = safeColumns;

        Boolean insertHack = INSERT_HACK.get();

        if (insertHack != null && insertHack) {
            StackTraceElement[] elems = Thread.currentThread().getStackTrace();

            StackTraceElement elem = elems[2];

            if (F.eq(elem.getClassName(), Insert.class.getName()) && F.eq(elem.getMethodName(), "prepare")) {
                Column[] columns0 = new Column[safeColumns0.length - QueryUtils.DEFAULT_COLUMNS_COUNT];

                System.arraycopy(safeColumns0, QueryUtils.DEFAULT_COLUMNS_COUNT, columns0, 0, columns0.length);

                return columns0;
            }
        }

        return safeColumns0;
    }

    /**
     * Increment modification counter to force recompilation of existing prepared statements.
     */
    private void incrementModificationCounter() {
        assert lock.isWriteLockedByCurrentThread();

        setModified();
    }

    /**
     * Set insert hack flag.
     *
     * @param val Value.
     */
    public static void insertHack(boolean val) {
        INSERT_HACK.set(val);
    }

    /**
     * Check whether insert hack is required. This is true in case statement contains "INSERT INTO ... VALUES".
     *
     * @param sql SQL statement.
     * @return {@code True} if target combination is found.
     */
    @SuppressWarnings("RedundantIfStatement")
    public static boolean insertHackRequired(String sql) {
        if (F.isEmpty(sql))
            return false;

        sql = sql.toLowerCase();

        int idxInsert = sql.indexOf("insert");

        if (idxInsert < 0)
            return false;

        int idxInto = sql.indexOf("into", idxInsert);

        if (idxInto < 0)
            return false;

        return true;
    }

    /**
     * @param s H2 session.
     */
    public static void unlockTables(Session s) {
        for (Table t : s.getLocks()) {
            if (t instanceof GridH2Table)
                ((GridH2Table)t).unlockReadInternal(s);
        }
    }

    /**
     * @param s H2 session.
     */
    public static void readLockTables(Session s) {
        for (Table t : s.getLocks()) {
            if (t instanceof GridH2Table)
                ((GridH2Table)t).readLockInternal(s);
        }
    }

    /**
     * @param s H2 session.
     */
    public static void checkTablesVersions(Session s) {
        for (Table t : s.getLocks()) {
            if (t instanceof GridH2Table)
                ((GridH2Table)t).checkVersion(s);
        }
    }

    /**
     *
     */
    private static class SessionLock {
        /** Version. */
        final long ver;

        /** Locked by current thread flag. */
        boolean locked;

        /**
         * Constructor for shared lock.
         *
         * @param ver Table version.
         */
        private SessionLock(long ver) {
            this.ver = ver;
            locked = true;
        }

        /**
         * @param ver Locked table version.
         * @return Shared lock instance.
         */
        static SessionLock sharedLock(long ver) {
            return new SessionLock(ver);
        }

        /**
         * @return Exclusive lock instance.
         */
        static SessionLock exclusiveLock() {
            return new SessionLock(EXCLUSIVE_LOCK);
        }

        /**
         * @return {@code true} if exclusive lock.
         */
        boolean isExclusive() {
            return ver == EXCLUSIVE_LOCK;
        }

        /**
         * @return Table version of the first lock.
         */
        long version() {
            return ver;
        }
    }
}<|MERGE_RESOLUTION|>--- conflicted
+++ resolved
@@ -17,10 +17,6 @@
 
 package org.apache.ignite.internal.processors.query.h2.opt;
 
-import static org.apache.ignite.cache.CacheMode.PARTITIONED;
-import static org.apache.ignite.internal.processors.query.h2.opt.GridH2KeyValueRowOnheap.DEFAULT_COLUMNS_COUNT;
-import static org.apache.ignite.internal.processors.query.h2.opt.GridH2KeyValueRowOnheap.KEY_COL;
-
 import java.util.ArrayList;
 import java.util.HashMap;
 import java.util.List;
@@ -33,11 +29,8 @@
 import java.util.concurrent.atomic.LongAdder;
 import java.util.concurrent.locks.Lock;
 import java.util.concurrent.locks.ReentrantReadWriteLock;
-<<<<<<< HEAD
-=======
 import java.util.stream.Collectors;
 import java.util.stream.Stream;
->>>>>>> 8246bd84
 
 import org.apache.ignite.IgniteCheckedException;
 import org.apache.ignite.IgniteInterruptedException;
@@ -51,17 +44,12 @@
 import org.apache.ignite.internal.processors.cache.query.QueryTable;
 import org.apache.ignite.internal.processors.query.IgniteSQLException;
 import org.apache.ignite.internal.processors.query.QueryField;
-<<<<<<< HEAD
-import org.apache.ignite.internal.processors.query.h2.H2Utils;
-import org.apache.ignite.internal.processors.query.h2.database.H2RowFactory;
-=======
 import org.apache.ignite.internal.processors.query.QueryUtils;
 import org.apache.ignite.internal.processors.query.h2.H2TableDescriptor;
 import org.apache.ignite.internal.processors.query.h2.H2Utils;
 import org.apache.ignite.internal.processors.query.h2.IgniteH2Indexing;
 import org.apache.ignite.internal.processors.query.h2.IndexRebuildPartialClosure;
 import org.apache.ignite.internal.processors.query.h2.database.H2IndexType;
->>>>>>> 8246bd84
 import org.apache.ignite.internal.processors.query.h2.database.H2TreeIndex;
 import org.apache.ignite.internal.processors.query.h2.database.H2TreeIndexBase;
 import org.apache.ignite.internal.processors.query.h2.database.IndexInformation;
@@ -90,13 +78,10 @@
 import org.h2.value.DataType;
 import org.jetbrains.annotations.Nullable;
 
-<<<<<<< HEAD
-=======
 import static org.apache.ignite.cache.CacheMode.PARTITIONED;
 import static org.apache.ignite.internal.processors.query.h2.H2TableDescriptor.PK_HASH_IDX_NAME;
 import static org.apache.ignite.internal.processors.query.h2.opt.H2TableScanIndex.SCAN_INDEX_NAME_SUFFIX;
 
->>>>>>> 8246bd84
 /**
  * H2 Table implementation.
  */
@@ -744,13 +729,8 @@
     public void update(CacheDataRow row, @Nullable CacheDataRow prevRow, boolean prevRowAvailable) throws IgniteCheckedException {
         assert desc != null;
 
-<<<<<<< HEAD
-        GridH2KeyValueRowOnheap row0 = (GridH2KeyValueRowOnheap)desc.createRow(row);
-        GridH2KeyValueRowOnheap prevRow0 = prevRow != null ? (GridH2KeyValueRowOnheap)desc.createRow(prevRow) : null;
-=======
         H2CacheRow row0 = desc.createRow(row);
         H2CacheRow prevRow0 = prevRow != null ? desc.createRow(prevRow) : null;
->>>>>>> 8246bd84
 
         row0.prepareValuesCache();
 
@@ -1107,11 +1087,7 @@
                         idx.getSchema().findIndex(session, idx.getName()) != null)
                         database.removeSchemaObject(session, idx);
 
-<<<<<<< HEAD
-                    GridCacheContext cctx0 = cache();
-=======
                     GridCacheContext cctx0 = cacheInfo.cacheContext();
->>>>>>> 8246bd84
 
                     if (cctx0 != null && idx instanceof GridH2IndexBase) {
                         cctx0.shared().database().checkpointReadLock();
@@ -1129,6 +1105,7 @@
 
                 i++;
             }
+
             this.idxs = idxs;
         }
         finally {
@@ -1369,7 +1346,7 @@
 
         return null;
     }
-    
+
     /**
      * Change columns visibility
      *
@@ -1379,35 +1356,35 @@
     public boolean changeColumnsVisibility(List<QueryField> queryFields) {
 
         lock(true);
-        
+
         boolean changed = false;
-        
+
         try {
 
             Column[] newCols = getColumns();
-            
+
             Map<String, QueryField> cols = new HashMap<>();
-            
+
             queryFields.forEach(col-> cols.put(col.name(), col));
-            
+
             for (int i=0; i < newCols.length; i++){
-                
+
                 Column c = newCols[i];
-                
+
                 QueryField f = cols.get(c.getName());
-                
+
                 if (f != null && c.getVisible() != (!f.isHidden())){
                     c.setVisible(!f.isHidden());
                     changed |= true;
                 }
             }
-            
+
             if (changed){
-                
+
                 setColumns(newCols);//ordered columns
-    
+
                 desc.refreshMetadataFromTypeDescriptor(null);
-    
+
                 setModified();
             }
         }
@@ -1416,10 +1393,10 @@
         }
         return changed;
     }
-    
-    
-    
-    
+
+
+
+
     /**
      * Add new columns to this table.
      *
@@ -1453,9 +1430,9 @@
 
                 try {
                     Column c = new Column(col.name(), DataType.getTypeFromClass(Class.forName(col.typeName())));
-                    
+
                     c.setVisible(!col.isHidden());
-                    
+
                     c.setNullable(col.isNullable());
 
                     newCols[pos++] = c;
