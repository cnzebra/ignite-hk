--- conflicted
+++ resolved
@@ -26,12 +26,9 @@
 import org.apache.ignite.IgniteCheckedException;
 import org.apache.ignite.IgniteLogger;
 import org.apache.ignite.IgniteSystemProperties;
-<<<<<<< HEAD
-=======
 import org.apache.ignite.failure.FailureType;
 import org.apache.ignite.internal.metric.IoStatisticsHolder;
 import org.apache.ignite.internal.pagemem.PageIdUtils;
->>>>>>> 8246bd84
 import org.apache.ignite.internal.pagemem.PageMemory;
 import org.apache.ignite.internal.pagemem.wal.IgniteWriteAheadLogManager;
 import org.apache.ignite.internal.processors.cache.GridCacheContext;
@@ -74,9 +71,6 @@
     private final GridH2Table table;
 
     /** */
-    public static final String IGNITE_THROTTLE_INLINE_SIZE_CALCULATION = "IGNITE_THROTTLE_INLINE_SIZE_CALCULATION";
-
-    /** */
     private final int inlineSize;
 
     /** */
@@ -107,18 +101,10 @@
     private final String idxName;
 
     /** */
-<<<<<<< HEAD
-    private final Comparator<Value> comp = new Comparator<Value>() {
-        @Override public int compare(Value o1, Value o2) {
-            return compareValues(o1, o2);
-        }
-    };
-=======
     private final IoStatisticsHolder stats;
 
     /** */
     private final Comparator<Value> comp = this::compareValues;
->>>>>>> 8246bd84
 
     /** Row cache. */
     private final H2RowCache rowCache;
@@ -136,15 +122,12 @@
     /** */
     private final IgniteLogger log;
 
-<<<<<<< HEAD
-=======
     /** Whether PK is stored in unwrapped form. */
     private boolean unwrappedPk;
 
     /** Whether index was created from scratch during owning node lifecycle. */
     private final boolean created;
 
->>>>>>> 8246bd84
     /**
      * Constructor.
      *
@@ -166,10 +149,7 @@
      * @param mvccEnabled Mvcc flag.
      * @param failureProcessor if the tree is corrupted.
      * @param log Logger.
-<<<<<<< HEAD
-=======
      * @param stats Statistics holder.
->>>>>>> 8246bd84
      * @throws IgniteCheckedException If failed.
      */
     protected H2Tree(
@@ -187,26 +167,16 @@
         AtomicLong globalRmvId,
         long metaPageId,
         boolean initNew,
-<<<<<<< HEAD
-        IndexColumn[] cols,
-        List<InlineIndexHelper> inlineIdxs,
-        int inlineSize,
-=======
         H2TreeIndex.IndexColumnsInfo unwrappedColsInfo,
         H2TreeIndex.IndexColumnsInfo wrappedColsInfo,
->>>>>>> 8246bd84
         AtomicInteger maxCalculatedInlineSize,
         boolean pk,
         boolean affinityKey,
         boolean mvccEnabled,
         @Nullable H2RowCache rowCache,
         @Nullable FailureProcessor failureProcessor,
-<<<<<<< HEAD
-        IgniteLogger log
-=======
         IgniteLogger log,
         IoStatisticsHolder stats
->>>>>>> 8246bd84
     ) throws IgniteCheckedException {
         super(
             name,
@@ -236,22 +206,8 @@
         else {
             unwrappedPk = true;
 
-<<<<<<< HEAD
-        this.idxName = idxName;
-        this.cacheName = cacheName;
-        this.tblName = tblName;
-
-        this.inlineSize = inlineSize;
-        this.maxCalculatedInlineSize = maxCalculatedInlineSize;
-
-        this.pk = pk;
-        this.affinityKey = affinityKey;
-
-        this.mvccEnabled = mvccEnabled;
-=======
             inlineSize = unwrappedColsInfo.inlineSize();
         }
->>>>>>> 8246bd84
 
         this.idxName = idxName;
         this.cacheName = cacheName;
@@ -562,16 +518,10 @@
      *
      * @param row Grid H2 row related to given inline indexes.
      */
-<<<<<<< HEAD
-    private void inlineSizeRecomendation(SearchRow row) {
-        //Do the check only for put operations.
-        if(!(row instanceof GridH2KeyValueRowOnheap))
-=======
     @SuppressWarnings({"ConditionalBreakInInfiniteLoop", "IfMayBeConditional"})
     private void inlineSizeRecomendation(SearchRow row) {
         //Do the check only for put operations.
         if(!(row instanceof H2CacheRow))
->>>>>>> 8246bd84
             return;
 
         Long invokeCnt = inlineSizeCalculationCntr.get();
@@ -642,8 +592,6 @@
         }
     }
 
-<<<<<<< HEAD
-=======
     /** {@inheritDoc} */
     @Override protected IoStatisticsHolder statisticsHolder() {
         return stats;
@@ -690,7 +638,6 @@
         }
     }
 
->>>>>>> 8246bd84
     /**
      * @param v1 First value.
      * @param v2 Second value.
