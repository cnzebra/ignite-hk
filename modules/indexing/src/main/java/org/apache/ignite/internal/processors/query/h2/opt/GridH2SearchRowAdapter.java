/*
 * Licensed to the Apache Software Foundation (ASF) under one or more
 * contributor license agreements.  See the NOTICE file distributed with
 * this work for additional information regarding copyright ownership.
 * The ASF licenses this file to You under the Apache License, Version 2.0
 * (the "License"); you may not use this file except in compliance with
 * the License.  You may obtain a copy of the License at
 *
 *      http://www.apache.org/licenses/LICENSE-2.0
 *
 * Unless required by applicable law or agreed to in writing, software
 * distributed under the License is distributed on an "AS IS" BASIS,
 * WITHOUT WARRANTIES OR CONDITIONS OF ANY KIND, either express or implied.
 * See the License for the specific language governing permissions and
 * limitations under the License.
 */

package org.apache.ignite.internal.processors.query.h2.opt;

import org.apache.ignite.internal.processors.cache.mvcc.txlog.TxState;
import org.h2.result.Row;
import org.h2.result.SearchRow;
import org.h2.store.Data;
import org.h2.value.Value;

import static org.apache.ignite.internal.processors.cache.mvcc.MvccUtils.MVCC_COUNTER_NA;
import static org.apache.ignite.internal.processors.cache.mvcc.MvccUtils.MVCC_CRD_COUNTER_NA;
import static org.apache.ignite.internal.processors.cache.mvcc.MvccUtils.MVCC_OP_COUNTER_NA;

/**
 * Dummy H2 search row adadpter.
 */
public abstract class GridH2SearchRowAdapter implements GridH2SearchRow {
    /** {@inheritDoc} */
    @Override public void setKeyAndVersion(SearchRow old) {
        throw new UnsupportedOperationException();
    }

    /** {@inheritDoc} */
    @Override public int getMemory() {
        throw new UnsupportedOperationException();
    }

    /** {@inheritDoc} */
    @Override public Row getCopy() {
        throw new UnsupportedOperationException();
    }

    /** {@inheritDoc} */
    @Override public int getByteCount(Data dummy) {
        throw new UnsupportedOperationException();
    }

    /** {@inheritDoc} */
    @Override public boolean isEmpty() {
        throw new UnsupportedOperationException();
    }

    /** {@inheritDoc} */
    @Override public Value[] getValueList() {
        throw new UnsupportedOperationException();
    }
<<<<<<< HEAD
    
    //hack to allow add row to org.h2.table.RegularTable - register h2 spatial functions
	private long k;
	private int version;
	private boolean deleted;
	private int sessionId;
	public int getVersion() {
		return this.version;
	}
	public void setVersion(int paramInt) {
		this.version = paramInt;
	}
	public long getKey() {
		return this.k;
	}
	public void setKey(long paramLong) {
		this.k = paramLong;
	}
	public void setDeleted(boolean paramBoolean) {
		this.deleted = paramBoolean;
	}
	public void setSessionId(int paramInt) {
		this.sessionId = paramInt;
	}
	public int getSessionId() {
		return this.sessionId;
	}
	public void commit() {
		this.sessionId = 0;
	}
	public boolean isDeleted() {
		return this.deleted;
	}
=======

    /** {@inheritDoc} */
    @Override public long mvccCoordinatorVersion() {
        return MVCC_CRD_COUNTER_NA;
    }

    /** {@inheritDoc} */
    @Override public long mvccCounter() {
        return MVCC_COUNTER_NA;
    }

    /** {@inheritDoc} */
    @Override public int mvccOperationCounter() {
        return MVCC_OP_COUNTER_NA;
    }

    /** {@inheritDoc} */
    @Override public byte mvccTxState() {
        return TxState.NA;
    }
>>>>>>> 256ae401
}<|MERGE_RESOLUTION|>--- conflicted
+++ resolved
@@ -60,7 +60,7 @@
     @Override public Value[] getValueList() {
         throw new UnsupportedOperationException();
     }
-<<<<<<< HEAD
+
     
     //hack to allow add row to org.h2.table.RegularTable - register h2 spatial functions
 	private long k;
@@ -94,7 +94,6 @@
 	public boolean isDeleted() {
 		return this.deleted;
 	}
-=======
 
     /** {@inheritDoc} */
     @Override public long mvccCoordinatorVersion() {
@@ -115,5 +114,4 @@
     @Override public byte mvccTxState() {
         return TxState.NA;
     }
->>>>>>> 256ae401
 }