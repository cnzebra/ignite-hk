/*
 * Licensed to the Apache Software Foundation (ASF) under one or more
 * contributor license agreements.  See the NOTICE file distributed with
 * this work for additional information regarding copyright ownership.
 * The ASF licenses this file to You under the Apache License, Version 2.0
 * (the "License"); you may not use this file except in compliance with
 * the License.  You may obtain a copy of the License at
 *
 *      http://www.apache.org/licenses/LICENSE-2.0
 *
 * Unless required by applicable law or agreed to in writing, software
 * distributed under the License is distributed on an "AS IS" BASIS,
 * WITHOUT WARRANTIES OR CONDITIONS OF ANY KIND, either express or implied.
 * See the License for the specific language governing permissions and
 * limitations under the License.
 */

package org.apache.ignite.internal.processors.query.h2.database;

import java.nio.charset.Charset;
import java.nio.charset.StandardCharsets;
import java.util.Arrays;
import java.util.Comparator;
import java.util.List;
import org.apache.ignite.internal.pagemem.PageUtils;
import org.apache.ignite.internal.util.GridUnsafe;
import org.apache.ignite.internal.util.lang.GridTuple;
import org.h2.result.SortOrder;
import org.h2.table.IndexColumn;
import org.h2.value.CompareMode;
import org.h2.value.Value;
import org.h2.value.ValueBoolean;
import org.h2.value.ValueByte;
import org.h2.value.ValueBytes;
import org.h2.value.ValueDate;
import org.h2.value.ValueDouble;
import org.h2.value.ValueFloat;
import org.h2.value.ValueInt;
import org.h2.value.ValueJavaObject;
import org.h2.value.ValueLong;
import org.h2.value.ValueNull;
import org.h2.value.ValueShort;
import org.h2.value.ValueString;
import org.h2.value.ValueStringFixed;
import org.h2.value.ValueStringIgnoreCase;
import org.h2.value.ValueTime;
import org.h2.value.ValueTimestamp;
import org.h2.value.ValueUuid;

/**
 * Helper class for in-page indexes.
 */
public class InlineIndexHelper {
    /** Value for comparison meaning 'Not enough information to compare'. */
    public static final int CANT_BE_COMPARE = -2;

<<<<<<< HEAD
=======
    /** Charset. */
>>>>>>> 8246bd84
    private static final Charset CHARSET = StandardCharsets.UTF_8;

    /** PageContext for use in IO's */
    private static final ThreadLocal<GridTuple<List<InlineIndexHelper>>> CUR_HELPER =
        ThreadLocal.withInitial(GridTuple::new);

    /** */
    public static final List<Integer> AVAILABLE_TYPES = Arrays.asList(
        Value.BOOLEAN,
        Value.BYTE,
        Value.SHORT,
        Value.INT,
        Value.LONG,
        Value.FLOAT,
        Value.DOUBLE,
        Value.DATE,
        Value.TIME,
        Value.TIMESTAMP,
        Value.UUID,
        Value.STRING,
        Value.STRING_FIXED,
        Value.STRING_IGNORECASE,
        Value.BYTES,
        Value.JAVA_OBJECT
    );

    /** */
    private final String colName;

    /** */
    private final int type;

    /** */
    private final int colIdx;

    /** */
    private final int sortType;

    /** */
    private final short size;

    /** */
    private final boolean compareBinaryUnsigned;

    /** */
    private final boolean compareStringsOptimized;

    /**
     * @param colName Column name.
     * @param type Index type (see {@link Value}).
     * @param colIdx Index column index.
     * @param sortType Column sort type (see {@link IndexColumn#sortType}).
     * @param compareMode Compare mode.
     */
    public InlineIndexHelper(String colName, int type, int colIdx, int sortType,
        CompareMode compareMode) {

        this.colName = colName;
        this.type = type;
        this.colIdx = colIdx;
        this.sortType = sortType;

        this.compareBinaryUnsigned = compareMode.isBinaryUnsigned();

        // Optimized strings comparison can be used only if there are no custom collators.
        // H2 internal comparison will be used otherwise (may be slower).
        this.compareStringsOptimized = CompareMode.OFF.equals(compareMode.getName());

        switch (type) {
            case Value.BOOLEAN:
            case Value.BYTE:
                this.size = 1;
                break;

            case Value.SHORT:
                this.size = 2;
                break;

            case Value.INT:
                this.size = 4;
                break;

            case Value.LONG:
                this.size = 8;
                break;

            case Value.FLOAT:
                this.size = 4;
                break;

            case Value.DOUBLE:
                this.size = 8;
                break;

            case Value.DATE:
                this.size = 8;
                break;

            case Value.TIME:
                this.size = 8;
                break;

            case Value.TIMESTAMP:
                this.size = 16;
                break;

            case Value.UUID:
                this.size = 16;
                break;

            case Value.STRING:
            case Value.STRING_FIXED:
            case Value.STRING_IGNORECASE:
            case Value.BYTES:
            case Value.JAVA_OBJECT:
                this.size = -1;
                break;

            default:
                throw new UnsupportedOperationException("no get operation for fast index type " + type);
        }
    }

    /**
     * @return Column name
     */
    public String colName() {
        return colName;
    }

    /**
     * @return Index type.
     */
    public int type() {
        return type;
    }

    /**
     * @return Column index.
     */
    public int columnIndex() {
        return colIdx;
    }

    /**
     * @return Sort type.
     */
    public int sortType() {
        return sortType;
    }

    /**
     * @return Page context for current thread.
     */
    public static List<InlineIndexHelper> getCurrentInlineIndexes() {
        return CUR_HELPER.get().get();
    }

    /**
     * Sets page context for current thread.
     */
    public static void setCurrentInlineIndexes(List<InlineIndexHelper> inlineIdxs) {
        CUR_HELPER.get().set(inlineIdxs);
    }

    /**
     * Clears current context.
     */
    public static void clearCurrentInlineIndexes() {
        CUR_HELPER.get().set(null);
    }

    /**
     * @return Value size.
     */
    public short size() {
        return size;
    }

    /**
     * @param pageAddr Page address.
     * @param off Offset.
     * @return Full size in page.
     */
    public int fullSize(long pageAddr, int off) {
        int type = PageUtils.getByte(pageAddr, off);

        if (type == Value.NULL)
            return 1;

        if (size > 0)
            return size + 1;
        else
            return PageUtils.getShort(pageAddr, off + 1) + 3;
    }

    /**
     * @param pageAddr Page address.
     * @param off Offset.
     * @return Value.
     */
    public Value get(long pageAddr, int off, int maxSize) {
        if (size > 0 && size + 1 > maxSize)
            return null;

        if (maxSize < 1)
            return null;

        int type = PageUtils.getByte(pageAddr, off);

        if (type == Value.UNKNOWN)
            return null;

        if (type == Value.NULL)
            return ValueNull.INSTANCE;

        if (this.type != type)
            throw new UnsupportedOperationException("invalid fast index type " + type);

        switch (this.type) {
            case Value.BOOLEAN:
                return ValueBoolean.get(PageUtils.getByte(pageAddr, off + 1) != 0);

            case Value.BYTE:
                return ValueByte.get(PageUtils.getByte(pageAddr, off + 1));

            case Value.SHORT:
                return ValueShort.get(PageUtils.getShort(pageAddr, off + 1));

            case Value.INT:
                return ValueInt.get(PageUtils.getInt(pageAddr, off + 1));

            case Value.LONG:
                return ValueLong.get(PageUtils.getLong(pageAddr, off + 1));

            case Value.FLOAT: {
                return ValueFloat.get(Float.intBitsToFloat(PageUtils.getInt(pageAddr, off + 1)));
            }

            case Value.DOUBLE: {
                return ValueDouble.get(Double.longBitsToDouble(PageUtils.getLong(pageAddr, off + 1)));
            }

            case Value.TIME:
                return ValueTime.fromNanos(PageUtils.getLong(pageAddr, off + 1));

            case Value.DATE:
                return ValueDate.fromDateValue(PageUtils.getLong(pageAddr, off + 1));

            case Value.TIMESTAMP:
                return ValueTimestamp.fromDateValueAndNanos(PageUtils.getLong(pageAddr, off + 1), PageUtils.getLong(pageAddr, off + 9));

            case Value.UUID:
                return ValueUuid.get(PageUtils.getLong(pageAddr, off + 1), PageUtils.getLong(pageAddr, off + 9));

            case Value.STRING:
                return ValueString.get(new String(readBytes(pageAddr, off), CHARSET));

            case Value.STRING_FIXED:
                return ValueStringFixed.get(new String(readBytes(pageAddr, off), CHARSET));

            case Value.STRING_IGNORECASE:
                return ValueStringIgnoreCase.get(new String(readBytes(pageAddr, off), CHARSET));

            case Value.BYTES:
                return ValueBytes.get(readBytes(pageAddr, off));

            case Value.JAVA_OBJECT:
                return ValueJavaObject.getNoCopy(null, readBytes(pageAddr, off), null);

            default:
                throw new UnsupportedOperationException("no get operation for fast index type " + type);
        }
    }

    /** Read variable length bytearray */
    private static byte[] readBytes(long pageAddr, int off) {
        int size = PageUtils.getShort(pageAddr, off + 1) & 0x7FFF;
        return PageUtils.getBytes(pageAddr, off + 3, size);
    }

    /**
     * @param pageAddr Page address.
     * @param off Offset.
     * @return {@code True} if string is not truncated on save.
     */
    protected boolean isValueFull(long pageAddr, int off) {
        switch (type) {
            case Value.BOOLEAN:
            case Value.BYTE:
            case Value.INT:
            case Value.SHORT:
            case Value.LONG:
                return true;

            case Value.STRING:
            case Value.STRING_FIXED:
            case Value.STRING_IGNORECASE:
            case Value.BYTES:
            case Value.JAVA_OBJECT:
                return (PageUtils.getShort(pageAddr, off + 1) & 0x8000) == 0;

            default:
                throw new UnsupportedOperationException("no get operation for fast index type " + type);
        }
    }

    /**
     * @param pageAddr Page address.
     * @param off Offset.
     * @param maxSize Maximum size to read.
     * @param v Value to compare.
     * @param comp Comparator.
     * @return Compare result ( {@code CANT_BE_COMPARE} means we can't compare).
     */
    public int compare(long pageAddr, int off, int maxSize, Value v, Comparator<Value> comp) {
        int c = tryCompareOptimized(pageAddr, off, maxSize, v);

        if (c != Integer.MIN_VALUE)
            return c;

        Value v1 = get(pageAddr, off, maxSize);

        if (v1 == null)
            return CANT_BE_COMPARE;

        c = Integer.signum(comp.compare(v1, v));

        if (size > 0)
            return fixSort(c, sortType());

        if (isValueFull(pageAddr, off) || canRelyOnCompare(c, v1, v))
            return fixSort(c, sortType());

        return CANT_BE_COMPARE;
    }

    /**
     * @param pageAddr Page address.
     * @param off Offset.
     * @param maxSize Maximum size to read.
     * @param v Value to compare.
     * @return Compare result ({@code Integer.MIN_VALUE} means unsupported operation; {@code CANT_BE_COMPARE} - can't compare).
     */
    private int tryCompareOptimized(long pageAddr, int off, int maxSize, Value v) {
        int type;

        if ((size > 0 && size + 1 > maxSize)
                || maxSize < 1
                || (type = PageUtils.getByte(pageAddr, off)) == Value.UNKNOWN)
            return CANT_BE_COMPARE;

        if (type == Value.NULL)
            return Integer.MIN_VALUE;

        if (v == ValueNull.INSTANCE)
            return fixSort(1, sortType());

        if (this.type != type)
            throw new UnsupportedOperationException("Invalid fast index type: " + type);

        type = Value.getHigherOrder(type, v.getType());

        switch (type) {
            case Value.BOOLEAN:
            case Value.BYTE:
            case Value.SHORT:
            case Value.INT:
            case Value.LONG:
            case Value.FLOAT:
            case Value.DOUBLE:
                return compareAsPrimitive(pageAddr, off, v, type);

            case Value.TIME:
            case Value.DATE:
            case Value.TIMESTAMP:
                return compareAsDateTime(pageAddr, off, v, type);

            case Value.STRING:
            case Value.STRING_FIXED:
            case Value.STRING_IGNORECASE:
                if (compareStringsOptimized)
                    return compareAsString(pageAddr, off, v, type == Value.STRING_IGNORECASE);

                break;

            case Value.UUID:
                return compareAsUUID(pageAddr, off, v, type);

            case Value.BYTES:
            case Value.JAVA_OBJECT:
                return compareAsBytes(pageAddr, off, v);
        }

        return Integer.MIN_VALUE;
    }

    /**
     * @param pageAddr Page address.
     * @param off Offset.
     * @param v Value to compare.
     * @param type Highest value type.
     * @return Compare result ({@code Integer.MIN_VALUE} means unsupported operation.
     */
    private int compareAsUUID(long pageAddr, int off, Value v, int type) {
        // only compatible types are supported now.
        if(PageUtils.getByte(pageAddr, off) == type) {
            assert type == Value.UUID;

            ValueUuid uuid = (ValueUuid)v.convertTo(Value.UUID);
            long long1 = PageUtils.getLong(pageAddr, off + 1);

            int c = Long.compare(long1, uuid.getHigh());

            if(c != 0)
                return fixSort(c, sortType());

            long1 = PageUtils.getLong(pageAddr, off + 9);

            c = Long.compare(long1, uuid.getLow());

            return fixSort(c, sortType());
        }

        return Integer.MIN_VALUE;
    }

    /**
     * @param pageAddr Page address.
     * @param off Offset.
     * @param v Value to compare.
     * @param type Highest value type.
     * @return Compare result ({@code Integer.MIN_VALUE} means unsupported operation.
     */
    private int compareAsDateTime(long pageAddr, int off, Value v, int type) {
        // only compatible types are supported now.
        if(PageUtils.getByte(pageAddr, off) == type) {
            switch (type) {
                case Value.TIME:
                    long nanos1 = PageUtils.getLong(pageAddr, off + 1);
                    long nanos2 = ((ValueTime)v.convertTo(type)).getNanos();

                    return fixSort(Long.signum(nanos1 - nanos2), sortType());

                case Value.DATE:
                    long date1 = PageUtils.getLong(pageAddr, off + 1);
                    long date2 = ((ValueDate)v.convertTo(type)).getDateValue();

                    return fixSort(Long.signum(date1 - date2), sortType());

                case Value.TIMESTAMP:
                    ValueTimestamp v0 = (ValueTimestamp) v.convertTo(type);

                    date1 = PageUtils.getLong(pageAddr, off + 1);
                    date2 = v0.getDateValue();

                    int c = Long.signum(date1 - date2);

                    if (c == 0) {
                        nanos1 = PageUtils.getLong(pageAddr, off + 9);
                        nanos2 = v0.getTimeNanos();

                        c = Long.signum(nanos1 - nanos2);
                    }

                    return fixSort(c, sortType());
            }
        }

        return Integer.MIN_VALUE;
    }

    /**
     * @param pageAddr Page address.
     * @param off Offset.
     * @param v Value to compare.
     * @param type Highest value type.
     * @return Compare result ({@code Integer.MIN_VALUE} means unsupported operation.
     */
    private int compareAsPrimitive(long pageAddr, int off, Value v, int type) {
        // only compatible types are supported now.
        if(PageUtils.getByte(pageAddr, off) == type) {
            switch (type) {
                case Value.BOOLEAN:
                    boolean bool1 = PageUtils.getByte(pageAddr, off + 1) != 0;
                    boolean bool2 = v.getBoolean();

                    return fixSort(Boolean.compare(bool1, bool2), sortType());

                case Value.BYTE:
                    byte byte1 = PageUtils.getByte(pageAddr, off + 1);
                    byte byte2 = v.getByte();

                    return fixSort(Integer.signum(byte1 - byte2), sortType());

                case Value.SHORT:
                    short short1 = PageUtils.getShort(pageAddr, off + 1);
                    short short2 = v.getShort();

                    return fixSort(Integer.signum(short1 - short2), sortType());

                case Value.INT:
                    int int1 = PageUtils.getInt(pageAddr, off + 1);
                    int int2 = v.getInt();

                    return fixSort(Integer.compare(int1, int2), sortType());

                case Value.LONG:
                    long long1 = PageUtils.getLong(pageAddr, off + 1);
                    long long2 = v.getLong();

                    return fixSort(Long.compare(long1, long2), sortType());

                case Value.FLOAT:
                    float float1 = Float.intBitsToFloat(PageUtils.getInt(pageAddr, off + 1));
                    float float2 = v.getFloat();

                    return fixSort(Float.compare(float1, float2), sortType());

                case Value.DOUBLE:
                    double double1 = Double.longBitsToDouble(PageUtils.getLong(pageAddr, off + 1));
                    double double2 = v.getDouble();

                    return fixSort(Double.compare(double1, double2), sortType());
            }
        }

        return Integer.MIN_VALUE;
    }

    /**
     * @param pageAddr Page address.
     * @param off Offset.
     * @param v Value to compare.
     * @return Compare result ({@code CANT_BE_COMPARE} means we can't compare).
     */
    private int compareAsBytes(long pageAddr, int off, Value v) {
        byte[] bytes = v.getBytesNoCopy();

        int len1;

        long addr = pageAddr + off + 1; // Skip type.

        if(size > 0)
            // Fixed size value.
            len1 = size;
        else {
            len1 = PageUtils.getShort(pageAddr, off + 1) & 0x7FFF;

            addr += 2; // Skip size.
        }

        int len2 = bytes.length;

        int len = Math.min(len1, len2);

        if (compareBinaryUnsigned) {
            for (int i = 0; i < len; i++) {
                int b1 = GridUnsafe.getByte(addr + i) & 0xff;
                int b2 = bytes[i] & 0xff;

                if (b1 != b2)
                    return fixSort(Integer.signum(b1 - b2), sortType());
            }
        }
        else {
            for (int i = 0; i < len; i++) {
                byte b1 = GridUnsafe.getByte(addr + i);
                byte b2 = bytes[i];

                if (b1 != b2)
                    return fixSort(Integer.signum(b1 - b2), sortType());
            }
        }

        int res = Integer.signum(len1 - len2);

        if(isValueFull(pageAddr, off))
            return fixSort(res, sortType());

        if (res >= 0)
            // There are two cases:
            // a) The values are equal but the stored value is truncated, so that it's bigger.
            // b) Even truncated current value is longer, so that it's bigger.
            return fixSort(1, sortType());

        return CANT_BE_COMPARE;
    }

    /**
     * @param pageAddr Page address.
     * @param off Offset.
     * @param v Value to compare.
     * @param ignoreCase {@code True} if a case-insensitive comparison should be used.
     * @return Compare result ({@code CANT_BE_COMPARE} means we can't compare).
     */
    private int compareAsString(long pageAddr, int off, Value v, boolean ignoreCase) {
        String s = v.getString();

        int len1 = PageUtils.getShort(pageAddr, off + 1) & 0x7FFF;
        int len2 = s.length();

        int c, c2, c3, c4, cntr1 = 0, cntr2 = 0;
        char v1, v2;

        long addr = pageAddr + off + 3; // Skip length and type byte.

        // Try reading ASCII.
        while (cntr1 < len1 && cntr2 < len2) {
            c = (int) GridUnsafe.getByte(addr) & 0xFF;

            if (c > 127)
                break;

            cntr1++; addr++;

            v1 = (char)c;
            v2 = s.charAt(cntr2++);

            if (ignoreCase) {
                v1 = Character.toUpperCase(v1);
                v2 = Character.toUpperCase(v2);
            }

            if (v1 != v2)
                return fixSort(Integer.signum(v1 - v2), sortType());
        }

        // read other
        while (cntr1 < len1 && cntr2 < len2) {
            c = (int) GridUnsafe.getByte(addr++) & 0xFF;

            switch (c >> 4) {
                case 0:
                case 1:
                case 2:
                case 3:
                case 4:
                case 5:
                case 6:
                case 7:
                /* 0xxxxxxx*/
                    cntr1++;

                    v1 = (char)c;

                    break;

                case 12:
                case 13:
                /* 110x xxxx   10xx xxxx*/
                    cntr1 += 2;

                    if (cntr1 > len1)
                        throw new IllegalStateException("Malformed input (partial character at the end).");

                    c2 = (int) GridUnsafe.getByte(addr++) & 0xFF;

                    if ((c2 & 0xC0) != 0x80)
                        throw new IllegalStateException("Malformed input around byte: " + (cntr1 - 2));

                    c = c & 0x1F;
                    c = (c << 6) | (c2 & 0x3F);

                    v1 = (char)c;

                    break;

                case 14:
                /* 1110 xxxx  10xx xxxx  10xx xxxx */
                    cntr1 += 3;

                    if (cntr1 > len1)
                        throw new IllegalStateException("Malformed input (partial character at the end).");

                    c2 = (int) GridUnsafe.getByte(addr++) & 0xFF;

                    c3 = (int) GridUnsafe.getByte(addr++) & 0xFF;

                    if (((c2 & 0xC0) != 0x80) || ((c3 & 0xC0) != 0x80))
                        throw new IllegalStateException("Malformed input around byte: " + (cntr1 - 3));

                    c = c & 0x0F;
                    c = (c << 6) | (c2 & 0x3F);
                    c = (c << 6) | (c3 & 0x3F);

                    v1 = (char)c;

                    break;

                case 15:
                /* 11110xxx 10xxxxxx 10xxxxxx 10xxxxxx */
                    cntr1 += 4;

                    if (cntr1 > len1)
                        throw new IllegalStateException("Malformed input (partial character at the end).");

                    c2 = (int) GridUnsafe.getByte(addr++) & 0xFF;

                    c3 = (int) GridUnsafe.getByte(addr++) & 0xFF;

                    c4 = (int) GridUnsafe.getByte(addr++) & 0xFF;

                    if (((c & 0xF8) != 0xf0) || ((c2 & 0xC0) != 0x80) || ((c3 & 0xC0) != 0x80) || ((c4 & 0xC0) != 0x80))
                    throw new IllegalStateException("Malformed input around byte: " + (cntr1 - 4));

                    c = c & 0x07;
                    c = (c << 6) | (c2 & 0x3F);
                    c = (c << 6) | (c3 & 0x3F);
                    c = (c << 6) | (c4 & 0x3F);

                    c = c - 0x010000; // Subtract 0x010000, c is now 0..fffff (20 bits)

                    // height surrogate
                    v1 = (char)(0xD800 + ((c >> 10) & 0x7FF));
                    v2 = s.charAt(cntr2++);

                    if (v1 != v2)
                        return fixSort(Integer.signum(v1 - v2), sortType());

                    if (cntr2 == len2)
                        // The string is malformed (partial partial character at the end).
                        // Finish comparison here.
                        return fixSort(1, sortType());

                    // Low surrogate.
                    v1 = (char)(0xDC00 + (c & 0x3FF));
                    v2 = s.charAt(cntr2++);

                    if (v1 != v2)
                        return fixSort(Integer.signum(v1 - v2), sortType());

                    continue;

                default:
                /* 10xx xxxx */
                    throw new IllegalStateException("Malformed input around byte: " + cntr1);
            }

            v2 = s.charAt(cntr2++);

            if (ignoreCase) {
                v1 = Character.toUpperCase(v1);
                v2 = Character.toUpperCase(v2);
            }

            if (v1 != v2)
                return fixSort(Integer.signum(v1 - v2), sortType());
        }

        int res = cntr1 == len1 && cntr2 == len2 ? 0 : cntr1 == len1 ? -1 : 1;

        if (isValueFull(pageAddr, off))
            return fixSort(res, sortType());

        if (res >= 0)
            // There are two cases:
            // a) The values are equal but the stored value is truncated, so that it's bigger.
            // b) Even truncated current value is longer, so that it's bigger.
            return fixSort(1, sortType());

        return CANT_BE_COMPARE;
    }

    /**
     * Calculate size to inline given value.
     *
     * @param val Value to calculate inline size.
     * @return Calculated inline size for given value.
     */
    public int inlineSizeOf(Value val){
        if (val.getType() == Value.NULL)
            return 1;

        if (val.getType() != type)
            throw new UnsupportedOperationException("value type doesn't match");

        switch (type) {
            case Value.BOOLEAN:
            case Value.BYTE:
            case Value.SHORT:
            case Value.INT:
            case Value.LONG:
            case Value.FLOAT:
            case Value.DOUBLE:
            case Value.TIME:
            case Value.DATE:
            case Value.TIMESTAMP:
            case Value.UUID:
                return size + 1;

            case Value.STRING:
            case Value.STRING_FIXED:
            case Value.STRING_IGNORECASE:
                return val.getString().getBytes(CHARSET).length + 3;

            case Value.BYTES:
            case Value.JAVA_OBJECT:
                return val.getBytes().length + 3;

            default:
                throw new UnsupportedOperationException("no get operation for fast index type " + type);
        }
    }

    /**
     * @param pageAddr Page address.
     * @param off Offset.
     * @param val Value.
     * @return NUmber of bytes saved.
     */
    public int put(long pageAddr, int off, Value val, int maxSize) {
        if (size > 0 && size + 1 > maxSize)
            return 0;

        if (size < 0 && maxSize < 4) {
            // can't fit vartype field
            PageUtils.putByte(pageAddr, off, (byte)Value.UNKNOWN);
            return 0;
        }

        if (val.getType() == Value.NULL) {
            PageUtils.putByte(pageAddr, off, (byte)Value.NULL);
            return 1;
        }

        if (val.getType() != type)
            throw new UnsupportedOperationException("value type doesn't match");

        switch (type) {
            case Value.BOOLEAN:
                PageUtils.putByte(pageAddr, off, (byte)val.getType());
                PageUtils.putByte(pageAddr, off + 1, (byte)(val.getBoolean() ? 1 : 0));
                return size + 1;

            case Value.BYTE:
                PageUtils.putByte(pageAddr, off, (byte)val.getType());
                PageUtils.putByte(pageAddr, off + 1, val.getByte());
                return size + 1;

            case Value.SHORT:
                PageUtils.putByte(pageAddr, off, (byte)val.getType());
                PageUtils.putShort(pageAddr, off + 1, val.getShort());
                return size + 1;

            case Value.INT:
                PageUtils.putByte(pageAddr, off, (byte)val.getType());
                PageUtils.putInt(pageAddr, off + 1, val.getInt());
                return size + 1;

            case Value.LONG:
                PageUtils.putByte(pageAddr, off, (byte)val.getType());
                PageUtils.putLong(pageAddr, off + 1, val.getLong());
                return size + 1;

            case Value.FLOAT: {
                PageUtils.putByte(pageAddr, off, (byte)val.getType());
                PageUtils.putInt(pageAddr, off + 1, Float.floatToIntBits(val.getFloat()));
                return size + 1;
            }

            case Value.DOUBLE: {
                PageUtils.putByte(pageAddr, off, (byte)val.getType());
                PageUtils.putLong(pageAddr, off + 1, Double.doubleToLongBits(val.getDouble()));
                return size + 1;
            }

            case Value.TIME:
                PageUtils.putByte(pageAddr, off, (byte)val.getType());
                PageUtils.putLong(pageAddr, off + 1, ((ValueTime)val).getNanos());
                return size + 1;

            case Value.DATE:
                PageUtils.putByte(pageAddr, off, (byte)val.getType());
                PageUtils.putLong(pageAddr, off + 1, ((ValueDate)val).getDateValue());
                return size + 1;

            case Value.TIMESTAMP:
                PageUtils.putByte(pageAddr, off, (byte)val.getType());
                PageUtils.putLong(pageAddr, off + 1, ((ValueTimestamp)val).getDateValue());
                PageUtils.putLong(pageAddr, off + 9, ((ValueTimestamp)val).getTimeNanos());
                return size + 1;

            case Value.UUID:
                PageUtils.putByte(pageAddr, off, (byte)val.getType());
                PageUtils.putLong(pageAddr, off + 1, ((ValueUuid)val).getHigh());
                PageUtils.putLong(pageAddr, off + 9, ((ValueUuid)val).getLow());
                return size + 1;

            case Value.STRING:
            case Value.STRING_FIXED:
            case Value.STRING_IGNORECASE: {
                short size;

                byte[] s = val.getString().getBytes(CHARSET);
                if (s.length + 3 <= maxSize)
                    size = (short)s.length;
                else {
                    s = trimUTF8(s, maxSize - 3);
                    size = (short)(s == null ? 0 : s.length | 0x8000);
                }

                if (s == null) {
                    // Can't fit anything to
                    PageUtils.putByte(pageAddr, off, (byte)Value.UNKNOWN);
                    return 0;
                }
                else {
                    PageUtils.putByte(pageAddr, off, (byte)val.getType());
                    PageUtils.putShort(pageAddr, off + 1, size);
                    PageUtils.putBytes(pageAddr, off + 3, s);
                    return s.length + 3;
                }
            }

            case Value.BYTES:
            case Value.JAVA_OBJECT:
             {
                short size;

                PageUtils.putByte(pageAddr, off, (byte)val.getType());

                 byte[] bytes = val.getBytes();

                 if (bytes.length + 3 <= maxSize) {
                    size = (short)bytes.length;
                    PageUtils.putShort(pageAddr, off + 1, size);
                    PageUtils.putBytes(pageAddr, off + 3, bytes);

                    return size + 3;
                }
                else {
                    size = (short)((maxSize - 3) | 0x8000);
                    PageUtils.putShort(pageAddr, off + 1, size);
                    PageUtils.putBytes(pageAddr, off + 3, Arrays.copyOfRange(bytes, 0, maxSize - 3));

                    return maxSize;
                }
            }

            default:
                throw new UnsupportedOperationException("no get operation for fast index type " + type);
        }
    }

    /**
     * Convert String to byte[] with size limit, according to UTF-8 encoding.
     *
     * @param bytes byte[].
     * @param limit Size limit.
     * @return byte[].
     */
    public static byte[] trimUTF8(byte[] bytes, int limit) {
        if (bytes.length <= limit)
            return bytes;

        for (int i = limit; i > 0; i--) {
            if ((bytes[i] & 0xc0) != 0x80) {
                byte[] res = new byte[i];
                System.arraycopy(bytes, 0, res, 0, i);
                return res;
            }
        }

        return null;
    }

    /**
     * @param c Compare result.
     * @param shortVal Short value.
     * @param v2 Second value;
     * @return {@code true} if we can rely on compare result.
     */
    @SuppressWarnings("RedundantIfStatement")
    protected boolean canRelyOnCompare(int c, Value shortVal, Value v2) {
        switch (type) {
            case Value.STRING:
            case Value.STRING_FIXED:
            case Value.STRING_IGNORECASE:
            case Value.BYTES:
            case Value.JAVA_OBJECT:
                if (shortVal.getType() == Value.NULL || v2.getType() == Value.NULL)
                    return true;

                if (c == 0 && shortVal.getType() != Value.NULL && v2.getType() != Value.NULL)
                    return false;

                int l1;
                int l2;

                if (type == Value.BYTES || type == Value.JAVA_OBJECT) {
                    l1 = shortVal.getBytes().length;
                    l2 = v2.getBytes().length;
                }
                else {
                    l1 = shortVal.getString().length();
                    l2 = v2.getString().length();
                }

                if (c < 0 && l1 <= l2) {
                    // Can't rely on compare, should use full value.
                    return false;
                }

                return true;

            default:
                return true;
        }
    }

    /**
     * Perform sort order correction.
     *
     * @param c Compare result.
     * @param sortType Sort type.
     * @return Fixed compare result.
     */
    public static int fixSort(int c, int sortType) {
        return sortType == SortOrder.ASCENDING ? c : -c;
    }

    /**
     * @param typeCode Type code.
     * @return Name.
     */
    public static String nameTypeBycode(int typeCode) {
        switch (typeCode) {
            case Value.UNKNOWN:
                return "UNKNOWN";
            case Value.NULL:
                return "NULL";
            case Value.BOOLEAN:
                return "BOOLEAN";
            case Value.BYTE:
                return "BYTE";
            case Value.SHORT:
                return "SHORT";
            case Value.INT:
                return "INT";
            case Value.LONG:
                return "LONG";
            case Value.DECIMAL:
                return "DECIMAL";
            case Value.DOUBLE:
                return "DOUBLE";
            case Value.FLOAT:
                return "FLOAT";
            case Value.TIME:
                return "TIME";
            case Value.DATE:
                return "DATE";
            case Value.TIMESTAMP:
                return "TIMESTAMP";
            case Value.BYTES:
                return "BYTES";
            case Value.STRING:
                return "STRING";
            case Value.STRING_IGNORECASE:
                return "STRING_IGNORECASE";
            case Value.BLOB:
                return "BLOB";
            case Value.CLOB:
                return "CLOB";
            case Value.ARRAY:
                return "ARRAY";
            case Value.RESULT_SET:
                return "RESULT_SET";
            case Value.JAVA_OBJECT:
                return "JAVA_OBJECT";
            case Value.UUID:
                return "UUID";
            case Value.STRING_FIXED:
                return "STRING_FIXED";
            case Value.GEOMETRY:
                return "GEOMETRY";
            case Value.TIMESTAMP_TZ:
                return "TIMESTAMP_TZ";
            case Value.ENUM:
                return "ENUM";
            default:
                return "UNKNOWN type " + typeCode;
        }
    }
}<|MERGE_RESOLUTION|>--- conflicted
+++ resolved
@@ -54,10 +54,7 @@
     /** Value for comparison meaning 'Not enough information to compare'. */
     public static final int CANT_BE_COMPARE = -2;
 
-<<<<<<< HEAD
-=======
     /** Charset. */
->>>>>>> 8246bd84
     private static final Charset CHARSET = StandardCharsets.UTF_8;
 
     /** PageContext for use in IO's */
