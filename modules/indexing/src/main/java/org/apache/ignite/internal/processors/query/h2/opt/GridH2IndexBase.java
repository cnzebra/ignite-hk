--- conflicted
+++ resolved
@@ -207,24 +207,23 @@
     }
 
     /**
-<<<<<<< HEAD
      * @param row Table row.
      * @return Segment ID for given row.
      */
-    protected int segmentForKey(Object keyValue) {
+    protected int segmentForKey(GridCacheContext ctx, Object keyValue) {
         assert keyValue != null;
 
         if (segmentsCount() == 1 || ctx == null)
             return 0;
-        
+
         CacheObject key;
 
-    	Object o;
-    	if (keyValue instanceof Value){
-    		o = ((Value)keyValue).getObject();
-    	}else{
-    		o = keyValue;
-    	}
+        Object o;
+        if (keyValue instanceof Value){
+            o = ((Value)keyValue).getObject();
+        }else{
+            o = keyValue;
+        }
 
         assert o != null;
 
@@ -236,749 +235,8 @@
         return segmentForPartition(ctx.affinity().partition(key));
 
     }
-    /**
-     * Simple cursor from a single node.
-     */
-    private static class UnicastCursor implements Cursor {
-        /** */
-        final int rangeId;
-
-        /** */
-        RangeStream stream;
-
-        /**
-         * @param rangeId Range ID.
-         * @param keys Remote index segment keys.
-         * @param rangeStreams Range streams.
-         */
-        UnicastCursor(int rangeId, List<SegmentKey> keys, Map<SegmentKey, RangeStream> rangeStreams) {
-            assert keys.size() == 1;
-
-            this.rangeId = rangeId;
-            this.stream = rangeStreams.get(F.first(keys));
-
-            assert stream != null;
-        }
-
-        /** {@inheritDoc} */
-        @Override public boolean next() {
-            return stream.next(rangeId);
-        }
-
-        /** {@inheritDoc} */
-        @Override public Row get() {
-            return stream.get(rangeId);
-        }
-
-        /** {@inheritDoc} */
-        @Override public SearchRow getSearchRow() {
-            return get();
-        }
-
-        /** {@inheritDoc} */
-        @Override public boolean previous() {
-            throw new UnsupportedOperationException();
-        }
-    }
-
-    /**
-     * Merge cursor from multiple nodes.
-     */
-    private class BroadcastCursor implements Cursor, Comparator<RangeStream> {
-        /** */
-        final int rangeId;
-
-        /** */
-        final RangeStream[] streams;
-
-        /** */
-        boolean first = true;
-
-        /** */
-        int off;
-
-        /**
-         * @param rangeId Range ID.
-         * @param segmentKeys Remote nodes.
-         * @param rangeStreams Range streams.
-         */
-        BroadcastCursor(int rangeId, Collection<SegmentKey> segmentKeys, Map<SegmentKey, RangeStream> rangeStreams) {
-
-            this.rangeId = rangeId;
-
-            streams = new RangeStream[segmentKeys.size()];
-
-            int i = 0;
-
-            for (SegmentKey segmentKey : segmentKeys) {
-                RangeStream stream = rangeStreams.get(segmentKey);
-
-                assert stream != null;
-
-                streams[i++] = stream;
-            }
-        }
-
-        /** {@inheritDoc} */
-        @Override public int compare(RangeStream o1, RangeStream o2) {
-            if (o1 == o2)
-                return 0;
-
-            // Nulls are at the beginning of array.
-            if (o1 == null)
-                return -1;
-
-            if (o2 == null)
-                return 1;
-
-            return compareRows(o1.get(rangeId), o2.get(rangeId));
-        }
-
-        /**
-         * Try to fetch the first row.
-         *
-         * @return {@code true} If we were able to find at least one row.
-         */
-        private boolean goFirst() {
-            // Fetch first row from all the streams and sort them.
-            for (int i = 0; i < streams.length; i++) {
-                if (!streams[i].next(rangeId)) {
-                    streams[i] = null;
-                    off++; // After sorting this offset will cut off all null elements at the beginning of array.
-                }
-            }
-
-            if (off == streams.length)
-                return false;
-
-            Arrays.sort(streams, this);
-
-            return true;
-        }
-
-        /**
-         * Fetch next row.
-         *
-         * @return {@code true} If we were able to find at least one row.
-         */
-        private boolean goNext() {
-            assert off != streams.length;
-
-            if (!streams[off].next(rangeId)) {
-                // Next row from current min stream was not found -> nullify that stream and bump offset forward.
-                streams[off] = null;
-
-                return ++off != streams.length;
-            }
-
-            // Bubble up current min stream with respect to fetched row to achieve correct sort order of streams.
-            bubbleUp(streams, off, this);
-
-            return true;
-        }
-
-        /** {@inheritDoc} */
-        @Override public boolean next() {
-            if (first) {
-                first = false;
-
-                return goFirst();
-            }
-
-            return goNext();
-        }
-
-        /** {@inheritDoc} */
-        @Override public Row get() {
-            return streams[off].get(rangeId);
-        }
-
-        /** {@inheritDoc} */
-        @Override public SearchRow getSearchRow() {
-            return get();
-        }
-
-        /** {@inheritDoc} */
-        @Override public boolean previous() {
-            throw new UnsupportedOperationException();
-        }
-    }
-
-    /**
-     * Index lookup batch.
-     */
-    private class DistributedLookupBatch implements IndexLookupBatch {
-        /** */
-        final GridCacheContext<?,?> cctx;
-
-        /** */
-        final boolean ucast;
-
-        /** */
-        final int affColId;
-
-        /** */
-        GridH2QueryContext qctx;
-
-        /** */
-        int batchLookupId;
-
-        /** */
-        Map<SegmentKey, RangeStream> rangeStreams = Collections.emptyMap();
-
-        /** */
-        List<SegmentKey> broadcastSegments;
-
-        /** */
-        List<Future<Cursor>> res = Collections.emptyList();
-
-        /** */
-        boolean batchFull;
-
-        /** */
-        boolean findCalled;
-
-        /**
-         * @param cctx Cache Cache context.
-         * @param ucast Unicast or broadcast query.
-         * @param affColId Affinity column ID.
-         */
-        DistributedLookupBatch(GridCacheContext<?, ?> cctx, boolean ucast, int affColId) {
-            this.cctx = cctx;
-            this.ucast = ucast;
-            this.affColId = affColId;
-        }
-
-        /**
-         * @param firstRow First row.
-         * @param lastRow Last row.
-         * @return Affinity key or {@code null}.
-         */
-        private Object getAffinityKey(SearchRow firstRow, SearchRow lastRow) {
-            if (firstRow == null || lastRow == null)
-                return null;
-
-            Value affKeyFirst = firstRow.getValue(affColId);
-            Value affKeyLast = lastRow.getValue(affColId);
-
-            if (affKeyFirst != null && equal(affKeyFirst, affKeyLast))
-                return affKeyFirst == ValueNull.INSTANCE ? EXPLICIT_NULL : affKeyFirst.getObject();
-
-            if (getTable().rowDescriptor().isKeyColumn(affColId))
-                return null;
-
-            // Try to extract affinity key from primary key.
-            Value pkFirst = firstRow.getValue(KEY_COL);
-            Value pkLast = lastRow.getValue(KEY_COL);
-
-            if (pkFirst == ValueNull.INSTANCE || pkLast == ValueNull.INSTANCE)
-                return EXPLICIT_NULL;
-
-            if (pkFirst == null || pkLast == null || !equal(pkFirst, pkLast))
-                return null;
-
-            Object pkAffKeyFirst = cctx.affinity().affinityKey(pkFirst.getObject());
-            Object pkAffKeyLast = cctx.affinity().affinityKey(pkLast.getObject());
-
-            if (pkAffKeyFirst == null || pkAffKeyLast == null)
-                throw new CacheException("Cache key without affinity key.");
-
-            if (pkAffKeyFirst.equals(pkAffKeyLast))
-                return pkAffKeyFirst;
-
-            return null;
-        }
-
-        /** {@inheritDoc} */
-        @SuppressWarnings("ForLoopReplaceableByForEach")
-        @Override public boolean addSearchRows(SearchRow firstRow, SearchRow lastRow) {
-            if (qctx == null || findCalled) {
-                if (qctx == null) {
-                    // It is the first call after query begin (may be after reuse),
-                    // reinitialize query context and result.
-                    qctx = GridH2QueryContext.get();
-                    res = new ArrayList<>();
-
-                    assert qctx != null;
-                    assert !findCalled;
-                }
-                else {
-                    // Cleanup after the previous lookup phase.
-                    assert batchLookupId != 0;
-
-                    findCalled = false;
-                    qctx.putStreams(batchLookupId, null);
-                    res.clear();
-                }
-
-                // Reinitialize for the next lookup phase.
-                batchLookupId = qctx.nextBatchLookupId();
-                rangeStreams = new HashMap<>();
-            }
-
-            Object affKey = affColId == -1 ? null : getAffinityKey(firstRow, lastRow);
-
-            boolean locQry = localQuery();
-
-            List<SegmentKey> segmentKeys;
-
-            if (affKey != null) {
-                // Affinity key is provided.
-                if (affKey == EXPLICIT_NULL) // Affinity key is explicit null, we will not find anything.
-                    return false;
-
-                segmentKeys = F.asList(rangeSegment(cctx, qctx, affKey, locQry));
-            }
-            else {
-                // Affinity key is not provided or is not the same in upper and lower bounds, we have to broadcast.
-                if (broadcastSegments == null)
-                    broadcastSegments = broadcastSegments(qctx, cctx, locQry);
-
-                segmentKeys = broadcastSegments;
-            }
-
-            if (locQry && segmentKeys.isEmpty())
-                return false; // Nothing to do
-
-            assert !F.isEmpty(segmentKeys) : segmentKeys;
-
-            final int rangeId = res.size();
-
-            // Create messages.
-            GridH2RowMessage first = toSearchRowMessage(firstRow);
-            GridH2RowMessage last = toSearchRowMessage(lastRow);
-
-            // Range containing upper and lower bounds.
-            GridH2RowRangeBounds rangeBounds = rangeBounds(rangeId, first, last);
-
-            // Add range to every message of every participating node.
-            for (int i = 0; i < segmentKeys.size(); i++) {
-                SegmentKey segmentKey = segmentKeys.get(i);
-                assert segmentKey != null;
-
-                RangeStream stream = rangeStreams.get(segmentKey);
-
-                List<GridH2RowRangeBounds> bounds;
-
-                if (stream == null) {
-                    stream = new RangeStream(qctx, segmentKey.node);
-
-                    stream.req = createRequest(qctx, batchLookupId, segmentKey.segmentId);
-                    stream.req.bounds(bounds = new ArrayList<>());
-
-                    rangeStreams.put(segmentKey, stream);
-                }
-                else
-                    bounds = stream.req.bounds();
-
-                bounds.add(rangeBounds);
-
-                // If at least one node will have a full batch then we are ok.
-                if (bounds.size() >= qctx.pageSize())
-                    batchFull = true;
-            }
-
-            Future<Cursor> fut = new DoneFuture<>(segmentKeys.size() == 1 ?
-                new UnicastCursor(rangeId, segmentKeys, rangeStreams) :
-                new BroadcastCursor(rangeId, segmentKeys, rangeStreams));
-
-            res.add(fut);
-
-            return true;
-        }
-
-        /** {@inheritDoc} */
-        @Override public boolean isBatchFull() {
-            return batchFull;
-        }
-
-        /**
-         * @return {@code True} if local query execution is enforced.
-         */
-        private boolean localQuery() {
-            assert qctx != null : "Missing query context: " + this;
-
-            return qctx.distributedJoinMode() == LOCAL_ONLY;
-        }
-
-        /**
-         *
-         */
-        private void startStreams() {
-            if (rangeStreams.isEmpty()) {
-                assert res.isEmpty();
-
-                return;
-            }
-
-            qctx.putStreams(batchLookupId, rangeStreams);
-
-            // Start streaming.
-            for (RangeStream stream : rangeStreams.values())
-                stream.start();
-        }
-
-        /** {@inheritDoc} */
-        @Override public List<Future<Cursor>> find() {
-            batchFull = false;
-            findCalled = true;
-
-            startStreams();
-
-            return res;
-        }
-
-        /** {@inheritDoc} */
-        @Override public void reset(boolean beforeQry) {
-            if (beforeQry || qctx == null) // Query context can be null if addSearchRows was never called.
-                return;
-
-            assert batchLookupId != 0;
-
-            // Do cleanup after the query run.
-            qctx.putStreams(batchLookupId, null);
-            qctx = null; // The same query can be reused multiple times for different query contexts.
-            batchLookupId = 0;
-
-            rangeStreams = Collections.emptyMap();
-            broadcastSegments = null;
-            batchFull = false;
-            findCalled = false;
-            res = Collections.emptyList();
-        }
-
-        /** {@inheritDoc} */
-        @Override public String getPlanSQL() {
-            return ucast ? "unicast" : "broadcast";
-        }
-    }
-
-    /**
-     * Per node range stream.
-     */
-    private class RangeStream {
-        /** */
-        final GridH2QueryContext qctx;
-
-        /** */
-        final ClusterNode node;
-
-        /** */
-        GridH2IndexRangeRequest req;
-
-        /** */
-        int remainingRanges;
-
-        /** */
-        final BlockingQueue<GridH2IndexRangeResponse> respQueue = new LinkedBlockingQueue<>();
-
-        /** */
-        Iterator<GridH2RowRange> ranges = emptyIterator();
-
-        /** */
-        Cursor cursor = GridH2Cursor.EMPTY;
-
-        /** */
-        int cursorRangeId = -1;
-
-        /**
-         * @param qctx Query context.
-         * @param node Node.
-         */
-        RangeStream(GridH2QueryContext qctx, ClusterNode node) {
-            this.node = node;
-            this.qctx = qctx;
-        }
-
-        /**
-         * Start streaming.
-         */
-        private void start() {
-            assert ctx != null;
-            assert log != null: getName();
-
-            remainingRanges = req.bounds().size();
-
-            assert remainingRanges > 0;
-
-            if (log.isDebugEnabled())
-                log.debug("Starting stream: [node=" + node + ", req=" + req + "]");
-
-            send(singletonList(node), req);
-        }
-
-        /**
-         * @param msg Response.
-         */
-        public void onResponse(GridH2IndexRangeResponse msg) {
-            respQueue.add(msg);
-        }
-
-        /**
-         * @return Response.
-         */
-        private GridH2IndexRangeResponse awaitForResponse() {
-            assert remainingRanges > 0;
-
-            final long start = U.currentTimeMillis();
-
-            for (int attempt = 0;; attempt++) {
-                if (qctx.isCleared())
-                    throw retryException("Query is cancelled.");
-
-                if (kernalContext().isStopping())
-                    throw retryException("Local node is stopping.");
-
-                GridH2IndexRangeResponse res;
-
-                try {
-                    res = respQueue.poll(500, TimeUnit.MILLISECONDS);
-                }
-                catch (InterruptedException ignored) {
-                    throw retryException("Interrupted while waiting for reply.");
-                }
-
-                if (res != null) {
-                    switch (res.status()) {
-                        case STATUS_OK:
-                            List<GridH2RowRange> ranges0 = res.ranges();
-
-                            remainingRanges -= ranges0.size();
-
-                            if (ranges0.get(ranges0.size() - 1).isPartial())
-                                remainingRanges++;
-
-                            if (remainingRanges > 0) {
-                                if (req.bounds() != null)
-                                    req = createRequest(qctx, req.batchLookupId(), req.segment());
-
-                                // Prefetch next page.
-                                send(singletonList(node), req);
-                            }
-                            else
-                                req = null;
-
-                            return res;
-
-                        case STATUS_NOT_FOUND:
-                            if (req == null || req.bounds() == null) // We have already received the first response.
-                                throw retryException("Failure on remote node.");
-
-                            if (U.currentTimeMillis() - start > 30_000)
-                                throw retryException("Timeout reached.");
-
-                            try {
-                                U.sleep(20 * attempt);
-                            }
-                            catch (IgniteInterruptedCheckedException e) {
-                                throw new IgniteInterruptedException(e.getMessage());
-                            }
-
-                            // Retry to send the request once more after some time.
-                            send(singletonList(node), req);
-
-                            break;
-
-                        case STATUS_ERROR:
-                            throw new CacheException(res.error());
-
-                        default:
-                            throw new IllegalStateException();
-                    }
-                }
-
-                if (!kernalContext().discovery().alive(node))
-                    throw retryException("Node has left topology: " + node.id());
-            }
-        }
-
-        /**
-         * @param rangeId Requested range ID.
-         * @return {@code true} If next row for the requested range was found.
-         */
-        private boolean next(final int rangeId) {
-            for (;;) {
-                if (rangeId == cursorRangeId) {
-                    if (cursor.next())
-                        return true;
-                }
-                else if (rangeId < cursorRangeId)
-                    return false;
-
-                cursor = GridH2Cursor.EMPTY;
-
-                while (!ranges.hasNext()) {
-                    if (remainingRanges == 0) {
-                        ranges = emptyIterator();
-
-                        return false;
-                    }
-
-                    ranges = awaitForResponse().ranges().iterator();
-                }
-
-                GridH2RowRange range = ranges.next();
-
-                cursorRangeId = range.rangeId();
-
-                if (!F.isEmpty(range.rows())) {
-                    final Iterator<GridH2RowMessage> it = range.rows().iterator();
-
-                    if (it.hasNext()) {
-                        cursor = new GridH2Cursor(new Iterator<Row>() {
-                            @Override public boolean hasNext() {
-                                return it.hasNext();
-                            }
-
-                            @Override public Row next() {
-                                // Lazily convert messages into real rows.
-                                return toRow(it.next());
-                            }
-
-                            @Override public void remove() {
-                                throw new UnsupportedOperationException();
-                            }
-                        });
-                    }
-                }
-            }
-        }
-
-        /**
-         * @param rangeId Requested range ID.
-         * @return Current row.
-         */
-        private Row get(int rangeId) {
-            assert rangeId == cursorRangeId;
-
-            return cursor.get();
-        }
-    }
-
-    /**
-     * Bounds iterator.
-     */
-    private class RangeSource {
-        /** */
-        Iterator<GridH2RowRangeBounds> boundsIter;
-
-        /** */
-        int curRangeId = -1;
-
-        /** */
-        private final int segment;
-
-        /** */
-        private final BPlusTree.TreeRowClosure<GridH2SearchRow, GridH2Row> filter;
-
-        /** Iterator. */
-        Iterator<GridH2Row> iter = emptyIterator();
-
-        /**
-         * @param bounds Bounds.
-         * @param segment Segment.
-         * @param filter Filter.
-         */
-        RangeSource(Iterable<GridH2RowRangeBounds> bounds, int segment, BPlusTree.TreeRowClosure<GridH2SearchRow, GridH2Row> filter) {
-            this.segment = segment;
-            this.filter = filter;
-            boundsIter = bounds.iterator();
-        }
-
-        /**
-         * @return {@code true} If there are more rows in this source.
-         */
-        public boolean hasMoreRows() throws IgniteCheckedException {
-            return boundsIter.hasNext() || iter.hasNext();
-        }
-
-        /**
-         * @param maxRows Max allowed rows.
-         * @return Range.
-         */
-        public GridH2RowRange next(int maxRows) {
-            assert maxRows > 0 : maxRows;
-
-            for (; ; ) {
-                if (iter.hasNext()) {
-                    // Here we are getting last rows from previously partially fetched range.
-                    List<GridH2RowMessage> rows = new ArrayList<>();
-
-                    GridH2RowRange nextRange = new GridH2RowRange();
-
-                    nextRange.rangeId(curRangeId);
-                    nextRange.rows(rows);
-
-                    do {
-                        rows.add(toRowMessage(iter.next()));
-                    }
-                    while (rows.size() < maxRows && iter.hasNext());
-
-                    if (iter.hasNext())
-                        nextRange.setPartial();
-                    else
-                        iter = emptyIterator();
-
-                    return nextRange;
-                }
-
-                iter = emptyIterator();
-
-                if (!boundsIter.hasNext()) {
-                    boundsIter = emptyIterator();
-
-                    return null;
-                }
-
-                GridH2RowRangeBounds bounds = boundsIter.next();
-
-                curRangeId = bounds.rangeId();
-
-                SearchRow first = toSearchRow(bounds.first());
-                SearchRow last = toSearchRow(bounds.last());
-
-                IgniteTree t = treeForRead(segment);
-
-                iter = new CursorIteratorWrapper(doFind0(t, first, last, filter));
-
-                if (!iter.hasNext()) {
-                    // We have to return empty range here.
-                    GridH2RowRange emptyRange = new GridH2RowRange();
-
-                    emptyRange.rangeId(curRangeId);
-
-                    return emptyRange;
-                }
-            }
-        }
-    }
-
-    /**
-     * @param segment Segment Id.
-     * @return Snapshot for requested segment if there is one.
-     */
-    protected <K, V> IgniteTree<K, V> treeForRead(int segment) {
-        throw new UnsupportedOperationException();
-    }
-
-    /**
-     * @param t Tree.
-     * @param first Lower bound.
-     * @param last Upper bound always inclusive.
-     * @param filter Filter.
-     * @return Iterator over rows in given range.
-     */
-    protected H2Cursor doFind0(
-        IgniteTree t,
-        @Nullable SearchRow first,
-        @Nullable SearchRow last,
-        BPlusTree.TreeRowClosure<GridH2SearchRow, GridH2Row> filter) {
-        throw new UnsupportedOperationException();
-    }
-
-    /**
-=======
->>>>>>> 8246bd84
+
+    /**
      * Re-assign column ids after removal of column(s).
      */
     public void refreshColumnIds() {
