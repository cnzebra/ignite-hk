/*
 * Licensed to the Apache Software Foundation (ASF) under one or more
 * contributor license agreements.  See the NOTICE file distributed with
 * this work for additional information regarding copyright ownership.
 * The ASF licenses this file to You under the Apache License, Version 2.0
 * (the "License"); you may not use this file except in compliance with
 * the License.  You may obtain a copy of the License at
 *
 *      http://www.apache.org/licenses/LICENSE-2.0
 *
 * Unless required by applicable law or agreed to in writing, software
 * distributed under the License is distributed on an "AS IS" BASIS,
 * WITHOUT WARRANTIES OR CONDITIONS OF ANY KIND, either express or implied.
 * See the License for the specific language governing permissions and
 * limitations under the License.
 */

package org.apache.ignite.internal.processors.query.h2.dml;

import java.util.ArrayList;
import java.util.HashMap;
import java.util.Iterator;
import java.util.List;
import java.util.Map;
import org.apache.ignite.IgniteCheckedException;
import org.apache.ignite.binary.BinaryObject;
import org.apache.ignite.binary.BinaryObjectBuilder;
import org.apache.ignite.cache.query.QueryCursor;
import org.apache.ignite.internal.processors.cache.GridCacheContext;
import org.apache.ignite.internal.processors.cache.query.IgniteQueryErrorCode;
import org.apache.ignite.internal.processors.query.EnlistOperation;
import org.apache.ignite.internal.processors.query.GridQueryProperty;
import org.apache.ignite.internal.processors.query.GridQueryTypeDescriptor;
import org.apache.ignite.internal.processors.query.IgniteSQLException;
import org.apache.ignite.internal.processors.query.QueryUtils;
import org.apache.ignite.internal.processors.query.UpdateSourceIterator;
import org.apache.ignite.internal.processors.query.h2.ConnectionManager;
import org.apache.ignite.internal.processors.query.h2.H2ConnectionWrapper;
import org.apache.ignite.internal.processors.query.h2.ThreadLocalObjectPool;
import org.apache.ignite.internal.processors.query.h2.UpdateResult;
import org.apache.ignite.internal.processors.query.h2.opt.GridH2RowDescriptor;
import org.apache.ignite.internal.processors.query.h2.opt.GridH2Table;
import org.apache.ignite.internal.util.GridCloseableIteratorAdapterEx;
import org.apache.ignite.internal.util.typedef.F;
import org.apache.ignite.internal.util.typedef.T3;
import org.apache.ignite.lang.IgniteBiTuple;
import org.h2.table.Column;
import org.jetbrains.annotations.Nullable;

import static org.apache.ignite.internal.processors.query.h2.dml.UpdateMode.BULK_LOAD;

/**
 * Update plan - where to take data to update cache from and how to construct new keys and values, if needed.
 */
public final class UpdatePlan {
    /** Initial statement to drive the rest of the logic. */
    private final UpdateMode mode;

    /**  to be affected by initial DML statement. */
    private final GridH2Table tbl;

    /** Column names to set or update. */
    private final String[] colNames;

    /** Column types to set for insert/merge. */
    private final int[] colTypes;

    /** Method to create key for INSERT or MERGE, ignored for UPDATE and DELETE. */
    private final KeyValueSupplier keySupplier;

    /** Method to create value to put to cache, ignored for DELETE. */
    private final KeyValueSupplier valSupplier;

    /** Key column index. */
    private final int keyColIdx;

    /** Value column index. */
    private final int valColIdx;

    /** SELECT statement built upon initial DML statement. */
    private final String selectQry;

    /** Subquery flag - {@code true} if {@link #selectQry} is an actual subquery that retrieves data from some cache. */
    private final boolean isLocSubqry;

    /** Rows for query-less MERGE or INSERT. */
    private final List<List<DmlArgument>> rows;

    /** Number of rows in rows based MERGE or INSERT. */
    private final int rowsNum;

    /** Arguments for fast UPDATE or DELETE. */
    private final FastUpdate fastUpdate;

    /** Additional info for distributed update. */
    private final DmlDistributedPlanInfo distributed;

    /**
     * Constructor.
     *
     * @param mode Mode.
     * @param tbl Table.
     * @param colNames Column names.
     * @param colTypes Column types.
     * @param keySupplier Key supplier.
     * @param valSupplier Value supplier.
     * @param keyColIdx Key column index.
     * @param valColIdx value column index.
     * @param selectQry Select query.
     * @param isLocSubqry Local subquery flag.
     * @param rows Rows for query-less INSERT or MERGE.
     * @param rowsNum Rows number.
     * @param fastUpdate Fast update (if any).
     * @param distributed Distributed plan (if any)
     */
    public UpdatePlan(
        UpdateMode mode,
        GridH2Table tbl,
        String[] colNames,
        int[] colTypes,
        KeyValueSupplier keySupplier,
        KeyValueSupplier valSupplier,
        int keyColIdx,
        int valColIdx,
        String selectQry,
        boolean isLocSubqry,
        List<List<DmlArgument>> rows,
        int rowsNum,
        @Nullable FastUpdate fastUpdate,
        @Nullable DmlDistributedPlanInfo distributed
    ) {
        this.colNames = colNames;
        this.colTypes = colTypes;
        this.rows = rows;
        this.rowsNum = rowsNum;

        assert mode != null;
        assert tbl != null;

        this.mode = mode;
        this.tbl = tbl;
        this.keySupplier = keySupplier;
        this.valSupplier = valSupplier;
        this.keyColIdx = keyColIdx;
        this.valColIdx = valColIdx;
        this.selectQry = selectQry;
        this.isLocSubqry = isLocSubqry;
        this.fastUpdate = fastUpdate;
        this.distributed = distributed;
    }

    /**
     * Constructor for delete operation or fast update.
     *
     * @param mode Mode.
     * @param tbl Table.
     * @param selectQry Select query.
     * @param fastUpdate Fast update arguments (if any).
     * @param distributed Distributed plan (if any)
     */
    public UpdatePlan(
        UpdateMode mode,
        GridH2Table tbl,
        String selectQry,
        @Nullable FastUpdate fastUpdate,
        @Nullable DmlDistributedPlanInfo distributed
    ) {
        this(
            mode,
            tbl,
            null,
            null,
            null,
            null,
            -1,
            -1,
            selectQry,
            false,
            null,
            0,
            fastUpdate,
            distributed
        );
    }

    /**
     * Convert a row into key-value pair.
     *
     * @param row Row to process.
     * @throws IgniteCheckedException if failed.
     */
    public IgniteBiTuple<?, ?> processRow(List<?> row) throws IgniteCheckedException {
        if (mode != BULK_LOAD && row.size() != colNames.length)
            throw new IgniteSQLException("Not enough values in a row: " + row.size() + " instead of " + colNames.length,
                IgniteQueryErrorCode.ENTRY_PROCESSING);

        GridH2RowDescriptor rowDesc = tbl.rowDescriptor();
        GridQueryTypeDescriptor desc = rowDesc.type();

        GridCacheContext cctx = rowDesc.context();

        Object key = keySupplier.apply(row);

        if (QueryUtils.isSqlType(desc.keyClass())) {
            assert keyColIdx != -1;

            key = DmlUtils.convert(key, rowDesc, desc.keyClass(), colTypes[keyColIdx], colNames[keyColIdx]);
        }

        Object val = valSupplier.apply(row);

        if (QueryUtils.isSqlType(desc.valueClass())) {
            assert valColIdx != -1;

            val = DmlUtils.convert(val, rowDesc, desc.valueClass(), colTypes[valColIdx], colNames[valColIdx]);
        }

        if (key == null) {
            if (F.isEmpty(desc.keyFieldName()))
                throw new IgniteSQLException("Key for INSERT, COPY, or MERGE must not be null",
                    IgniteQueryErrorCode.NULL_KEY);
            else
                throw new IgniteSQLException("Null value is not allowed for column '" + desc.keyFieldName() + "'",
                    IgniteQueryErrorCode.NULL_KEY);
        }

        if (val == null) {
            if (F.isEmpty(desc.valueFieldName()))
                throw new IgniteSQLException("Value for INSERT, COPY, MERGE, or UPDATE must not be null",
                    IgniteQueryErrorCode.NULL_VALUE);
            else
                throw new IgniteSQLException("Null value is not allowed for column '" + desc.valueFieldName() + "'",
                    IgniteQueryErrorCode.NULL_VALUE);
        }

        int actualColCnt = Math.min(colNames.length, row.size());

        Map<String, Object> newColVals = new HashMap<>();

        for (int i = 0; i < actualColCnt; i++) {
            if (i == keyColIdx || i == valColIdx)
                continue;

            String colName = colNames[i];

            GridQueryProperty prop = desc.property(colName);

            assert prop != null;

            Class<?> expCls = prop.type();

            newColVals.put(colName, DmlUtils.convert(row.get(i), rowDesc, expCls, colTypes[i], colNames[i]));
        }

        desc.setDefaults(key, val);

        // We update columns in the order specified by the table for a reason - table's
        // column order preserves their precedence for correct update of nested properties.
        Column[] tblCols = tbl.getColumns();

<<<<<<< HEAD
        // First 5 columns are _key, _val, _ver, lucene and _score. Skip 'em.
        for (int i = DEFAULT_COLUMNS_COUNT; i < tblCols.length; i++) {
            if (tbl.rowDescriptor().isInternalColumn(i))
=======
        // First 2 columns are _key and _val Skip 'em.
        for (int i = QueryUtils.DEFAULT_COLUMNS_COUNT; i < tblCols.length; i++) {
            if (tbl.rowDescriptor().isKeyValueOrVersionColumn(i))
>>>>>>> 8246bd84
                continue;

            String colName = tblCols[i].getName();

            if (!newColVals.containsKey(colName))
                continue;

            Object colVal = newColVals.get(colName);

            desc.setValue(colName, key, val, colVal);
        }

        if (cctx.binaryMarshaller()) {
            if (key instanceof BinaryObjectBuilder)
                key = ((BinaryObjectBuilder) key).build();

            if (val instanceof BinaryObjectBuilder)
                val = ((BinaryObjectBuilder) val).build();
        }

        desc.validateKeyAndValue(key, val);

        return new IgniteBiTuple<>(key, val);
    }

    /**
     * Convert a row into value.
     *
     * @param row Row to process.
     * @throws IgniteCheckedException if failed.
     * @return Tuple contains: [key, old value, new value]
     */
    public T3<Object, Object, Object> processRowForUpdate(List<?> row) throws IgniteCheckedException {
        GridH2RowDescriptor rowDesc = tbl.rowDescriptor();
        GridQueryTypeDescriptor desc = rowDesc.type();

        GridCacheContext cctx = rowDesc.context();

        boolean hasNewVal = (valColIdx != -1);

        boolean hasProps = !hasNewVal || colNames.length > 1;

        Object key = row.get(0);

        Object oldVal = row.get(1);

        if (cctx.binaryMarshaller() && !(oldVal instanceof BinaryObject))
            oldVal = cctx.grid().binary().toBinary(oldVal);

        Object newVal;

        Map<String, Object> newColVals = new HashMap<>();

        for (int i = 0; i < colNames.length; i++) {
            if (hasNewVal && i == valColIdx - 2)
                continue;

            GridQueryProperty prop = tbl.rowDescriptor().type().property(colNames[i]);

            assert prop != null : "Unknown property: " + colNames[i];

            newColVals.put(colNames[i], DmlUtils.convert(row.get(i + 2), rowDesc, prop.type(), colTypes[i], colNames[i]));
        }

        newVal = valSupplier.apply(row);

        if (newVal == null)
            throw new IgniteSQLException("New value for UPDATE must not be null", IgniteQueryErrorCode.NULL_VALUE);

<<<<<<< HEAD
        // First 5 columns are _key, _val, _ver, lucene and _score. Skip 'em.
        for (int i = 0; i < tbl.getColumns().length - DEFAULT_COLUMNS_COUNT; i++) {
            Column c = tbl.getColumn(i + DEFAULT_COLUMNS_COUNT);
=======
        // Skip key and value - that's why we start off with 3rd column
        for (int i = 0; i < tbl.getColumns().length - QueryUtils.DEFAULT_COLUMNS_COUNT; i++) {
            Column c = tbl.getColumn(i + QueryUtils.DEFAULT_COLUMNS_COUNT);
>>>>>>> 8246bd84

            if (rowDesc.isInternalColumn(c.getColumnId()))
                continue;

            GridQueryProperty prop = desc.property(c.getName());

            if (prop.key())
                continue; // Don't get values of key's columns - we won't use them anyway

            boolean hasNewColVal = newColVals.containsKey(c.getName());

            if (!hasNewColVal)
                continue;

            Object colVal = newColVals.get(c.getName());

            // UPDATE currently does not allow to modify key or its fields, so we must be safe to pass null as key.
            rowDesc.setColumnValue(null, newVal, colVal, i);
        }

        if (cctx.binaryMarshaller() && hasProps) {
            assert newVal instanceof BinaryObjectBuilder;

            newVal = ((BinaryObjectBuilder) newVal).build();
        }

        desc.validateKeyAndValue(key, newVal);

        return new T3<>(key, oldVal, newVal);
    }

    /**
     * @return {@code True} if DML can be fast processed.
     */
    public boolean fastResult() {
        return fastUpdate != null;
    }

    /**
     * Process fast DML operation if possible.
     *
     * @param args QUery arguments.
     * @return Update result or {@code null} if fast update is not applicable for plan.
     * @throws IgniteCheckedException If failed.
     */
    public UpdateResult processFast(Object[] args) throws IgniteCheckedException {
        if (fastUpdate != null)
            return fastUpdate.execute(cacheContext().cache(), args);

        return null;
    }

    /**
     * @return {@code True} if predefined rows exist.
     */
    public boolean hasRows() {
        return !F.isEmpty(rows);
    }

    /**
     * Extract rows from plan without performing any query.
     *
     * @param args Original query arguments.
     * @return {@link List} of rows from the plan for a single query.
     * For example, if we have multiple args in a query: <br/>
     * {@code INSERT INTO person VALUES (k1, v1), (k2, v2), (k3, v3);} <br/>
     * we will get a {@link List} of {@link List} with items {@code {[k1, v1], [k2, v2], [k3, v3]}}.
     * @throws IgniteCheckedException if failed.
     */
    public List<List<?>> createRows(Object[] args) throws IgniteCheckedException {
        assert rowsNum > 0 && !F.isEmpty(colNames);

        List<List<?>> res = new ArrayList<>(rowsNum);

        GridH2RowDescriptor desc = tbl.rowDescriptor();

        extractArgsValues(args, res, desc);

        return res;
    }

    /**
     * Extract rows from plan without performing any query.
     *
     * @param argss Batch of arguments.
     * @return {@link List} of rows from the plan for each query.
     * For example, if we have a batch of queries with multiple args: <br/>
     * <code>
     * INSERT INTO person VALUES (k1, v1), (k2, v2), (k3, v3); <br/>
     * INSERT INTO person VALUES (k4, v4), (k5, v5), (k6, v6);<br/>
     * </code>
     * we will get a {@link List} of {@link List} of {@link List} with items: <br/>
     * <code>
     * {[k1, v1], [k2, v2], [k3, v3]},<br/>
     * {[k4, v4], [k5, v5], [k6, v6]}<br/>
     *
     * @throws IgniteCheckedException If failed.
     */
    public List<List<List<?>>> createRows(List<Object[]> argss) throws IgniteCheckedException {
        assert rowsNum > 0 && !F.isEmpty(colNames);
        assert argss != null;

        List<List<List<?>>> resPerQry = new ArrayList<>(argss.size());

        GridH2RowDescriptor desc = tbl.rowDescriptor();

        for (Object[] args : argss) {
            List<List<?>> res = new ArrayList<>();

            resPerQry.add(res);

            extractArgsValues(args, res, desc);
        }

        return resPerQry;
    }

    /**
     * Extracts values from arguments.
     *
     * @param args Arguments.
     * @param res Result list where to put values to.
     * @param desc Row descriptor.
     * @throws IgniteCheckedException If failed.
     */
    private void extractArgsValues(Object[] args, List<List<?>> res, GridH2RowDescriptor desc)
        throws IgniteCheckedException {
        assert res != null;

        for (List<DmlArgument> row : rows) {
            List<Object> resRow = new ArrayList<>();

            for (int j = 0; j < colNames.length; j++) {
                Object colVal = row.get(j).get(args);

                if (j == keyColIdx || j == valColIdx) {
                    Class<?> colCls = j == keyColIdx ? desc.type().keyClass() : desc.type().valueClass();

                    colVal = DmlUtils.convert(colVal, desc, colCls, colTypes[j], colNames[j]);
                }

                resRow.add(colVal);
            }

            res.add(resRow);
        }
    }

    /**
     * Create iterator for transaction.
     *
     * @param connMgr Connection manager.
     * @param cur Cursor.
     * @return Iterator.
     */
    public UpdateSourceIterator<?> iteratorForTransaction(ConnectionManager connMgr, QueryCursor<List<?>> cur) {
        switch (mode) {
            case MERGE:
                return new InsertIterator(connMgr, cur, this, EnlistOperation.UPSERT);
            case INSERT:
                return new InsertIterator(connMgr, cur, this, EnlistOperation.INSERT);
            case UPDATE:
                return new UpdateIterator(connMgr, cur, this, EnlistOperation.UPDATE);
            case DELETE:
                return new DeleteIterator(connMgr, cur, this, EnlistOperation.DELETE);

            default:
                throw new IllegalArgumentException(String.valueOf(mode));
        }
    }

    /**
     * @param updMode Update plan mode.
     * @return Operation.
     */
    public static EnlistOperation enlistOperation(UpdateMode updMode) {
        switch (updMode) {
            case INSERT:
                return EnlistOperation.INSERT;
            case MERGE:
                return EnlistOperation.UPSERT;
            case UPDATE:
                return EnlistOperation.UPDATE;
            case DELETE:
                return EnlistOperation.DELETE;
            default:
                throw new IllegalArgumentException(String.valueOf(updMode));
        }
    }

    /**
     * @return Update mode.
     */
    public UpdateMode mode() {
        return mode;
    }

    /**
     * @return Cache context.
     */
    public GridCacheContext cacheContext() {
        return tbl.cacheContext();
    }

    /**
     * @return Distributed plan info (for skip-reducer mode).
     */
    @Nullable public DmlDistributedPlanInfo distributedPlan() {
        return distributed;
    }

    /**
     * @return Row count.
     */
    public int rowCount() {
        return rowsNum;
    }

    /**
     * @return Select query.
     */
    public String selectQuery() {
        return selectQry;
    }

    /**
     * @return Local subquery flag.
     */
    public boolean isLocalSubquery() {
        return isLocSubqry;
    }

    /**
     * @param args Query parameters.
     * @return Iterator.
     * @throws IgniteCheckedException If failed.
     */
    public IgniteBiTuple getFastRow(Object[] args) throws IgniteCheckedException {
        if (fastUpdate != null)
            return fastUpdate.getRow(args);

        return null;
    }

    /**
     * @param row Row.
     * @return Resulting entry.
     * @throws IgniteCheckedException If failed.
     */
    public Object processRowForTx(List<?> row) throws IgniteCheckedException {
        switch (mode()) {
            case INSERT:
            case MERGE:
                return processRow(row);

            case UPDATE: {
                T3<Object, Object, Object> row0 = processRowForUpdate(row);

                return new IgniteBiTuple<>(row0.get1(), row0.get3());
            }
            case DELETE:
                return row.get(0);

            default:
                throw new UnsupportedOperationException(String.valueOf(mode()));
        }
    }

    /**
     * Abstract iterator.
     */
    private abstract static class AbstractIterator extends GridCloseableIteratorAdapterEx<Object>
        implements UpdateSourceIterator<Object> {
        /** */
        private final ConnectionManager connMgr;

        /** */
        private final QueryCursor<List<?>> cur;

        /** */
        protected final UpdatePlan plan;

        /** */
        private final Iterator<List<?>> it;

        /** */
        private final EnlistOperation op;

        /** */
        private volatile ThreadLocalObjectPool<H2ConnectionWrapper>.Reusable conn;

        /**
         * @param connMgr Connection manager.
         * @param cur Query cursor.
         * @param plan Update plan.
         * @param op Operation.
         */
        private AbstractIterator(ConnectionManager connMgr, QueryCursor<List<?>> cur, UpdatePlan plan,
            EnlistOperation op) {
            this.connMgr = connMgr;
            this.cur = cur;
            this.plan = plan;
            this.op = op;

            it = cur.iterator();
        }

        /** {@inheritDoc} */
        @Override public EnlistOperation operation() {
            return op;
        }

        /** {@inheritDoc} */
        @Override public void beforeDetach() {
            ThreadLocalObjectPool<H2ConnectionWrapper>.Reusable conn0 = conn = connMgr.detachThreadConnection();

            if (isClosed())
                conn0.recycle();
        }

        /** {@inheritDoc} */
        @Override protected void onClose() {
            cur.close();

            ThreadLocalObjectPool<H2ConnectionWrapper>.Reusable conn0 = conn;

            if (conn0 != null)
                conn0.recycle();
        }

        /** {@inheritDoc} */
        @Override protected Object onNext() throws IgniteCheckedException {
            return process(it.next());
        }

        /** {@inheritDoc} */
        @Override protected boolean onHasNext() throws IgniteCheckedException {
            return it.hasNext();
        }

        /** */
        protected abstract Object process(List<?> row) throws IgniteCheckedException;
    }

    /** */
    private static final class UpdateIterator extends AbstractIterator {
        /** */
        private static final long serialVersionUID = -4949035950470324961L;

        /**
         * @param connMgr Connection manager.
         * @param cur Query cursor.
         * @param plan Update plan.
         * @param op Operation.
         */
        private UpdateIterator(ConnectionManager connMgr, QueryCursor<List<?>> cur, UpdatePlan plan,
            EnlistOperation op) {
            super(connMgr, cur, plan, op);
        }

        /** {@inheritDoc} */
        @Override protected Object process(List<?> row) throws IgniteCheckedException {
            T3<Object, Object, Object> row0 = plan.processRowForUpdate(row);

            return new IgniteBiTuple<>(row0.get1(), row0.get3());
        }
    }

    /** */
    private static final class DeleteIterator extends AbstractIterator {
        /** */
        private static final long serialVersionUID = -4949035950470324961L;

        /**
         * @param connMgr Connection manager.
         * @param cur Query cursor.
         * @param plan Update plan.
         * @param op Operation.
         */
        private DeleteIterator(ConnectionManager connMgr, QueryCursor<List<?>> cur, UpdatePlan plan,
            EnlistOperation op) {
            super(connMgr, cur, plan, op);
        }

        /** {@inheritDoc} */
        @Override protected Object process(List<?> row) throws IgniteCheckedException {
            return row.get(0);
        }
    }

    /** */
    private static final class InsertIterator extends AbstractIterator {
        /** */
        private static final long serialVersionUID = -4949035950470324961L;

        /**
         * @param connMgr Connection manager.
         * @param cur Query cursor.
         * @param plan Update plan.
         * @param op Operation.
         */
        private InsertIterator(ConnectionManager connMgr, QueryCursor<List<?>> cur, UpdatePlan plan,
            EnlistOperation op) {
            super(connMgr, cur, plan, op);
        }

        /** {@inheritDoc} */
        @Override protected Object process(List<?> row) throws IgniteCheckedException {
            return plan.processRow(row);
        }
    }
}<|MERGE_RESOLUTION|>--- conflicted
+++ resolved
@@ -258,15 +258,9 @@
         // column order preserves their precedence for correct update of nested properties.
         Column[] tblCols = tbl.getColumns();
 
-<<<<<<< HEAD
         // First 5 columns are _key, _val, _ver, lucene and _score. Skip 'em.
-        for (int i = DEFAULT_COLUMNS_COUNT; i < tblCols.length; i++) {
+        for (int i = QueryUtils.DEFAULT_COLUMNS_COUNT; i < tblCols.length; i++) {
             if (tbl.rowDescriptor().isInternalColumn(i))
-=======
-        // First 2 columns are _key and _val Skip 'em.
-        for (int i = QueryUtils.DEFAULT_COLUMNS_COUNT; i < tblCols.length; i++) {
-            if (tbl.rowDescriptor().isKeyValueOrVersionColumn(i))
->>>>>>> 8246bd84
                 continue;
 
             String colName = tblCols[i].getName();
@@ -336,15 +330,9 @@
         if (newVal == null)
             throw new IgniteSQLException("New value for UPDATE must not be null", IgniteQueryErrorCode.NULL_VALUE);
 
-<<<<<<< HEAD
         // First 5 columns are _key, _val, _ver, lucene and _score. Skip 'em.
-        for (int i = 0; i < tbl.getColumns().length - DEFAULT_COLUMNS_COUNT; i++) {
-            Column c = tbl.getColumn(i + DEFAULT_COLUMNS_COUNT);
-=======
-        // Skip key and value - that's why we start off with 3rd column
         for (int i = 0; i < tbl.getColumns().length - QueryUtils.DEFAULT_COLUMNS_COUNT; i++) {
             Column c = tbl.getColumn(i + QueryUtils.DEFAULT_COLUMNS_COUNT);
->>>>>>> 8246bd84
 
             if (rowDesc.isInternalColumn(c.getColumnId()))
                 continue;
