--- conflicted
+++ resolved
@@ -25,10 +25,7 @@
 import org.apache.ignite.cache.query.SqlFieldsQuery;
 import org.apache.ignite.internal.TestRecordingCommunicationSpi;
 import org.apache.ignite.internal.processors.cache.distributed.dht.preloader.GridDhtPartitionsSingleMessage;
-<<<<<<< HEAD
-=======
 import org.junit.Test;
->>>>>>> 8246bd84
 
 import static org.apache.ignite.cache.CacheMode.PARTITIONED;
 import static org.apache.ignite.cache.CacheWriteSynchronizationMode.FULL_SYNC;
@@ -43,10 +40,7 @@
     /**
      * @throws Exception If failed.
      */
-<<<<<<< HEAD
-=======
     @Test
->>>>>>> 8246bd84
     public void testQueryUpdateOnUnstableTopologyDoesNotCauseDeadlock() throws Exception {
         ccfg = cacheConfiguration(cacheMode(), FULL_SYNC, 2, DFLT_PARTITION_COUNT)
             .setIndexedTypes(Integer.class, CacheMvccSqlTxQueriesAbstractTest.MvccTestSqlIndexValue.class);
