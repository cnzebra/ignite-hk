/*
 * Licensed to the Apache Software Foundation (ASF) under one or more
 * contributor license agreements.  See the NOTICE file distributed with
 * this work for additional information regarding copyright ownership.
 * The ASF licenses this file to You under the Apache License, Version 2.0
 * (the "License"); you may not use this file except in compliance with
 * the License.  You may obtain a copy of the License at
 *
 *      http://www.apache.org/licenses/LICENSE-2.0
 *
 * Unless required by applicable law or agreed to in writing, software
 * distributed under the License is distributed on an "AS IS" BASIS,
 * WITHOUT WARRANTIES OR CONDITIONS OF ANY KIND, either express or implied.
 * See the License for the specific language governing permissions and
 * limitations under the License.
 */

package org.apache.ignite.internal.processors.cache.mvcc;

import java.util.ArrayList;
<<<<<<< HEAD
import java.util.Collections;
=======
>>>>>>> 8246bd84
import java.util.HashMap;
import java.util.HashSet;
import java.util.LinkedHashSet;
import java.util.List;
import java.util.Map;
import java.util.Set;
import java.util.concurrent.Callable;
import java.util.concurrent.CountDownLatch;
import java.util.concurrent.TimeUnit;
<<<<<<< HEAD
import java.util.function.BiFunction;
import java.util.function.Function;
import java.util.stream.Collectors;
=======
>>>>>>> 8246bd84
import javax.cache.processor.EntryProcessorException;
import javax.cache.processor.EntryProcessorResult;
import javax.cache.processor.MutableEntry;
import java.util.function.Function;
import java.util.stream.Collectors;
import org.apache.ignite.Ignite;
import org.apache.ignite.IgniteCache;
import org.apache.ignite.IgniteCheckedException;
import org.apache.ignite.IgniteTransactions;
import org.apache.ignite.cache.CacheEntryProcessor;
<<<<<<< HEAD
import org.apache.ignite.cache.CacheMode;
import org.apache.ignite.internal.IgniteInternalFuture;
=======
>>>>>>> 8246bd84
import org.apache.ignite.internal.util.typedef.F;
import org.apache.ignite.cache.CacheMode;
import org.apache.ignite.internal.IgniteInternalFuture;
import org.apache.ignite.testframework.GridTestUtils;
import org.apache.ignite.transactions.Transaction;
import org.apache.ignite.transactions.TransactionConcurrency;
import org.apache.ignite.transactions.TransactionIsolation;
import org.junit.Test;

import static org.apache.ignite.cache.CacheWriteSynchronizationMode.FULL_SYNC;
import static org.apache.ignite.internal.processors.cache.mvcc.CacheMvccAbstractTest.ReadMode.GET;
import static org.apache.ignite.internal.processors.cache.mvcc.CacheMvccAbstractTest.ReadMode.INVOKE;
import static org.apache.ignite.internal.processors.cache.mvcc.CacheMvccAbstractTest.ReadMode.SQL;
import static org.apache.ignite.internal.processors.cache.mvcc.CacheMvccAbstractTest.WriteMode.DML;
import static org.apache.ignite.internal.processors.cache.mvcc.CacheMvccAbstractTest.WriteMode.PUT;

/**
 * Test basic mvcc bulk cache operations.
 */
public class MvccRepeatableReadBulkOpsTest extends CacheMvccAbstractTest {
    /** {@inheritDoc} */
    @Override protected CacheMode cacheMode() {
        return CacheMode.PARTITIONED;
    }

    /** */
    private int nodesCount() {
        return 4;
    }

    /** {@inheritDoc} */
    @Override protected void beforeTestsStarted() throws Exception {
        super.beforeTestsStarted();

        cleanPersistenceDir();

        startGridsMultiThreaded(nodesCount() - 1);

        client = true;

        startGrid(nodesCount() - 1);
    }

    /** {@inheritDoc} */
    @Override protected void afterTestsStopped() throws Exception {
        stopAllGrids();

        cleanPersistenceDir();

        super.afterTestsStopped();
    }

    /** {@inheritDoc} */
    @Override protected void beforeTest() throws Exception {
        grid(0).createCache(cacheConfiguration(cacheMode(), FULL_SYNC, 1, 32).
            setIndexedTypes(Integer.class, MvccTestAccount.class));
    }

    /** {@inheritDoc} */
    @Override protected void afterTest() throws Exception {
        grid(0).destroyCache(DEFAULT_CACHE_NAME);
    }

    /**
     * @throws Exception If failed.
     */
    @Test
    public void testRepeatableReadIsolationGetPut() throws Exception {
        checkOperations(GET, GET, PUT, true);
        checkOperations(GET, GET, PUT, false);
    }

    /**
     * @throws Exception If failed.
     */
<<<<<<< HEAD
=======
    @Test
>>>>>>> 8246bd84
    public void testRepeatableReadIsolationInvoke() throws Exception {
        checkOperations(GET, GET, WriteMode.INVOKE, true);
        checkOperations(GET, GET, WriteMode.INVOKE, false);
    }

    /**
     * @throws Exception If failed.
     */
<<<<<<< HEAD
=======
    @Test
>>>>>>> 8246bd84
    public void testRepeatableReadIsolationSqlPut() throws Exception {
        checkOperations(SQL, SQL, PUT, true);
        checkOperations(SQL, SQL, PUT, false);
    }

    /**
     * @throws Exception If failed.
     */
<<<<<<< HEAD
=======
    @Test
>>>>>>> 8246bd84
    public void testRepeatableReadIsolationSqlInvoke() throws Exception {
        checkOperations(SQL, SQL, WriteMode.INVOKE, true);
        checkOperations(SQL, SQL, WriteMode.INVOKE, false);
    }

    /**
     * @throws Exception If failed.
     */
<<<<<<< HEAD
=======
    @Test
>>>>>>> 8246bd84
    public void testRepeatableReadIsolationSqlDml() throws Exception {
        checkOperations(SQL, SQL, DML, true);
        checkOperations(SQL, SQL, DML, false);
    }

    /**
     * @throws Exception If failed.
     */
    @Test
    public void testRepeatableReadIsolationGetDml() throws Exception {
        checkOperations(GET, GET, DML, true);
        checkOperations(GET, GET, DML, false);
    }

    /**
     * @throws Exception If failed.
     */
    @Test
    public void testRepeatableReadIsolationMixedPut() throws Exception {
        checkOperations(SQL, GET, PUT, false);
        checkOperations(SQL, GET, PUT, true);
        checkOperations(SQL, GET, WriteMode.INVOKE, false);
        checkOperations(SQL, GET, WriteMode.INVOKE, true);
    }

    /**
     * @throws Exception If failed.
     */
    @Test
    public void testRepeatableReadIsolationMixedPut2() throws Exception {
        checkOperations(GET, SQL, PUT, false);
        checkOperations(GET, SQL, PUT, true);
        checkOperations(GET, SQL, WriteMode.INVOKE, false);
        checkOperations(GET, SQL, WriteMode.INVOKE, true);
    }

    /**
     * @throws Exception If failed.
     */
    @Test
    public void testRepeatableReadIsolationMixedDml() throws Exception {
        checkOperations(SQL, GET, DML, false);
        checkOperations(SQL, GET, DML, true);
    }

    /**
     * @throws Exception If failed.
     */
    @Test
    public void testRepeatableReadIsolationMixedDml2() throws Exception {
        checkOperations(GET, SQL, DML, false);
        checkOperations(GET, SQL, DML, true);
    }

    /**
     * @throws Exception If failed.
     */
    @Test
    public void testOperationConsistency() throws Exception {
        checkOperationsConsistency(PUT, false);
        checkOperationsConsistency(DML, false);
        checkOperationsConsistency(WriteMode.INVOKE, false);
        checkOperationsConsistency(PUT, true);
        checkOperationsConsistency(DML, true);
        checkOperationsConsistency(WriteMode.INVOKE, true);
    }

    /**
     * @throws Exception If failed.
     */
<<<<<<< HEAD
=======
    @Test
>>>>>>> 8246bd84
    public void testInvokeConsistency() throws Exception {
        Ignite node = grid(/*requestFromClient ? nodesCount() - 1 :*/ 0);

        TestCache<Integer, MvccTestAccount> cache = new TestCache<>(node.cache(DEFAULT_CACHE_NAME));

        final Set<Integer> keys1 = new HashSet<>(3);
        final Set<Integer> keys2 = new HashSet<>(3);

        Set<Integer> allKeys = generateKeySet(cache.cache, keys1, keys2);

        final Map<Integer, MvccTestAccount> map1 = keys1.stream().collect(
            Collectors.toMap(k -> k, k -> new MvccTestAccount(k, 1)));

        final Map<Integer, MvccTestAccount> map2 = keys2.stream().collect(
            Collectors.toMap(k -> k, k -> new MvccTestAccount(k, 1)));

        assertEquals(0, cache.cache.size());

        updateEntries(cache, map1, WriteMode.INVOKE);
        assertEquals(3, cache.cache.size());

        updateEntries(cache, map1, WriteMode.INVOKE);
        assertEquals(3, cache.cache.size());

        getEntries(cache, allKeys, INVOKE);
        assertEquals(3, cache.cache.size());

        updateEntries(cache, map2, WriteMode.INVOKE);
        assertEquals(6, cache.cache.size());

        getEntries(cache, keys2, INVOKE);
        assertEquals(6, cache.cache.size());

        removeEntries(cache, keys1, WriteMode.INVOKE);
        assertEquals(3, cache.cache.size());

        removeEntries(cache, keys1, WriteMode.INVOKE);
        assertEquals(3, cache.cache.size());

        getEntries(cache, allKeys, INVOKE);
        assertEquals(3, cache.cache.size());

        updateEntries(cache, map1, WriteMode.INVOKE);
        assertEquals(6, cache.cache.size());

        removeEntries(cache, allKeys, WriteMode.INVOKE);
        assertEquals(0, cache.cache.size());

        getEntries(cache, allKeys, INVOKE);
        assertEquals(0, cache.cache.size());
    }

    /**
     * Checks SQL and CacheAPI operation isolation consistency.
     *
     * @param readModeBefore read mode used before value updated.
     * @param readModeAfter read mode used after value updated.
     * @param writeMode write mode used for update.
     * @throws Exception If failed.
     */
    private void checkOperations(ReadMode readModeBefore, ReadMode readModeAfter,
        WriteMode writeMode, boolean readFromClient) throws Exception {
        Ignite node1 = grid(readFromClient ? nodesCount() - 1 : 0);
        Ignite node2 = grid(readFromClient ? 0 : nodesCount() - 1);

        TestCache<Integer, MvccTestAccount> cache1 = new TestCache<>(node1.cache(DEFAULT_CACHE_NAME));
        TestCache<Integer, MvccTestAccount> cache2 = new TestCache<>(node2.cache(DEFAULT_CACHE_NAME));

        final Set<Integer> keysForUpdate = new HashSet<>(3);
        final Set<Integer> keysForRemove = new HashSet<>(3);

        final Set<Integer> allKeys = generateKeySet(grid(0).cache(DEFAULT_CACHE_NAME), keysForUpdate, keysForRemove);

        final Map<Integer, MvccTestAccount> initialMap = allKeys.stream().collect(
            Collectors.toMap(k -> k, k -> new MvccTestAccount(k, 1)));

        final Map<Integer, MvccTestAccount> updateMap = keysForUpdate.stream().collect(Collectors.toMap(Function.identity(),
            k -> new MvccTestAccount(k, 2))); /* Removed keys are excluded. */

        cache1.cache.putAll(initialMap);

        IgniteTransactions txs1 = node1.transactions();
        IgniteTransactions txs2 = node2.transactions();

        CountDownLatch updateStart = new CountDownLatch(1);
        CountDownLatch updateFinish = new CountDownLatch(1);

        // Start concurrent transactions and check isolation.
        IgniteInternalFuture<Void> updater = GridTestUtils.runAsync(new Callable<Void>() {
            @Override public Void call() throws Exception {
                updateStart.await();

                assertEquals(initialMap.size(), cache2.cache.size());

                try (Transaction tx = txs2.txStart(TransactionConcurrency.PESSIMISTIC, TransactionIsolation.REPEATABLE_READ)) {
                    tx.timeout(TX_TIMEOUT);

                    updateEntries(cache2, updateMap, writeMode);
                    removeEntries(cache2, keysForRemove, writeMode);

                    assertEquals(updateMap, cache2.cache.getAll(allKeys));

                    tx.commit();
                }
                finally {
                    updateFinish.countDown();
                }

                assertEquals(updateMap.size(), cache2.cache.size());

                return null;
            }
        });

        IgniteInternalFuture<Void> reader = GridTestUtils.runAsync(new Callable<Void>() {
            @Override public Void call() throws Exception {
                try (Transaction tx = txs1.txStart(TransactionConcurrency.PESSIMISTIC, TransactionIsolation.REPEATABLE_READ)) {
                    assertEquals(initialMap, getEntries(cache1, allKeys, readModeBefore));

                    checkContains(cache1, true, allKeys);

                    updateStart.countDown();
                    updateFinish.await();

                    assertEquals(initialMap, getEntries(cache1, allKeys, readModeAfter));

                    checkContains(cache1, true,allKeys);

                    tx.commit();
                }

                return null;
            }
        });

        try {
            updater.get(3_000, TimeUnit.MILLISECONDS);
            reader.get(3_000, TimeUnit.MILLISECONDS);
        }
        catch (Throwable e) {
            throw new AssertionError(e);
        }
        finally {
            updateStart.countDown();
            updateFinish.countDown();
        }

        assertEquals(updateMap, cache1.cache.getAll(allKeys));
    }

    /**
     * Generate 2 sets of keys. Each set contains primary, backup and non-affinity key for given node cache.
     *
     * @param cache Cache.
     * @param keySet1 Key set.
     * @param keySet2 Key set.
     * @return All keys.
     * @throws IgniteCheckedException If failed.
     */
    protected Set<Integer> generateKeySet(IgniteCache<?, ?> cache, Set<Integer> keySet1,
        Set<Integer> keySet2) throws IgniteCheckedException {
        LinkedHashSet<Integer> allKeys = new LinkedHashSet<>();

        allKeys.addAll(primaryKeys(cache, 2));
        allKeys.addAll(backupKeys(cache, 2, 1));
        allKeys.addAll(nearKeys(cache, 2, 1));

        List<Integer> keys0 = new ArrayList<>(allKeys);

        for (int i = 0; i < 6; i++) {
            if (i % 2 == 0)
                keySet1.add(keys0.get(i));
            else
                keySet2.add(keys0.get(i));
        }

        assert allKeys.size() == 6; // Expects no duplicates.

        return allKeys;
    }

    /**
     * Checks SQL and CacheAPI operation see consistent results before and after update.
     *
     * @throws Exception If failed.
     */
    private void checkOperationsConsistency(WriteMode writeMode, boolean requestFromClient) throws Exception {
        Ignite node = grid(requestFromClient ? nodesCount() - 1 : 0);

        TestCache<Integer, MvccTestAccount> cache = new TestCache<>(node.cache(DEFAULT_CACHE_NAME));


            final Set<Integer> keysForUpdate = new HashSet<>(3);
            final Set<Integer> keysForRemove = new HashSet<>(3);

<<<<<<< HEAD
            final Set<Integer> allKeys = generateKeySet(grid(0).cache(DEFAULT_CACHE_NAME), keysForUpdate, keysForRemove);

        try {
            int updCnt = 1;

=======
        try {
            int updCnt = 1;

>>>>>>> 8246bd84
            final Map<Integer, MvccTestAccount> initialVals = allKeys.stream().collect(
                Collectors.toMap(k -> k, k -> new MvccTestAccount(k, 1)));

            updateEntries(cache, initialVals, writeMode);

            assertEquals(initialVals.size(), cache.cache.size());
<<<<<<< HEAD

            IgniteTransactions txs = node.transactions();

            Map<Integer, MvccTestAccount> updatedVals = null;

            try (Transaction tx = txs.txStart(TransactionConcurrency.PESSIMISTIC, TransactionIsolation.REPEATABLE_READ)) {
                Map<Integer, MvccTestAccount> vals1 = getEntries(cache, allKeys, GET);
                Map<Integer, MvccTestAccount> vals2 = getEntries(cache, allKeys, SQL);
                Map<Integer, MvccTestAccount> vals3 = getEntries(cache, allKeys, ReadMode.INVOKE);

                assertEquals(initialVals, vals1);
                assertEquals(initialVals, vals2);
                assertEquals(initialVals, vals3);

                assertEquals(initialVals.size(), cache.cache.size());

                for (ReadMode readMode : new ReadMode[] {GET, SQL, INVOKE}) {
                    int updCnt0 = ++updCnt;

                    updatedVals = allKeys.stream().collect(Collectors.toMap(Function.identity(),
                        k -> new MvccTestAccount(k, updCnt0)));

                    updateEntries(cache, updatedVals, writeMode);
                    assertEquals(allKeys.size(), cache.cache.size());

                    removeEntries(cache, keysForRemove, writeMode);

                    for (Integer key : keysForRemove)
                        updatedVals.remove(key);

=======

            IgniteTransactions txs = node.transactions();

            Map<Integer, MvccTestAccount> updatedVals = null;

            try (Transaction tx = txs.txStart(TransactionConcurrency.PESSIMISTIC, TransactionIsolation.REPEATABLE_READ)) {
                Map<Integer, MvccTestAccount> vals1 = getEntries(cache, allKeys, GET);
                Map<Integer, MvccTestAccount> vals2 = getEntries(cache, allKeys, SQL);
                Map<Integer, MvccTestAccount> vals3 = getEntries(cache, allKeys, ReadMode.INVOKE);

                assertEquals(initialVals, vals1);
                assertEquals(initialVals, vals2);
                assertEquals(initialVals, vals3);

                assertEquals(initialVals.size(), cache.cache.size());

                for (ReadMode readMode : new ReadMode[] {GET, SQL, INVOKE}) {
                    int updCnt0 = ++updCnt;

                    updatedVals = allKeys.stream().collect(Collectors.toMap(Function.identity(),
                        k -> new MvccTestAccount(k, updCnt0)));

                    updateEntries(cache, updatedVals, writeMode);
                    assertEquals(allKeys.size(), cache.cache.size());

                    removeEntries(cache, keysForRemove, writeMode);

                    for (Integer key : keysForRemove)
                        updatedVals.remove(key);

>>>>>>> 8246bd84
                    assertEquals(String.valueOf(readMode), updatedVals, getEntries(cache, allKeys, readMode));
                }

                tx.commit();
            }

            try (Transaction tx = txs.txStart(TransactionConcurrency.PESSIMISTIC, TransactionIsolation.REPEATABLE_READ)) {
                assertEquals(updatedVals, getEntries(cache, allKeys, GET));
                assertEquals(updatedVals, getEntries(cache, allKeys, SQL));
                assertEquals(updatedVals, getEntries(cache, allKeys, INVOKE));

                tx.commit();
            }

            assertEquals(updatedVals.size(), cache.cache.size());
<<<<<<< HEAD
        }
        finally {
            cache.cache.removeAll(keysForUpdate);
        }
=======
        }
        finally {
            cache.cache.removeAll(keysForUpdate);
        }
>>>>>>> 8246bd84

        assertEquals(0, cache.cache.size());
    }

    /**
     * Gets values with given read mode.
     *
     * @param cache Cache.
     * @param keys Key to be read.
     * @param readMode Read mode.
     * @return Key-value result map.
     */
    protected Map<Integer, MvccTestAccount> getEntries(
        TestCache<Integer, MvccTestAccount> cache,
        Set<Integer> keys,
        ReadMode readMode) {
        switch (readMode) {
            case GET:
                return cache.cache.getAll(keys);
            case SQL:
                return getAllSql(cache);
            case INVOKE: {
                Map<Integer, MvccTestAccount> res = new HashMap<>();

                CacheEntryProcessor<Integer, MvccTestAccount, MvccTestAccount> ep = new GetEntryProcessor<>();

                Map<Integer, EntryProcessorResult<MvccTestAccount>> invokeRes = cache.cache.invokeAll(keys, ep);

                for (Map.Entry<Integer, EntryProcessorResult<MvccTestAccount>> e : invokeRes.entrySet())
                    res.put(e.getKey(), e.getValue().get());

                return res;
            }
            default:
                fail();
        }

        return null;
    }

    /**
     * Updates entries with given write mode.
     *
     * @param cache Cache.
     * @param entries Entries to be updated.
     * @param writeMode Write mode.
     */
    protected void updateEntries(
        TestCache<Integer, MvccTestAccount> cache,
        Map<Integer, MvccTestAccount> entries,
        WriteMode writeMode) {
        switch (writeMode) {
            case PUT: {
                cache.cache.putAll(entries);

                break;
            }
            case DML: {
                for (Map.Entry<Integer, MvccTestAccount> e : entries.entrySet())
                    mergeSql(cache, e.getKey(), e.getValue().val, e.getValue().updateCnt);

                break;
            }
            case INVOKE: {
                CacheEntryProcessor<Integer, MvccTestAccount, MvccTestAccount> ep =
                    new GetAndPutEntryProcessor<Integer, MvccTestAccount>(){
                    /** {@inheritDoc} */
                    @Override MvccTestAccount newValForKey(Integer key) {
                        return entries.get(key);
                    }
                };

                cache.cache.invokeAll(entries.keySet(), ep);

                break;
            }
            default:
                fail();
        }
    }

    /**
     * Updates entries with given write mode.
     *
     * @param cache Cache.
     * @param keys Key to be deleted.
     * @param writeMode Write mode.
     */
    protected void removeEntries(
        TestCache<Integer, MvccTestAccount> cache,
        Set<Integer> keys,
        WriteMode writeMode) {
        switch (writeMode) {
            case PUT: {
                cache.cache.removeAll(keys);

                break;
            }
            case DML: {
                for (Integer key : keys)
                    removeSql(cache, key);

                break;
            }
            case INVOKE: {
                CacheEntryProcessor<Integer, MvccTestAccount, MvccTestAccount> ep = new RemoveEntryProcessor<>();

                cache.cache.invokeAll(keys, ep);

                break;
            }
            default:
                fail();
        }
    }

    /**
     * Check cache contains entries.
     *
     * @param cache Cache.
     * @param expected Expected result.
     * @param keys Keys to check.
     */
    protected void checkContains(TestCache<Integer, MvccTestAccount> cache, boolean expected, Set<Integer> keys) {
        assertEquals(expected, cache.cache.containsKeys(keys));
    }

    /**
     * Applies get operation.
     */
    static class GetEntryProcessor<K, V> implements CacheEntryProcessor<K, V, V> {
        /** {@inheritDoc} */
        @Override public V process(MutableEntry<K, V> entry,
            Object... arguments) throws EntryProcessorException {
            return entry.getValue();
        }
    }

    /**
     * Applies remove operation.
     */
    static class RemoveEntryProcessor<K, V, R> implements CacheEntryProcessor<K, V, R> {
        /** {@inheritDoc} */
        @Override public R process(MutableEntry<K, V> entry,
            Object... arguments) throws EntryProcessorException {
            entry.remove();

            return null;
        }
    }

    /**
     * Applies get and put operation.
     */
    static class GetAndPutEntryProcessor<K, V> implements CacheEntryProcessor<K, V, V> {
        /** {@inheritDoc} */
        @Override public V process(MutableEntry<K, V> entry,
            Object... args) throws EntryProcessorException {
            V newVal = !F.isEmpty(args) ? (V)args[0] : newValForKey(entry.getKey());

            V oldVal = entry.getValue();
            entry.setValue(newVal);

            return oldVal;
        }

        /**
         * @param key Key.
         * @return New value.
         */
        V newValForKey(K key){
            throw new UnsupportedOperationException();
        }
    }
}<|MERGE_RESOLUTION|>--- conflicted
+++ resolved
@@ -18,10 +18,6 @@
 package org.apache.ignite.internal.processors.cache.mvcc;
 
 import java.util.ArrayList;
-<<<<<<< HEAD
-import java.util.Collections;
-=======
->>>>>>> 8246bd84
 import java.util.HashMap;
 import java.util.HashSet;
 import java.util.LinkedHashSet;
@@ -31,12 +27,6 @@
 import java.util.concurrent.Callable;
 import java.util.concurrent.CountDownLatch;
 import java.util.concurrent.TimeUnit;
-<<<<<<< HEAD
-import java.util.function.BiFunction;
-import java.util.function.Function;
-import java.util.stream.Collectors;
-=======
->>>>>>> 8246bd84
 import javax.cache.processor.EntryProcessorException;
 import javax.cache.processor.EntryProcessorResult;
 import javax.cache.processor.MutableEntry;
@@ -47,11 +37,6 @@
 import org.apache.ignite.IgniteCheckedException;
 import org.apache.ignite.IgniteTransactions;
 import org.apache.ignite.cache.CacheEntryProcessor;
-<<<<<<< HEAD
-import org.apache.ignite.cache.CacheMode;
-import org.apache.ignite.internal.IgniteInternalFuture;
-=======
->>>>>>> 8246bd84
 import org.apache.ignite.internal.util.typedef.F;
 import org.apache.ignite.cache.CacheMode;
 import org.apache.ignite.internal.IgniteInternalFuture;
@@ -127,10 +112,7 @@
     /**
      * @throws Exception If failed.
      */
-<<<<<<< HEAD
-=======
-    @Test
->>>>>>> 8246bd84
+    @Test
     public void testRepeatableReadIsolationInvoke() throws Exception {
         checkOperations(GET, GET, WriteMode.INVOKE, true);
         checkOperations(GET, GET, WriteMode.INVOKE, false);
@@ -139,10 +121,7 @@
     /**
      * @throws Exception If failed.
      */
-<<<<<<< HEAD
-=======
-    @Test
->>>>>>> 8246bd84
+    @Test
     public void testRepeatableReadIsolationSqlPut() throws Exception {
         checkOperations(SQL, SQL, PUT, true);
         checkOperations(SQL, SQL, PUT, false);
@@ -151,10 +130,7 @@
     /**
      * @throws Exception If failed.
      */
-<<<<<<< HEAD
-=======
-    @Test
->>>>>>> 8246bd84
+    @Test
     public void testRepeatableReadIsolationSqlInvoke() throws Exception {
         checkOperations(SQL, SQL, WriteMode.INVOKE, true);
         checkOperations(SQL, SQL, WriteMode.INVOKE, false);
@@ -163,10 +139,7 @@
     /**
      * @throws Exception If failed.
      */
-<<<<<<< HEAD
-=======
-    @Test
->>>>>>> 8246bd84
+    @Test
     public void testRepeatableReadIsolationSqlDml() throws Exception {
         checkOperations(SQL, SQL, DML, true);
         checkOperations(SQL, SQL, DML, false);
@@ -237,10 +210,7 @@
     /**
      * @throws Exception If failed.
      */
-<<<<<<< HEAD
-=======
-    @Test
->>>>>>> 8246bd84
+    @Test
     public void testInvokeConsistency() throws Exception {
         Ignite node = grid(/*requestFromClient ? nodesCount() - 1 :*/ 0);
 
@@ -432,28 +402,20 @@
 
         TestCache<Integer, MvccTestAccount> cache = new TestCache<>(node.cache(DEFAULT_CACHE_NAME));
 
-
-            final Set<Integer> keysForUpdate = new HashSet<>(3);
-            final Set<Integer> keysForRemove = new HashSet<>(3);
-
-<<<<<<< HEAD
-            final Set<Integer> allKeys = generateKeySet(grid(0).cache(DEFAULT_CACHE_NAME), keysForUpdate, keysForRemove);
+        final Set<Integer> keysForUpdate = new HashSet<>(3);
+        final Set<Integer> keysForRemove = new HashSet<>(3);
+
+        final Set<Integer> allKeys = generateKeySet(grid(0).cache(DEFAULT_CACHE_NAME), keysForUpdate, keysForRemove);
 
         try {
             int updCnt = 1;
 
-=======
-        try {
-            int updCnt = 1;
-
->>>>>>> 8246bd84
             final Map<Integer, MvccTestAccount> initialVals = allKeys.stream().collect(
                 Collectors.toMap(k -> k, k -> new MvccTestAccount(k, 1)));
 
             updateEntries(cache, initialVals, writeMode);
 
             assertEquals(initialVals.size(), cache.cache.size());
-<<<<<<< HEAD
 
             IgniteTransactions txs = node.transactions();
 
@@ -484,38 +446,6 @@
                     for (Integer key : keysForRemove)
                         updatedVals.remove(key);
 
-=======
-
-            IgniteTransactions txs = node.transactions();
-
-            Map<Integer, MvccTestAccount> updatedVals = null;
-
-            try (Transaction tx = txs.txStart(TransactionConcurrency.PESSIMISTIC, TransactionIsolation.REPEATABLE_READ)) {
-                Map<Integer, MvccTestAccount> vals1 = getEntries(cache, allKeys, GET);
-                Map<Integer, MvccTestAccount> vals2 = getEntries(cache, allKeys, SQL);
-                Map<Integer, MvccTestAccount> vals3 = getEntries(cache, allKeys, ReadMode.INVOKE);
-
-                assertEquals(initialVals, vals1);
-                assertEquals(initialVals, vals2);
-                assertEquals(initialVals, vals3);
-
-                assertEquals(initialVals.size(), cache.cache.size());
-
-                for (ReadMode readMode : new ReadMode[] {GET, SQL, INVOKE}) {
-                    int updCnt0 = ++updCnt;
-
-                    updatedVals = allKeys.stream().collect(Collectors.toMap(Function.identity(),
-                        k -> new MvccTestAccount(k, updCnt0)));
-
-                    updateEntries(cache, updatedVals, writeMode);
-                    assertEquals(allKeys.size(), cache.cache.size());
-
-                    removeEntries(cache, keysForRemove, writeMode);
-
-                    for (Integer key : keysForRemove)
-                        updatedVals.remove(key);
-
->>>>>>> 8246bd84
                     assertEquals(String.valueOf(readMode), updatedVals, getEntries(cache, allKeys, readMode));
                 }
 
@@ -531,17 +461,10 @@
             }
 
             assertEquals(updatedVals.size(), cache.cache.size());
-<<<<<<< HEAD
         }
         finally {
             cache.cache.removeAll(keysForUpdate);
         }
-=======
-        }
-        finally {
-            cache.cache.removeAll(keysForUpdate);
-        }
->>>>>>> 8246bd84
 
         assertEquals(0, cache.cache.size());
     }
