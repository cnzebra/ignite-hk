--- conflicted
+++ resolved
@@ -25,12 +25,7 @@
 import java.util.LinkedHashMap;
 import java.util.List;
 import java.util.Objects;
-<<<<<<< HEAD
-
-import org.apache.ignite.Ignite;
-=======
 import java.util.regex.Pattern;
->>>>>>> 8246bd84
 import org.apache.ignite.IgniteCache;
 import org.apache.ignite.IgniteCheckedException;
 import org.apache.ignite.cache.QueryEntity;
@@ -46,13 +41,6 @@
 import org.apache.ignite.internal.processors.query.QueryUtils;
 import org.apache.ignite.internal.util.typedef.internal.S;
 import org.apache.ignite.internal.util.typedef.internal.U;
-<<<<<<< HEAD
-import org.apache.ignite.spi.discovery.tcp.TcpDiscoverySpi;
-import org.apache.ignite.spi.discovery.tcp.ipfinder.TcpDiscoveryIpFinder;
-import org.apache.ignite.spi.discovery.tcp.ipfinder.vm.TcpDiscoveryVmIpFinder;
-import org.apache.ignite.testframework.GridStringLogger;
-import org.apache.ignite.testframework.junits.common.GridCommonAbstractTest;
-=======
 import org.apache.ignite.testframework.ListeningTestLogger;
 import org.apache.ignite.testframework.LogListener;
 import org.apache.ignite.testframework.junits.WithSystemProperty;
@@ -61,9 +49,6 @@
 
 import static org.apache.ignite.internal.processors.query.h2.database.H2Tree.IGNITE_THROTTLE_INLINE_SIZE_CALCULATION;
 import static org.apache.ignite.internal.processors.query.h2.opt.H2TableScanIndex.SCAN_INDEX_NAME_SUFFIX;
->>>>>>> 8246bd84
-
-import static org.apache.ignite.internal.processors.query.h2.database.H2Tree.IGNITE_THROTTLE_INLINE_SIZE_CALCULATION;
 
 /**
  * A set of basic tests for caches with indexes.
@@ -98,9 +83,6 @@
 
     /** Client listening logger. */
     private ListeningTestLogger clientLog;
-
-    /** Server listening logger. */
-    private GridStringLogger srvLog;
 
     /** {@inheritDoc} */
     @Override protected IgniteConfiguration getConfiguration(String igniteInstanceName) throws Exception {
@@ -154,9 +136,6 @@
         if (srvLog != null)
             igniteCfg.setGridLogger(srvLog);
 
-        if (srvLog != null)
-            igniteCfg.setGridLogger(srvLog);
-
         if (isPersistenceEnabled) {
             igniteCfg.setDataStorageConfiguration(new DataStorageConfiguration()
                 .setDefaultDataRegionConfiguration(
@@ -868,86 +847,6 @@
     }
 
     /** */
-<<<<<<< HEAD
-    public void testInlineSizeChange() throws Exception {
-        try {
-            System.setProperty(IGNITE_THROTTLE_INLINE_SIZE_CALCULATION, "1");
-
-            isPersistenceEnabled = true;
-
-            indexes = Collections.singletonList(new QueryIndex("valStr"));
-
-            inlineSize = 33;
-
-            srvLog = new GridStringLogger(false, this.log);
-
-            String msg1 = "curSize=1";
-
-            String msg2 = "curSize=2";
-
-            String msg3 = "curSize=3";
-
-            Ignite ig0 = startGrid();
-
-            ig0.cluster().active(true);
-
-            populateCache();
-
-            IgniteCache<Key, Val> cache = grid().cache(DEFAULT_CACHE_NAME);
-
-            cache.query(new SqlFieldsQuery("create index \"idx1\" on Val(valLong) INLINE_SIZE 1 PARALLEL 28"));
-
-            List<List<?>> res = cache.query(new SqlFieldsQuery("explain select * from Val where valLong > ?").setArgs(10)).getAll();
-
-            log.info("exp: " + res.get(0).get(0));
-
-            assertTrue(srvLog.toString().contains(msg1));
-
-            srvLog.reset();
-
-            cache.query(new SqlFieldsQuery("drop index \"idx1\"")).getAll();
-
-            cache.query(new SqlFieldsQuery("create index \"idx1\" on Val(valLong) INLINE_SIZE 2 PARALLEL 28"));
-
-            cache.query(new SqlFieldsQuery("explain select * from Val where valLong > ?").setArgs(10)).getAll();
-
-            String ss = srvLog.toString();
-
-            assertTrue(srvLog.toString().contains(msg2));
-
-            srvLog.reset();
-
-            cache.query(new SqlFieldsQuery("drop index \"idx1\"")).getAll();
-
-            stopAllGrids();
-
-            ig0 = startGrid(0);
-
-            ig0.cluster().active(true);
-
-            cache = ig0.cache(DEFAULT_CACHE_NAME);
-
-            cache.query(new SqlFieldsQuery("create index \"idx1\" on Val(valLong) INLINE_SIZE 3 PARALLEL 28"));
-
-            cache.query(new SqlFieldsQuery("explain select * from Val where valLong > ?").setArgs(10)).getAll();
-
-            assertTrue(srvLog.toString().contains(msg3));
-
-            srvLog.reset();
-        }
-        finally {
-            System.clearProperty(IGNITE_THROTTLE_INLINE_SIZE_CALCULATION);
-
-            stopAllGrids();
-
-            cleanPersistenceDir();
-        }
-    }
-
-    /** */
-    public void testDynamicIndexesWithPersistence() throws Exception {
-        indexes = Collections.emptyList();
-=======
     @Test
     @WithSystemProperty(key = IGNITE_THROTTLE_INLINE_SIZE_CALCULATION, value = "1")
     public void testInlineSizeChange() throws Exception {
@@ -966,7 +865,6 @@
         String msg3 = "curSize=3";
 
         LogListener lstn1 = LogListener.matches(msg1).build();
->>>>>>> 8246bd84
 
         LogListener lstn2 = LogListener.matches(msg2).build();
 
