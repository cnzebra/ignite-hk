/*
 * Licensed to the Apache Software Foundation (ASF) under one or more
 * contributor license agreements.  See the NOTICE file distributed with
 * this work for additional information regarding copyright ownership.
 * The ASF licenses this file to You under the Apache License, Version 2.0
 * (the "License"); you may not use this file except in compliance with
 * the License.  You may obtain a copy of the License at
 *
 *      http://www.apache.org/licenses/LICENSE-2.0
 *
 * Unless required by applicable law or agreed to in writing, software
 * distributed under the License is distributed on an "AS IS" BASIS,
 * WITHOUT WARRANTIES OR CONDITIONS OF ANY KIND, either express or implied.
 * See the License for the specific language governing permissions and
 * limitations under the License.
 */

package org.apache.ignite.internal.processors.cache.mvcc;

import java.io.Serializable;
import java.util.HashMap;
import java.util.Iterator;
import java.util.LinkedHashMap;
import java.util.List;
import java.util.Map;
import java.util.Objects;
import java.util.Random;
import java.util.concurrent.Callable;
import java.util.concurrent.CompletableFuture;
import java.util.concurrent.CyclicBarrier;
import java.util.concurrent.Phaser;
import java.util.concurrent.ThreadLocalRandom;
import java.util.concurrent.TimeUnit;
import java.util.concurrent.atomic.AtomicInteger;
import java.util.concurrent.atomic.AtomicReference;
import javax.cache.Cache;
import javax.cache.CacheException;
import javax.cache.processor.EntryProcessor;
import javax.cache.processor.EntryProcessorException;
import javax.cache.processor.MutableEntry;
import org.apache.ignite.Ignite;
import org.apache.ignite.IgniteCache;
import org.apache.ignite.IgniteCheckedException;
import org.apache.ignite.cache.affinity.Affinity;
import org.apache.ignite.cache.query.FieldsQueryCursor;
import org.apache.ignite.cache.query.SqlFieldsQuery;
import org.apache.ignite.cache.query.annotations.QuerySqlField;
import org.apache.ignite.configuration.IgniteConfiguration;
import org.apache.ignite.configuration.TransactionConfiguration;
import org.apache.ignite.internal.IgniteEx;
import org.apache.ignite.internal.processors.cache.GridCacheContext;
import org.apache.ignite.internal.processors.cache.IgniteCacheProxy;
import org.apache.ignite.internal.processors.cache.KeyCacheObject;
import org.apache.ignite.internal.processors.cache.distributed.near.GridNearTxLocal;
import org.apache.ignite.internal.processors.cache.persistence.CacheDataRow;
import org.apache.ignite.internal.processors.cache.persistence.CacheDataRowAdapter;
import org.apache.ignite.internal.processors.cache.query.IgniteQueryErrorCode;
import org.apache.ignite.internal.processors.cache.query.SqlFieldsQueryEx;
import org.apache.ignite.internal.processors.query.IgniteSQLException;
import org.apache.ignite.internal.transactions.IgniteTxTimeoutCheckedException;
import org.apache.ignite.internal.util.future.GridCompoundFuture;
import org.apache.ignite.internal.util.lang.GridCursor;
import org.apache.ignite.internal.util.typedef.F;
import org.apache.ignite.internal.util.typedef.X;
import org.apache.ignite.internal.util.typedef.internal.S;
import org.apache.ignite.lang.IgniteBiTuple;
import org.apache.ignite.testframework.GridTestUtils;
import org.apache.ignite.testframework.MvccFeatureChecker;
import org.apache.ignite.transactions.Transaction;
import org.apache.ignite.transactions.TransactionDuplicateKeyException;
import org.apache.ignite.transactions.TransactionSerializationException;
import org.junit.Test;

import static org.apache.ignite.cache.CacheWriteSynchronizationMode.FULL_SYNC;
import static org.apache.ignite.internal.processors.cache.mvcc.CacheMvccAbstractTest.ReadMode.SQL;
import static org.apache.ignite.internal.processors.cache.mvcc.CacheMvccAbstractTest.ReadMode.SQL_SUM;
import static org.apache.ignite.internal.processors.cache.mvcc.CacheMvccAbstractTest.WriteMode.DML;
import static org.apache.ignite.testframework.GridTestUtils.runAsync;
import static org.apache.ignite.testframework.GridTestUtils.runMultiThreaded;
import static org.apache.ignite.transactions.TransactionConcurrency.PESSIMISTIC;
import static org.apache.ignite.transactions.TransactionIsolation.REPEATABLE_READ;

/**
 * Tests for transactional SQL.
 */
public abstract class CacheMvccSqlTxQueriesAbstractTest extends CacheMvccAbstractTest {
    /** {@inheritDoc} */
    @Override protected IgniteConfiguration getConfiguration(String gridName) throws Exception {
        return super.getConfiguration(gridName)
            .setTransactionConfiguration(new TransactionConfiguration().setDeadlockTimeout(0));
    }

    /**
     * @throws Exception If failed.
     */
    @Test
    public void testAccountsTxDmlSql_SingleNode_SinglePartition() throws Exception {
        accountsTxReadAll(1, 0, 0, 1,
            new InitIndexing(Integer.class, MvccTestAccount.class), false, SQL, DML);
    }

    /**
     * @throws Exception If failed.
     */
    @Test
    public void testAccountsTxDmlSql_WithRemoves_SingleNode_SinglePartition() throws Exception {
        accountsTxReadAll(1, 0, 0, 1,
            new InitIndexing(Integer.class, MvccTestAccount.class), true, SQL, DML);
    }

    /**
     * @throws Exception If failed.
     */
    @Test
    public void testAccountsTxDmlSql_SingleNode() throws Exception {
        accountsTxReadAll(1, 0, 0, 64,
            new InitIndexing(Integer.class, MvccTestAccount.class), false, SQL, DML);
    }

    /**
     * @throws Exception If failed.
     */
    @Test
    public void testAccountsTxDmlSql_SingleNode_Persistence() throws Exception {
        persistence = true;

        testAccountsTxDmlSql_SingleNode();
    }

    /**
     * @throws Exception If failed.
     */
    @Test
    public void testAccountsTxDmlSumSql_SingleNode() throws Exception {
        accountsTxReadAll(1, 0, 0, 64,
            new InitIndexing(Integer.class, MvccTestAccount.class), false, SQL_SUM, DML);
    }

    /**
     * @throws Exception If failed.
     */
    @Test
    public void testAccountsTxDmlSumSql_WithRemoves_SingleNode() throws Exception {
        accountsTxReadAll(1, 0, 0, 64,
            new InitIndexing(Integer.class, MvccTestAccount.class), true, SQL_SUM, DML);
    }

    /**
     * @throws Exception If failed.
     */
    @Test
    public void testAccountsTxDmlSumSql_WithRemoves__ClientServer_Backups0() throws Exception {
        accountsTxReadAll(4, 2, 0, 64,
            new InitIndexing(Integer.class, MvccTestAccount.class), true, SQL_SUM, DML);
    }

    /**
     * @throws Exception If failed.
     */
    @Test
    public void testAccountsTxDmlSumSql_ClientServer_Backups2() throws Exception {
        accountsTxReadAll(4, 2, 2, 64,
            new InitIndexing(Integer.class, MvccTestAccount.class), true, SQL_SUM, DML);
    }

    /**
     * @throws Exception If failed.
     */
    @Test
    public void testAccountsTxDmlSql_WithRemoves_SingleNode() throws Exception {
        accountsTxReadAll(1, 0, 0, 64,
            new InitIndexing(Integer.class, MvccTestAccount.class), true, SQL, DML);
    }

    /**
     * @throws Exception If failed.
     */
    @Test
    public void testAccountsTxDmlSql_WithRemoves_SingleNode_Persistence() throws Exception {
        persistence = true;

        testAccountsTxDmlSql_WithRemoves_SingleNode();
    }

    /**
     * @throws Exception If failed.
     */
    @Test
    public void testAccountsTxDmlSql_ClientServer_Backups0() throws Exception {
        accountsTxReadAll(4, 2, 0, 64,
            new InitIndexing(Integer.class, MvccTestAccount.class), false, SQL, DML);
    }

    /**
     * @throws Exception If failed.
     */
    @Test
    public void testAccountsTxDmlSql_WithRemoves_ClientServer_Backups0() throws Exception {
        accountsTxReadAll(4, 2, 0, 64,
            new InitIndexing(Integer.class, MvccTestAccount.class), true, SQL, DML);
    }

    /**
     * @throws Exception If failed.
     */
    @Test
    public void testAccountsTxDmlSql_WithRemoves_ClientServer_Backups0_Persistence() throws Exception {
        persistence = true;

        testAccountsTxDmlSql_WithRemoves_ClientServer_Backups0();
    }

    /**
     * @throws Exception If failed.
     */
    @Test
    public void testAccountsTxDmlSql_ClientServer_Backups1() throws Exception {
        accountsTxReadAll(3, 0, 1, 64,
            new InitIndexing(Integer.class, MvccTestAccount.class), false, SQL, DML);
    }

    /**
     * @throws Exception If failed.
     */
    @Test
    public void testAccountsTxDmlSql_WithRemoves_ClientServer_Backups1() throws Exception {
        accountsTxReadAll(4, 2, 1, 64,
            new InitIndexing(Integer.class, MvccTestAccount.class), true, SQL, DML);
    }

    /**
     * @throws Exception If failed.
     */
    @Test
    public void testAccountsTxDmlSql_WithRemoves_ClientServer_Backups1_Persistence() throws Exception {
        persistence = true;

        testAccountsTxDmlSql_WithRemoves_ClientServer_Backups1();
    }

    /**
     * @throws Exception If failed.
     */
    @Test
    public void testAccountsTxDmlSql_ClientServer_Backups2() throws Exception {
        accountsTxReadAll(4, 2, 2, 64,
            new InitIndexing(Integer.class, MvccTestAccount.class), false, SQL, DML);
    }

    /**
     * @throws Exception If failed.
     */
    @Test
    public void testAccountsTxDmlSql_WithRemoves_ClientServer_Backups2() throws Exception {
        accountsTxReadAll(4, 2, 2, 64,
            new InitIndexing(Integer.class, MvccTestAccount.class), true, SQL, DML);
    }

    /**
     * @throws Exception If failed.
     */
    @Test
    public void testAccountsTxDmlSql_ClientServer_Backups2_Persistence() throws Exception {
        persistence = true;

        testAccountsTxDmlSql_ClientServer_Backups2();
    }

    /**
     * @throws Exception If failed.
     */
<<<<<<< HEAD
=======
    @Test
>>>>>>> 8246bd84
    public void testParsingErrorHasNoSideEffect() throws Exception {
        ccfg = cacheConfiguration(cacheMode(), FULL_SYNC, 0, 4)
            .setIndexedTypes(Integer.class, Integer.class);

        IgniteEx node = startGrid(0);

        IgniteCache<Object, Object> cache = node.cache(DEFAULT_CACHE_NAME);

        try (Transaction tx = node.transactions().txStart(PESSIMISTIC, REPEATABLE_READ)) {
            tx.timeout(TX_TIMEOUT);

            SqlFieldsQuery qry = new SqlFieldsQuery("INSERT INTO Integer (_key, _val) values (1),(2,2),(3,3)");

            try {
                try (FieldsQueryCursor<List<?>> cur = cache.query(qry)) {
                    fail("We should not get there.");
                }
            }
            catch (CacheException ex){
                IgniteSQLException cause = X.cause(ex, IgniteSQLException.class);

                assertNotNull(cause);
                assertEquals(IgniteQueryErrorCode.PARSING, cause.statusCode());

                assertFalse(tx.isRollbackOnly());
            }

            qry = new SqlFieldsQuery("INSERT INTO Integer (_key, _val) values (4,4),(5,5),(6,6)");

            try (FieldsQueryCursor<List<?>> cur = cache.query(qry)) {
                assertEquals(3L, cur.iterator().next().get(0));
            }

            tx.commit();
        }

        assertNull(cache.get(1));
        assertNull(cache.get(2));
        assertNull(cache.get(3));
        assertEquals(4, cache.get(4));
        assertEquals(5, cache.get(5));
        assertEquals(6, cache.get(6));
    }

    /**
     * @throws Exception If failed.
     */
<<<<<<< HEAD
=======
    @Test
>>>>>>> 8246bd84
    public void testQueryInsertStaticCache() throws Exception {
        ccfg = cacheConfiguration(cacheMode(), FULL_SYNC, 2, DFLT_PARTITION_COUNT)
            .setIndexedTypes(Integer.class, Integer.class);

        startGridsMultiThreaded(4);

        Random rnd = ThreadLocalRandom.current();

        Ignite checkNode = grid(rnd.nextInt(4));
        Ignite updateNode = grid(rnd.nextInt(4));

        IgniteCache cache = checkNode.cache(DEFAULT_CACHE_NAME);

        try (Transaction tx = updateNode.transactions().txStart(PESSIMISTIC, REPEATABLE_READ)) {
            tx.timeout(TX_TIMEOUT);

            SqlFieldsQuery qry = new SqlFieldsQuery("INSERT INTO Integer (_key, _val) values (1,1),(2,2),(3,3)");

            IgniteCache<Object, Object> cache0 = updateNode.cache(DEFAULT_CACHE_NAME);

            try (FieldsQueryCursor<List<?>> cur = cache0.query(qry)) {
                assertEquals(3L, cur.iterator().next().get(0));
            }

            qry = new SqlFieldsQuery("INSERT INTO Integer (_key, _val) values (4,4),(5,5),(6,6)");

            try (FieldsQueryCursor<List<?>> cur = cache0.query(qry)) {
                assertEquals(3L, cur.iterator().next().get(0));
            }

            tx.commit();
        }

        assertEquals(1, cache.get(1));
        assertEquals(2, cache.get(2));
        assertEquals(3, cache.get(3));

        assertEquals(4, cache.get(4));
        assertEquals(5, cache.get(5));
        assertEquals(6, cache.get(6));
    }

    /**
     * @throws Exception If failed.
     */
    @Test
    public void testQueryInsertStaticCacheImplicit() throws Exception {
        ccfg = cacheConfiguration(cacheMode(), FULL_SYNC, 2, DFLT_PARTITION_COUNT)
            .setIndexedTypes(Integer.class, Integer.class);

        startGridsMultiThreaded(4);

        Random rnd = ThreadLocalRandom.current();

        Ignite checkNode = grid(rnd.nextInt(4));
        Ignite updateNode = grid(rnd.nextInt(4));

        IgniteCache cache = checkNode.cache(DEFAULT_CACHE_NAME);

        SqlFieldsQuery qry = new SqlFieldsQuery("INSERT INTO Integer (_key, _val) values (1,1),(2,2),(3,3)")
            .setTimeout(TX_TIMEOUT, TimeUnit.MILLISECONDS);

        IgniteCache<Object, Object> cache0 = updateNode.cache(DEFAULT_CACHE_NAME);

        try (FieldsQueryCursor<List<?>> cur = cache0.query(qry)) {
            assertEquals(3L, cur.iterator().next().get(0));
        }

        assertEquals(1, cache.get(1));
        assertEquals(2, cache.get(2));
        assertEquals(3, cache.get(3));
    }

    /**
     * @throws Exception If failed.
     */
    @Test
    public void testQueryDeleteStaticCache() throws Exception {
        ccfg = cacheConfiguration(cacheMode(), FULL_SYNC, 2, DFLT_PARTITION_COUNT)
            .setIndexedTypes(Integer.class, Integer.class);

        startGridsMultiThreaded(4);

        Random rnd = ThreadLocalRandom.current();

        Ignite checkNode = grid(rnd.nextInt(4));
        Ignite updateNode = grid(rnd.nextInt(4));

        IgniteCache cache = checkNode.cache(DEFAULT_CACHE_NAME);

        SqlFieldsQuery qry = new SqlFieldsQuery("INSERT INTO Integer (_key, _val) values (1,1),(2,2),(3,3)")
            .setTimeout(TX_TIMEOUT, TimeUnit.MILLISECONDS);

        IgniteCache<Object, Object> cache0 = updateNode.cache(DEFAULT_CACHE_NAME);

        try (FieldsQueryCursor<List<?>> cur = cache0.query(qry)) {
            assertEquals(3L, cur.iterator().next().get(0));
        }

        assertEquals(1, cache.get(1));
        assertEquals(2, cache.get(2));
        assertEquals(3, cache.get(3));

        try (Transaction tx = updateNode.transactions().txStart(PESSIMISTIC, REPEATABLE_READ)) {
            tx.timeout(TX_TIMEOUT);

            qry = new SqlFieldsQuery("DELETE FROM Integer WHERE 1 = 1");

            try (FieldsQueryCursor<List<?>> cur = cache0.query(qry)) {
                assertEquals(3L, cur.iterator().next().get(0));
            }

            tx.commit();
        }

        assertNull(cache.get(1));
        assertNull(cache.get(2));
        assertNull(cache.get(3));
    }

    /**
     * @throws Exception If failed.
     */
    @Test
    public void testQueryFastDeleteStaticCache() throws Exception {
        ccfg = cacheConfiguration(cacheMode(), FULL_SYNC, 2, DFLT_PARTITION_COUNT)
            .setIndexedTypes(Integer.class, Integer.class);

        startGridsMultiThreaded(4);

        Random rnd = ThreadLocalRandom.current();

        Ignite checkNode = grid(rnd.nextInt(4));
        Ignite updateNode = grid(rnd.nextInt(4));

        IgniteCache cache = checkNode.cache(DEFAULT_CACHE_NAME);

        SqlFieldsQuery qry = new SqlFieldsQuery("INSERT INTO Integer (_key, _val) values (1,1),(2,2),(3,3)")
            .setTimeout(TX_TIMEOUT, TimeUnit.MILLISECONDS);

        IgniteCache<Object, Object> cache0 = updateNode.cache(DEFAULT_CACHE_NAME);

        try (FieldsQueryCursor<List<?>> cur = cache0.query(qry)) {
            assertEquals(3L, cur.iterator().next().get(0));
        }
        assertEquals(1, cache.get(1));
        assertEquals(2, cache.get(2));
        assertEquals(3, cache.get(3));

        try (Transaction tx = updateNode.transactions().txStart(PESSIMISTIC, REPEATABLE_READ)) {
            tx.timeout(TX_TIMEOUT);

            qry = new SqlFieldsQuery("DELETE FROM Integer WHERE _key = 1");

            try (FieldsQueryCursor<List<?>> cur = cache0.query(qry)) {
                assertEquals(1L, cur.iterator().next().get(0));
            }

            tx.commit();
        }

        assertNull(cache.get(1));
        assertEquals(2, cache.get(2));
        assertEquals(3, cache.get(3));
    }

    /**
     * @throws Exception If failed.
     */
    @Test
    public void testQueryFastUpdateStaticCache() throws Exception {
        ccfg = cacheConfiguration(cacheMode(), FULL_SYNC, 2, DFLT_PARTITION_COUNT)
            .setIndexedTypes(Integer.class, Integer.class);

        startGridsMultiThreaded(4);

        Random rnd = ThreadLocalRandom.current();

        Ignite checkNode = grid(rnd.nextInt(4));
        Ignite updateNode = grid(rnd.nextInt(4));

        IgniteCache cache = checkNode.cache(DEFAULT_CACHE_NAME);

        SqlFieldsQuery qry = new SqlFieldsQuery("INSERT INTO Integer (_key, _val) values (1,1),(2,2),(3,3)")
            .setTimeout(TX_TIMEOUT, TimeUnit.MILLISECONDS);

        IgniteCache<Object, Object> cache0 = updateNode.cache(DEFAULT_CACHE_NAME);

        try (FieldsQueryCursor<List<?>> cur = cache0.query(qry)) {
            assertEquals(3L, cur.iterator().next().get(0));
        }
        assertEquals(1, cache.get(1));
        assertEquals(2, cache.get(2));
        assertEquals(3, cache.get(3));

        try (Transaction tx = updateNode.transactions().txStart(PESSIMISTIC, REPEATABLE_READ)) {
            tx.timeout(TX_TIMEOUT);

            qry = new SqlFieldsQuery("UPDATE Integer SET _val = 8 WHERE _key = 1");

            try (FieldsQueryCursor<List<?>> cur = cache0.query(qry)) {
                assertEquals(1L, cur.iterator().next().get(0));
            }

            tx.commit();
        }

        assertEquals(8, cache.get(1));
        assertEquals(2, cache.get(2));
        assertEquals(3, cache.get(3));
    }

    /**
     * @throws Exception If failed.
     */
    @Test
    public void testQueryFastDeleteObjectStaticCache() throws Exception {
        ccfg = cacheConfiguration(cacheMode(), FULL_SYNC, 2, DFLT_PARTITION_COUNT)
            .setIndexedTypes(Integer.class, MvccTestSqlIndexValue.class);

        startGridsMultiThreaded(4);

        Random rnd = ThreadLocalRandom.current();

        Ignite checkNode = grid(rnd.nextInt(4));
        Ignite updateNode = grid(rnd.nextInt(4));

        IgniteCache cache = checkNode.cache(DEFAULT_CACHE_NAME);

        cache.putAll(F.asMap(
            1, new MvccTestSqlIndexValue(1),
            2, new MvccTestSqlIndexValue(2),
            3, new MvccTestSqlIndexValue(3)));

        assertEquals(new MvccTestSqlIndexValue(1), cache.get(1));
        assertEquals(new MvccTestSqlIndexValue(2), cache.get(2));
        assertEquals(new MvccTestSqlIndexValue(3), cache.get(3));

        try (Transaction tx = updateNode.transactions().txStart(PESSIMISTIC, REPEATABLE_READ)) {
            tx.timeout(TX_TIMEOUT);

            SqlFieldsQuery qry = new SqlFieldsQuery("DELETE FROM MvccTestSqlIndexValue WHERE _key = 1");

            IgniteCache<Object, Object> cache0 = updateNode.cache(DEFAULT_CACHE_NAME);

            try (FieldsQueryCursor<List<?>> cur = cache0.query(qry)) {
                assertEquals(1L, cur.iterator().next().get(0));
            }

            tx.commit();
        }

        assertNull(cache.get(1));
        assertEquals(new MvccTestSqlIndexValue(2), cache.get(2));
        assertEquals(new MvccTestSqlIndexValue(3), cache.get(3));
    }

    /**
     * @throws Exception If failed.
     */
    @Test
    public void testQueryFastUpdateObjectStaticCache() throws Exception {
        ccfg = cacheConfiguration(cacheMode(), FULL_SYNC, 2, DFLT_PARTITION_COUNT)
            .setIndexedTypes(Integer.class, MvccTestSqlIndexValue.class);

        startGridsMultiThreaded(4);

        Random rnd = ThreadLocalRandom.current();

        Ignite checkNode = grid(rnd.nextInt(4));
        Ignite updateNode = grid(rnd.nextInt(4));

        IgniteCache cache = checkNode.cache(DEFAULT_CACHE_NAME);

        cache.putAll(F.asMap(
            1, new MvccTestSqlIndexValue(1),
            2, new MvccTestSqlIndexValue(2),
            3, new MvccTestSqlIndexValue(3)));

        assertEquals(new MvccTestSqlIndexValue(1), cache.get(1));
        assertEquals(new MvccTestSqlIndexValue(2), cache.get(2));
        assertEquals(new MvccTestSqlIndexValue(3), cache.get(3));

        try (Transaction tx = updateNode.transactions().txStart(PESSIMISTIC, REPEATABLE_READ)) {
            tx.timeout(TX_TIMEOUT);

            SqlFieldsQuery qry = new SqlFieldsQuery("UPDATE MvccTestSqlIndexValue SET idxVal1 = 8 WHERE _key = 1");

            IgniteCache<Object, Object> cache0 = updateNode.cache(DEFAULT_CACHE_NAME);

            try (FieldsQueryCursor<List<?>> cur = cache0.query(qry)) {
                assertEquals(1L, cur.iterator().next().get(0));
            }

            tx.commit();
        }

        assertEquals(new MvccTestSqlIndexValue(8), cache.get(1));
        assertEquals(new MvccTestSqlIndexValue(2), cache.get(2));
        assertEquals(new MvccTestSqlIndexValue(3), cache.get(3));
    }

    /**
     * @throws Exception If failed.
     */
    @Test
    public void testQueryDeleteStaticCacheImplicit() throws Exception {
        ccfg = cacheConfiguration(cacheMode(), FULL_SYNC, 2, DFLT_PARTITION_COUNT)
            .setIndexedTypes(Integer.class, Integer.class);

        startGridsMultiThreaded(4);

        Random rnd = ThreadLocalRandom.current();

        Ignite checkNode = grid(rnd.nextInt(4));
        Ignite updateNode = grid(rnd.nextInt(4));

        IgniteCache cache = checkNode.cache(DEFAULT_CACHE_NAME);

        cache.putAll(F.asMap(1, 1, 2, 2, 3, 3));

        assertEquals(1, cache.get(1));
        assertEquals(2, cache.get(2));
        assertEquals(3, cache.get(3));

        SqlFieldsQuery qry = new SqlFieldsQuery("DELETE FROM Integer WHERE 1 = 1")
            .setTimeout(TX_TIMEOUT, TimeUnit.MILLISECONDS);

        IgniteCache<Object, Object> cache0 = updateNode.cache(DEFAULT_CACHE_NAME);

        try (FieldsQueryCursor<List<?>> cur = cache0.query(qry)) {
            assertEquals(3L, cur.iterator().next().get(0));
        }

        assertNull(cache.get(1));
        assertNull(cache.get(2));
        assertNull(cache.get(3));
    }

    /**
     * @throws Exception If failed.
     */
    @Test
    public void testQueryUpdateStaticCache() throws Exception {
        ccfg = cacheConfiguration(cacheMode(), FULL_SYNC, 2, DFLT_PARTITION_COUNT)
            .setIndexedTypes(Integer.class, Integer.class);

        startGridsMultiThreaded(4);

        Random rnd = ThreadLocalRandom.current();

        Ignite checkNode = grid(rnd.nextInt(4));
        Ignite updateNode = grid(rnd.nextInt(4));

        IgniteCache cache = checkNode.cache(DEFAULT_CACHE_NAME);

        cache.putAll(F.asMap(1, 1, 2, 2, 3, 3));

        assertEquals(1, cache.get(1));
        assertEquals(2, cache.get(2));
        assertEquals(3, cache.get(3));

        try (Transaction tx = updateNode.transactions().txStart(PESSIMISTIC, REPEATABLE_READ)) {
            tx.timeout(TX_TIMEOUT);

            SqlFieldsQuery qry = new SqlFieldsQuery("UPDATE Integer SET _val = (_key * 10)");

            IgniteCache<Object, Object> cache0 = updateNode.cache(DEFAULT_CACHE_NAME);

            try (FieldsQueryCursor<List<?>> cur = cache0.query(qry)) {
                assertEquals(3L, cur.iterator().next().get(0));
            }

            tx.commit();
        }

        assertEquals(10, cache.get(1));
        assertEquals(20, cache.get(2));
        assertEquals(30, cache.get(3));
    }

    /**
     * @throws Exception If failed.
     */
    @Test
    public void testQueryUpdateStaticCacheImplicit() throws Exception {
        ccfg = cacheConfiguration(cacheMode(), FULL_SYNC, 2, DFLT_PARTITION_COUNT)
            .setIndexedTypes(Integer.class, Integer.class);

        startGridsMultiThreaded(4);

        Random rnd = ThreadLocalRandom.current();

        Ignite checkNode = grid(rnd.nextInt(4));
        Ignite updateNode = grid(rnd.nextInt(4));

        IgniteCache cache = checkNode.cache(DEFAULT_CACHE_NAME);

        cache.putAll(F.asMap(1, 1, 2, 2, 3, 3));

        assertEquals(1, cache.get(1));
        assertEquals(2, cache.get(2));
        assertEquals(3, cache.get(3));

        SqlFieldsQuery qry = new SqlFieldsQuery("UPDATE Integer SET _val = (_key * 10)")
            .setTimeout(TX_TIMEOUT, TimeUnit.MILLISECONDS);

        IgniteCache<Object, Object> cache0 = updateNode.cache(DEFAULT_CACHE_NAME);

        try (FieldsQueryCursor<List<?>> cur = cache0.query(qry)) {
            assertEquals(3L, cur.iterator().next().get(0));
        }

        assertEquals(10, cache.get(1));
        assertEquals(20, cache.get(2));
        assertEquals(30, cache.get(3));
    }

    /**
     * @throws Exception If failed.
     */
    @Test
    public void testQueryDeadlockWithTxTimeout() throws Exception {
        checkQueryDeadlock(TimeoutMode.TX);
    }

    /**
     * @throws Exception If failed.
     */
    @Test
    public void testQueryDeadlockWithStmtTimeout() throws Exception {
        checkQueryDeadlock(TimeoutMode.STMT);
    }

    /** */
    private enum TimeoutMode {
        /** */
        TX,
        /** */
        STMT
    }

    /** */
    private void checkQueryDeadlock(TimeoutMode timeoutMode) throws Exception {
        ccfg = cacheConfiguration(cacheMode(), FULL_SYNC, 2, DFLT_PARTITION_COUNT)
            .setIndexedTypes(Integer.class, Integer.class);

        startGridsMultiThreaded(2);

        client = true;

        startGridsMultiThreaded(2, 2);

        final CyclicBarrier barrier = new CyclicBarrier(2);
        final AtomicInteger idx = new AtomicInteger();
        final AtomicReference<Exception> ex = new AtomicReference<>();

        multithreaded(new Runnable() {
            @Override public void run() {
                int id = idx.getAndIncrement();

                IgniteEx node = grid(id);

                try {
                    try (Transaction tx = node.transactions().txStart(PESSIMISTIC, REPEATABLE_READ)) {
                        if (timeoutMode == TimeoutMode.TX)
                            tx.timeout(TX_TIMEOUT);

                        IgniteCache<Object, Object> cache0 = node.cache(DEFAULT_CACHE_NAME);

                        String qry1 = "INSERT INTO Integer (_key, _val) values (1,1),(2,2),(3,3)";
                        String qry2 = "INSERT INTO Integer (_key, _val) values (4,4),(5,5),(6,6)";

                        SqlFieldsQuery qry = new SqlFieldsQuery((id % 2) == 0 ? qry1 : qry2);

                        if (timeoutMode == TimeoutMode.STMT)
                            qry.setTimeout(TX_TIMEOUT, TimeUnit.MILLISECONDS);

                        try (FieldsQueryCursor<List<?>> cur = cache0.query(qry)) {
                            cur.getAll();
                        }

                        barrier.await();

                        qry = new SqlFieldsQuery((id % 2) == 0 ? qry2 : qry1);

                        if (timeoutMode == TimeoutMode.STMT)
                            qry.setTimeout(TX_TIMEOUT, TimeUnit.MILLISECONDS);

                        try (FieldsQueryCursor<List<?>> cur = cache0.query(qry)) {
                            cur.getAll();
                        }

                        tx.commit();
                    }
                }
                catch (Exception e) {
                    onException(ex, e);
                }
            }
        }, 2);

        Exception ex0 = ex.get();

        assertNotNull(ex0);

        if (!X.hasCause(ex0, IgniteTxTimeoutCheckedException.class))
            throw ex0;
    }

    /**
     * @throws Exception If failed.
     */
    @Test
    public void testQueryDeadlockImplicit() throws Exception {
        ccfg = cacheConfiguration(cacheMode(), FULL_SYNC, 0, DFLT_PARTITION_COUNT)
            .setIndexedTypes(Integer.class, Integer.class);

        startGridsMultiThreaded(2);

        final Phaser phaser = new Phaser(2);
        final AtomicReference<Exception> ex = new AtomicReference<>();

        GridTestUtils.runAsync(new Runnable() {
            @Override public void run() {
                IgniteEx node = grid(0);

                try {
                    try (Transaction tx = node.transactions().txStart(PESSIMISTIC, REPEATABLE_READ)) {
                        IgniteCache<Object, Object> cache0 = node.cache(DEFAULT_CACHE_NAME);

                        SqlFieldsQuery qry = new SqlFieldsQuery("INSERT INTO Integer (_key, _val) values (1,1),(2,2),(3,3)");

                        try (FieldsQueryCursor<List<?>> cur = cache0.query(qry)) {
                            cur.getAll();
                        }

                        awaitPhase(phaser, 2);

                        tx.commit();
                    }
                }
                catch (Exception e) {
                    onException(ex, e);
                }
                finally {
                    phaser.arrive();
                }
            }
        });

        phaser.arriveAndAwaitAdvance();

        IgniteEx node = grid(1);

        IgniteCache<Object, Object> cache0 = node.cache(DEFAULT_CACHE_NAME);

        SqlFieldsQuery qry = new SqlFieldsQuery("INSERT INTO Integer (_key, _val) values (1,1),(2,2),(3,3)")
            .setTimeout(TX_TIMEOUT, TimeUnit.MILLISECONDS);

        try (FieldsQueryCursor<List<?>> cur = cache0.query(qry)) {
            cur.getAll();
        }
        catch (Exception e) {
            phaser.arrive();

            onException(ex, e);
        }

        phaser.arriveAndAwaitAdvance();

        Exception ex0 = ex.get();

        assertNotNull(ex0);

        if (!X.hasCause(ex0, IgniteTxTimeoutCheckedException.class))
            throw ex0;
    }

    /**
     * @throws Exception If failed.
     */
    @Test
    public void testQueryInsertClient() throws Exception {
        ccfg = cacheConfiguration(cacheMode(), FULL_SYNC, 2, DFLT_PARTITION_COUNT)
            .setIndexedTypes(Integer.class, Integer.class);

        startGrid(0);

        client = true;

        startGrid(1);

        awaitPartitionMapExchange();

        Ignite checkNode = grid(0);
        Ignite updateNode = grid(1);

        IgniteCache cache = checkNode.cache(DEFAULT_CACHE_NAME);

        try (Transaction tx = updateNode.transactions().txStart(PESSIMISTIC, REPEATABLE_READ)) {
            tx.timeout(TX_TIMEOUT);

            SqlFieldsQuery qry = new SqlFieldsQuery("INSERT INTO Integer (_key, _val) values (1,1),(2,2),(3,3)");

            IgniteCache<Object, Object> cache0 = updateNode.cache(DEFAULT_CACHE_NAME);

            try (FieldsQueryCursor<List<?>> cur = cache0.query(qry)) {
                assertEquals(3L, cur.iterator().next().get(0));
            }

            qry = new SqlFieldsQuery("INSERT INTO Integer (_key, _val) values (4,4),(5,5),(6,6)");

            try (FieldsQueryCursor<List<?>> cur = cache0.query(qry)) {
                assertEquals(3L, cur.iterator().next().get(0));
            }

            tx.commit();
        }

        assertEquals(1, cache.get(1));
        assertEquals(2, cache.get(2));
        assertEquals(3, cache.get(3));

        assertEquals(4, cache.get(4));
        assertEquals(5, cache.get(5));
        assertEquals(6, cache.get(6));
    }

    /**
     * @throws Exception If failed.
     */
    @Test
    public void testQueryInsertClientImplicit() throws Exception {
        ccfg = cacheConfiguration(cacheMode(), FULL_SYNC, 2, DFLT_PARTITION_COUNT)
            .setIndexedTypes(Integer.class, Integer.class);

        startGrid(0);

        client = true;

        startGrid(1);

        awaitPartitionMapExchange();

        Ignite checkNode = grid(0);
        Ignite updateNode = grid(1);

        IgniteCache cache = checkNode.cache(DEFAULT_CACHE_NAME);

        SqlFieldsQuery qry = new SqlFieldsQuery("INSERT INTO Integer (_key, _val) values (1,1),(2,2),(3,3)")
            .setTimeout(TX_TIMEOUT, TimeUnit.MILLISECONDS);

        IgniteCache<Object, Object> cache0 = updateNode.cache(DEFAULT_CACHE_NAME);

        try (FieldsQueryCursor<List<?>> cur = cache0.query(qry)) {
            assertEquals(3L, cur.iterator().next().get(0));
        }

        assertEquals(1, cache.get(1));
        assertEquals(2, cache.get(2));
        assertEquals(3, cache.get(3));
    }

    /**
     * @throws Exception If failed.
     */
    @Test
    public void testQueryInsertSubquery() throws Exception {
        ccfg = cacheConfiguration(cacheMode(), FULL_SYNC, 2, DFLT_PARTITION_COUNT)
            .setIndexedTypes(Integer.class, Integer.class, Integer.class, MvccTestSqlIndexValue.class);

        startGridsMultiThreaded(4);

        awaitPartitionMapExchange();

        Random rnd = ThreadLocalRandom.current();

        Ignite checkNode = grid(rnd.nextInt(4));
        Ignite updateNode = grid(rnd.nextInt(4));

        IgniteCache cache = checkNode.cache(DEFAULT_CACHE_NAME);

        cache.putAll(F.asMap(
            1, new MvccTestSqlIndexValue(1),
            2, new MvccTestSqlIndexValue(2),
            3, new MvccTestSqlIndexValue(3)));

        IgniteCache<Object, Object> cache0 = updateNode.cache(DEFAULT_CACHE_NAME);

        try (Transaction tx = updateNode.transactions().txStart(PESSIMISTIC, REPEATABLE_READ)) {
            tx.timeout(TX_TIMEOUT);

            SqlFieldsQuery qry = new SqlFieldsQuery("INSERT INTO Integer (_key, _val)" +
                " SELECT _key * 10, idxVal1 FROM MvccTestSqlIndexValue");

            try (FieldsQueryCursor<List<?>> cur = cache0.query(qry)) {
                assertEquals(3L, cur.iterator().next().get(0));
            }

            tx.commit();
        }

        assertEquals(1, cache0.get(10));
        assertEquals(2, cache0.get(20));
        assertEquals(3, cache0.get(30));
    }

    /**
     * @throws Exception If failed.
     */
    @Test
    public void testQueryInsertSubqueryImplicit() throws Exception {
        ccfg = cacheConfiguration(cacheMode(), FULL_SYNC, 2, DFLT_PARTITION_COUNT)
            .setIndexedTypes(Integer.class, Integer.class, Integer.class, MvccTestSqlIndexValue.class);

        startGridsMultiThreaded(4);

        awaitPartitionMapExchange();

        Random rnd = ThreadLocalRandom.current();

        Ignite checkNode = grid(rnd.nextInt(4));
        Ignite updateNode = grid(rnd.nextInt(4));

        IgniteCache cache = checkNode.cache(DEFAULT_CACHE_NAME);

        cache.putAll(F.asMap(
            1, new MvccTestSqlIndexValue(1),
            2, new MvccTestSqlIndexValue(2),
            3, new MvccTestSqlIndexValue(3)));

        SqlFieldsQuery qry = new SqlFieldsQuery("INSERT INTO Integer (_key, _val)" +
            " SELECT _key * 10, idxVal1 FROM MvccTestSqlIndexValue")
            .setTimeout(TX_TIMEOUT, TimeUnit.MILLISECONDS);

        IgniteCache<Object, Object> cache0 = updateNode.cache(DEFAULT_CACHE_NAME);

        try (FieldsQueryCursor<List<?>> cur = cache0.query(qry)) {
            assertEquals(3L, cur.iterator().next().get(0));
        }

        assertEquals(1, cache0.get(10));
        assertEquals(2, cache0.get(20));
        assertEquals(3, cache0.get(30));
    }

    /**
     * @throws Exception If failed.
     */
    @Test
    public void testQueryUpdateSubquery() throws Exception {
        ccfg = cacheConfiguration(cacheMode(), FULL_SYNC, 2, DFLT_PARTITION_COUNT)
            .setIndexedTypes(Integer.class, Integer.class, Integer.class, MvccTestSqlIndexValue.class);

        startGridsMultiThreaded(4);

        awaitPartitionMapExchange();

        Random rnd = ThreadLocalRandom.current();

        Ignite checkNode = grid(rnd.nextInt(4));
        Ignite updateNode = grid(rnd.nextInt(4));

        IgniteCache cache = checkNode.cache(DEFAULT_CACHE_NAME);

        cache.putAll(F.asMap(
            1, new MvccTestSqlIndexValue(1),
            2, new MvccTestSqlIndexValue(2),
            3, new MvccTestSqlIndexValue(3)));

        try (Transaction tx = updateNode.transactions().txStart(PESSIMISTIC, REPEATABLE_READ)) {
            tx.timeout(TX_TIMEOUT);

            SqlFieldsQuery qry = new SqlFieldsQuery("UPDATE MvccTestSqlIndexValue AS t " +
                "SET (idxVal1) = (SELECT idxVal1*10 FROM MvccTestSqlIndexValue WHERE t._key = _key)");

            IgniteCache<Object, Object> cache0 = updateNode.cache(DEFAULT_CACHE_NAME);

            try (FieldsQueryCursor<List<?>> cur = cache0.query(qry)) {
                assertEquals(3L, cur.iterator().next().get(0));
            }

            tx.commit();
        }

        assertEquals(10, ((MvccTestSqlIndexValue)cache.get(1)).idxVal1);
        assertEquals(20, ((MvccTestSqlIndexValue)cache.get(2)).idxVal1);
        assertEquals(30, ((MvccTestSqlIndexValue)cache.get(3)).idxVal1);
    }

    /**
     * @throws Exception If failed.
     */
    @Test
    public void testQueryUpdateSubqueryImplicit() throws Exception {
        ccfg = cacheConfiguration(cacheMode(), FULL_SYNC, 2, DFLT_PARTITION_COUNT)
            .setIndexedTypes(Integer.class, Integer.class, Integer.class, MvccTestSqlIndexValue.class);

        startGridsMultiThreaded(4);

        awaitPartitionMapExchange();

        Random rnd = ThreadLocalRandom.current();

        Ignite checkNode = grid(rnd.nextInt(4));
        Ignite updateNode = grid(rnd.nextInt(4));

        IgniteCache<Object, Object> cache = checkNode.cache(DEFAULT_CACHE_NAME);

        cache.putAll(F.asMap(
            1, new MvccTestSqlIndexValue(1),
            2, new MvccTestSqlIndexValue(2),
            3, new MvccTestSqlIndexValue(3)));

        SqlFieldsQuery qry = new SqlFieldsQuery("UPDATE MvccTestSqlIndexValue AS t " +
            "SET (idxVal1) = (SELECT idxVal1*10 FROM MvccTestSqlIndexValue WHERE t._key = _key)")
            .setTimeout(TX_TIMEOUT, TimeUnit.MILLISECONDS);

        IgniteCache<Object, Object> cache0 = updateNode.cache(DEFAULT_CACHE_NAME);

        try (FieldsQueryCursor<List<?>> cur = cache0.query(qry)) {
            assertEquals(3L, cur.iterator().next().get(0));
        }

        assertEquals(10, ((MvccTestSqlIndexValue)cache.get(1)).idxVal1);
        assertEquals(20, ((MvccTestSqlIndexValue)cache.get(2)).idxVal1);
        assertEquals(30, ((MvccTestSqlIndexValue)cache.get(3)).idxVal1);
    }

    /**
     * @throws Exception If failed.
     */
    @Test
    public void testQueryInsertMultithread() throws Exception {
        // Reopen https://issues.apache.org/jira/browse/IGNITE-10764 if test starts failing with timeout
        final int THREAD_CNT = 8;
        final int BATCH_SIZE = 1000;
        final int ROUNDS = 10;

        ccfg = cacheConfiguration(cacheMode(), FULL_SYNC, 2, DFLT_PARTITION_COUNT)
            .setIndexedTypes(Integer.class, Integer.class);

        startGridsMultiThreaded(2);

        client = true;

        startGridsMultiThreaded(2, 2);

        final AtomicInteger seq = new AtomicInteger();

        multithreaded(new Runnable() {
            @Override public void run() {
                for (int r = 0; r < ROUNDS; r++) {
                    StringBuilder bldr = new StringBuilder("INSERT INTO Integer (_key, _val) values ");

                    int start = seq.getAndAdd(BATCH_SIZE);

                    for (int i = start, end = start + BATCH_SIZE; i < end; i++) {
                        if (i != start)
                            bldr.append(',');

                        bldr
                            .append('(')
                            .append(i)
                            .append(',')
                            .append(i)
                            .append(')');
                    }

                    Random rnd = ThreadLocalRandom.current();

                    Ignite checkNode = grid(rnd.nextInt(4));
                    Ignite updateNode = grid(rnd.nextInt(4));

                    IgniteCache<Object, Object> cache = checkNode.cache(DEFAULT_CACHE_NAME);

                    // no tx timeout here, deadlocks should not happen because all keys are unique
                    try (Transaction tx = updateNode.transactions().txStart(PESSIMISTIC, REPEATABLE_READ)) {
                        SqlFieldsQuery qry = new SqlFieldsQuery(bldr.toString()).setPageSize(100);

                        IgniteCache<Object, Object> cache0 = updateNode.cache(DEFAULT_CACHE_NAME);

                        try (FieldsQueryCursor<List<?>> cur = cache0.query(qry)) {
                            assertEquals((long)BATCH_SIZE, cur.iterator().next().get(0));
                        }

                        tx.commit();
                    }

                    for (int i = start, end = start + BATCH_SIZE; i < end; i++)
                        assertEquals(i, cache.get(i));
                }

            }
        }, THREAD_CNT);
    }

    /**
     * @throws Exception If failed.
     */
    @Test
    public void testQueryInsertUpdateMultithread() throws Exception {
        ccfg = cacheConfiguration(cacheMode(), FULL_SYNC, 2, DFLT_PARTITION_COUNT)
            .setIndexedTypes(Integer.class, Integer.class);

        startGridsMultiThreaded(2);

        final Phaser phaser = new Phaser(2);
        final AtomicReference<Exception> ex = new AtomicReference<>();

        GridCompoundFuture fut = new GridCompoundFuture();

        fut.add(multithreadedAsync(new Runnable() {
            @Override public void run() {
                IgniteEx node = grid(0);

                try {
                    while (true) {
                        try (Transaction tx = node.transactions().txStart(PESSIMISTIC, REPEATABLE_READ)) {
                            tx.timeout(TX_TIMEOUT);

                            IgniteCache<Object, Object> cache0 = node.cache(DEFAULT_CACHE_NAME);

                            SqlFieldsQuery qry = new SqlFieldsQuery("INSERT INTO Integer (_key, _val) values (1,1),(2,2),(3,3)");

                            try (FieldsQueryCursor<List<?>> cur = cache0.query(qry)) {
                                cur.getAll();
                            }

                            awaitPhase(phaser, 2);

                            qry = new SqlFieldsQuery("INSERT INTO Integer (_key, _val) values (4,4),(5,5),(6,6)");

                            try (FieldsQueryCursor<List<?>> cur = cache0.query(qry)) {
                                cur.getAll();
                            }

                            tx.commit();

                            break;
                        }
                        catch (CacheException e) {
                            MvccFeatureChecker.assertMvccWriteConflict(e);
                        }
                    }
                }
                catch (Exception e) {
                    onException(ex, e);
                }
            }
        }, 1));

        fut.add(multithreadedAsync(new Runnable() {
            @Override public void run() {
                IgniteEx node = grid(1);

                try {
                    phaser.arriveAndAwaitAdvance();

                    while (true) {
                        try (Transaction tx = node.transactions().txStart(PESSIMISTIC, REPEATABLE_READ)) {
                            tx.timeout(TX_TIMEOUT);

                            IgniteCache<Integer, Integer> cache0 = node.cache(DEFAULT_CACHE_NAME);

                            cache0.invokeAllAsync(F.asSet(1, 2, 3, 4, 5, 6), new EntryProcessor<Integer, Integer, Void>() {
                                @Override public Void process(MutableEntry<Integer, Integer> entry,
                                    Object... arguments) throws EntryProcessorException {
                                    entry.setValue(entry.getValue() * 10);

                                    return null;
                                }
                            });

                            phaser.arrive();

                            tx.commit();

                            break;
                        }
                        catch (Exception e) {
                            assertTrue(e instanceof TransactionSerializationException);
                        }
                    }
                }
                catch (Exception e) {
                    onException(ex, e);
                }
            }
        }, 1));

        try {
            fut.markInitialized();

            fut.get(TX_TIMEOUT);
        }
        catch (IgniteCheckedException e) {
            onException(ex, e);
        }
        finally {
            phaser.forceTermination();
        }

        Exception ex0 = ex.get();

        if (ex0 != null)
            throw ex0;

        IgniteCache cache = grid(0).cache(DEFAULT_CACHE_NAME);

        assertEquals(10, cache.get(1));
        assertEquals(20, cache.get(2));
        assertEquals(30, cache.get(3));
        assertEquals(40, cache.get(4));
        assertEquals(50, cache.get(5));
        assertEquals(60, cache.get(6));
    }

    /**
     * @throws Exception If failed.
     */
    @Test
    public void testQueryInsertVersionConflict() throws Exception {
        ccfg = cacheConfiguration(cacheMode(), FULL_SYNC, 2, DFLT_PARTITION_COUNT)
            .setIndexedTypes(Integer.class, Integer.class);

        startGridsMultiThreaded(2);

        IgniteCache cache = grid(0).cache(DEFAULT_CACHE_NAME);

        SqlFieldsQuery qry = new SqlFieldsQuery("INSERT INTO Integer (_key, _val) values (1,1)");

        try (FieldsQueryCursor<List<?>> cur = cache.query(qry)) {
            assertEquals(1L, cur.iterator().next().get(0));
        }

        final CyclicBarrier barrier = new CyclicBarrier(2);
        final AtomicReference<Exception> ex = new AtomicReference<>();

        runMultiThreaded(new Runnable() {
            @Override public void run() {
                IgniteEx node = grid(0);

                try {
                    try (Transaction tx = node.transactions().txStart(PESSIMISTIC, REPEATABLE_READ)) {
                        tx.timeout(TX_TIMEOUT);

                        barrier.await(TX_TIMEOUT, TimeUnit.MILLISECONDS);

                        IgniteCache<Object, Object> cache0 = node.cache(DEFAULT_CACHE_NAME);

                        SqlFieldsQuery qry;

                        synchronized (barrier) {
                            qry = new SqlFieldsQuery("SELECT * FROM Integer");

                            try (FieldsQueryCursor<List<?>> cur = cache0.query(qry)) {
                                assertEquals(1, cur.getAll().size());
                            }
                        }

                        barrier.await(TX_TIMEOUT, TimeUnit.MILLISECONDS);

                        qry = new SqlFieldsQuery("UPDATE Integer SET _val = (_key * 10)");

                        try (FieldsQueryCursor<List<?>> cur = cache0.query(qry)) {
                            assertEquals(1L, cur.iterator().next().get(0));
                        }

                        tx.commit();
                    }
                }
                catch (Exception e) {
                    onException(ex, e);
                }
            }
        }, 2, "tx-thread");

<<<<<<< HEAD
        IgniteSQLException ex0 = X.cause(ex.get(), IgniteSQLException.class);

        assertNotNull("Exception has not been thrown.", ex0);
        assertTrue(ex0.getMessage().startsWith("Cannot serialize transaction due to write conflict"));
=======
        MvccFeatureChecker.assertMvccWriteConflict(ex.get());
>>>>>>> 8246bd84
    }

    /**
     * @throws Exception If failed.
     */
    @Test
    public void testInsertAndFastDeleteWithoutVersionConflict() throws Exception {
        ccfg = cacheConfiguration(cacheMode(), FULL_SYNC, 2, DFLT_PARTITION_COUNT)
            .setIndexedTypes(Integer.class, Integer.class);

        startGridsMultiThreaded(2);

        IgniteCache<?, ?> cache0 = grid(0).cache(DEFAULT_CACHE_NAME);

        try (Transaction tx1 = grid(0).transactions().txStart(PESSIMISTIC, REPEATABLE_READ)) {
            // obtain tx version
            cache0.query(new SqlFieldsQuery("select * from Integer where _key = 1"));

            runAsync(() -> {
                cache0.query(new SqlFieldsQuery("insert into Integer(_key, _val) values(?, ?)").setArgs(1, 1));
            }).get();

            cache0.query(new SqlFieldsQuery("delete from Integer where _key = ?").setArgs(1));

            tx1.commit();
        }
        catch (Exception e) {
            e.printStackTrace();

            fail("Exception is not expected here");
        }
    }

    /**
     * @throws Exception If failed.
     */
    @Test
    public void testInsertAndFastUpdateWithoutVersionConflict() throws Exception {
        ccfg = cacheConfiguration(cacheMode(), FULL_SYNC, 2, DFLT_PARTITION_COUNT)
            .setIndexedTypes(Integer.class, Integer.class);

        startGridsMultiThreaded(2);

        IgniteCache<?, ?> cache0 = grid(0).cache(DEFAULT_CACHE_NAME);

        try (Transaction tx1 = grid(0).transactions().txStart(PESSIMISTIC, REPEATABLE_READ)) {
            // obtain tx version
            cache0.query(new SqlFieldsQuery("select * from Integer where _key = 1"));

            runAsync(() -> {
                cache0.query(new SqlFieldsQuery("insert into Integer(_key, _val) values(?, ?)").setArgs(1, 1));
            }).get();

            cache0.query(new SqlFieldsQuery("update Integer set _val = ? where _key = ?").setArgs(1, 1));

            tx1.commit();
        }
        catch (Exception e) {
            e.printStackTrace();

            fail("Exception is not expected here");
        }
    }

    /**
     * @throws Exception If failed.
     */
    @Test
    public void testInsertFastUpdateConcurrent() throws Exception {
        ccfg = cacheConfiguration(cacheMode(), FULL_SYNC, 2, DFLT_PARTITION_COUNT)
            .setIndexedTypes(Integer.class, Integer.class);

        startGridsMultiThreaded(2);

        IgniteCache<?, ?> cache0 = grid(0).cache(DEFAULT_CACHE_NAME);

        try {
            for (int i = 0; i < 100; i++) {
                int key = i;
                CompletableFuture.allOf(
                    CompletableFuture.runAsync(() -> {
                        cache0.query(new SqlFieldsQuery("insert into Integer(_key, _val) values(?, ?)").setArgs(key, key));
                    }),
                    CompletableFuture.runAsync(() -> {
                        cache0.query(new SqlFieldsQuery("update Integer set _val = ? where _key = ?").setArgs(key, key));
                    })
                ).get();
            }
        }
        catch (Exception e) {
            e.printStackTrace();

            fail("Exception is not expected here");
        }
    }

    /**
     * @throws Exception If failed.
     */
    @Test
    public void testQueryInsertRollback() throws Exception {
        ccfg = cacheConfiguration(cacheMode(), FULL_SYNC, 2, DFLT_PARTITION_COUNT)
            .setIndexedTypes(Integer.class, Integer.class);

        startGridsMultiThreaded(4);

        Random rnd = ThreadLocalRandom.current();

        Ignite checkNode = grid(rnd.nextInt(4));
        Ignite updateNode = grid(rnd.nextInt(4));

        IgniteCache cache = checkNode.cache(DEFAULT_CACHE_NAME);

        try (Transaction tx = updateNode.transactions().txStart(PESSIMISTIC, REPEATABLE_READ)) {
            tx.timeout(TX_TIMEOUT);

            SqlFieldsQuery qry = new SqlFieldsQuery("INSERT INTO Integer (_key, _val) values (1,1),(2,2),(3,3)");

            IgniteCache<Object, Object> cache0 = updateNode.cache(DEFAULT_CACHE_NAME);

            try (FieldsQueryCursor<List<?>> cur = cache0.query(qry)) {
                assertEquals(3L, cur.iterator().next().get(0));
            }

            qry = new SqlFieldsQuery("INSERT INTO Integer (_key, _val) values (4,4),(5,5),(6,6)");

            try (FieldsQueryCursor<List<?>> cur = cache0.query(qry)) {
                assertEquals(3L, cur.iterator().next().get(0));
            }

            tx.rollback();
        }

        for (int i = 1; i <= 6; i++)
            assertTrue(cache.query(new SqlFieldsQuery("SELECT * FROM Integer WHERE _key = 1")).getAll().isEmpty());
    }

    /**
     * @throws Exception If failed.
     */
    @Test
    public void testQueryInsertUpdateSameKeys() throws Exception {
        ccfg = cacheConfiguration(cacheMode(), FULL_SYNC, 2, DFLT_PARTITION_COUNT)
            .setIndexedTypes(Integer.class, Integer.class);

        startGridsMultiThreaded(4);

        Random rnd = ThreadLocalRandom.current();

        Ignite checkNode = grid(rnd.nextInt(4));
        final Ignite updateNode = grid(rnd.nextInt(4));

        IgniteCache cache = checkNode.cache(DEFAULT_CACHE_NAME);

        try (Transaction tx = updateNode.transactions().txStart(PESSIMISTIC, REPEATABLE_READ)) {
            tx.timeout(TX_TIMEOUT);

            SqlFieldsQuery qry = new SqlFieldsQuery("INSERT INTO Integer (_key, _val) values (1,1),(2,2),(3,3)");

            IgniteCache<Object, Object> cache0 = updateNode.cache(DEFAULT_CACHE_NAME);

            try (FieldsQueryCursor<List<?>> cur = cache0.query(qry)) {
                assertEquals(3L, cur.iterator().next().get(0));
            }

            qry = new SqlFieldsQuery("UPDATE Integer SET _val = (_key * 10)");

            try (FieldsQueryCursor<List<?>> cur = cache0.query(qry)) {
                cur.getAll();
            }

            tx.commit();
        }

        assertEquals(10, cache.get(1));
        assertEquals(20, cache.get(2));
        assertEquals(30, cache.get(3));
    }

    /**
     * @throws Exception If failed.
     */
    @Test
    public void testQueryInsertUpdateSameKeysInSameOperation() throws Exception {
        ccfg = cacheConfiguration(cacheMode(), FULL_SYNC, 2, DFLT_PARTITION_COUNT)
            .setIndexedTypes(Integer.class, Integer.class);

        startGridsMultiThreaded(4);

        Random rnd = ThreadLocalRandom.current();

        final Ignite updateNode = grid(rnd.nextInt(4));

        GridTestUtils.assertThrows(null, new Callable<Object>() {
            @Override public Object call() throws Exception {
                try (Transaction tx = updateNode.transactions().txStart(PESSIMISTIC, REPEATABLE_READ)) {
                    tx.timeout(TX_TIMEOUT);

                    SqlFieldsQuery qry = new SqlFieldsQuery("INSERT INTO Integer (_key, _val) values (1,1),(1,2),(1,3)");

                    IgniteCache<Object, Object> cache0 = updateNode.cache(DEFAULT_CACHE_NAME);

                    cache0.query(qry).getAll();

                    tx.commit();
                }

                return null;
            }
        }, TransactionDuplicateKeyException.class, "Duplicate key during INSERT [key=KeyCacheObjectImpl");
    }

    /**
     * @throws Exception If failed.
     */
    @Test
    public void testQueryPendingUpdates() throws Exception {
        ccfg = cacheConfiguration(cacheMode(), FULL_SYNC, 2, DFLT_PARTITION_COUNT)
            .setIndexedTypes(Integer.class, Integer.class);

        startGridsMultiThreaded(4);

        Random rnd = ThreadLocalRandom.current();

        Ignite checkNode = grid(rnd.nextInt(4));
        final Ignite updateNode = grid(rnd.nextInt(4));

        IgniteCache cache = checkNode.cache(DEFAULT_CACHE_NAME);

        try (Transaction tx = updateNode.transactions().txStart(PESSIMISTIC, REPEATABLE_READ)) {
            tx.timeout(TX_TIMEOUT);

            SqlFieldsQuery qry = new SqlFieldsQuery("INSERT INTO Integer (_key, _val) values (1,1),(2,2),(3,3)");

            IgniteCache<Object, Object> cache0 = updateNode.cache(DEFAULT_CACHE_NAME);

            try (FieldsQueryCursor<List<?>> cur = cache0.query(qry)) {
                assertEquals(3L, cur.iterator().next().get(0));
            }

            try (FieldsQueryCursor<List<?>> cur = cache0.query(qry.setSql("UPDATE Integer SET _val = (_key * 10)"))) {
                assertEquals(3L, cur.iterator().next().get(0));
            }

            for (List<?> row : cache0.query(qry.setSql("SELECT _key, _val FROM Integer")).getAll()) {
                assertEquals((Integer)row.get(0) * 10, row.get(1));
            }

            try (FieldsQueryCursor<List<?>> cur = cache0.query(qry.setSql("UPDATE Integer SET _val = 15 where _key = 2"))) {
                assertEquals(1L, cur.iterator().next().get(0));
            }

            for (List<?> row : cache0.query(qry.setSql("SELECT _key, _val FROM Integer")).getAll()) {
                if ((Integer)row.get(0) == 2)
                    assertEquals(15, row.get(1));
                else
                    assertEquals((Integer)row.get(0) * 10, row.get(1));
            }

            GridTestUtils.runAsync(new Runnable() {
                @Override public void run() {
                    SqlFieldsQuery qry = new SqlFieldsQuery("SELECT _key, _val FROM Integer");

                    assertTrue(cache.query(qry).getAll().isEmpty());
                }
            }).get(TX_TIMEOUT);

            cache0.query(qry.setSql("DELETE FROM Integer")).getAll();

            assertTrue(cache0.query(qry.setSql("SELECT _key, _val FROM Integer")).getAll().isEmpty());

            assertEquals(3L, cache0.query(qry.setSql("INSERT INTO Integer (_key, _val) values (1,1),(2,2),(3,3)")).getAll().iterator().next().get(0));

            tx.commit();
        }

        assertEquals(1, cache.get(1));
        assertEquals(2, cache.get(2));
        assertEquals(3, cache.get(3));
    }

    /**
     * @throws Exception If failed.
     */
    @Test
    public void testSelectProducesTransaction() throws Exception {
        ccfg = cacheConfiguration(cacheMode(), FULL_SYNC, 2, DFLT_PARTITION_COUNT)
            .setIndexedTypes(Integer.class, MvccTestSqlIndexValue.class);

        startGridsMultiThreaded(4);

        Random rnd = ThreadLocalRandom.current();

        Ignite node = grid(rnd.nextInt(4));

        IgniteCache<Object, Object> cache = node.cache(DEFAULT_CACHE_NAME);

        SqlFieldsQuery qry = new SqlFieldsQuery("INSERT INTO MvccTestSqlIndexValue (_key, idxVal1) values (1,1),(2,2),(3,3)");

        try (FieldsQueryCursor<List<?>> cur = cache.query(qry)) {
            assertEquals(3L, cur.iterator().next().get(0));
        }

        SqlFieldsQueryEx qryEx = new SqlFieldsQueryEx("SELECT * FROM MvccTestSqlIndexValue", true);

        qryEx.setAutoCommit(false);

        try (FieldsQueryCursor<List<?>> cur = cache.query(qryEx)) {
            assertEquals(3, cur.getAll().size());
        }

        try (GridNearTxLocal tx = cache.unwrap(IgniteEx.class).context().cache().context().tm().userTx()) {
            assertNotNull(tx);
        }
    }

    /**
     * @throws Exception If failed.
     */
    @Test
    public void testRepeatableRead() throws Exception {
        ccfg = cacheConfiguration(cacheMode(), FULL_SYNC, 2, DFLT_PARTITION_COUNT)
            .setIndexedTypes(Integer.class, MvccTestSqlIndexValue.class);

        startGridsMultiThreaded(4);

        Random rnd = ThreadLocalRandom.current();

        IgniteCache<Object, Object> cache = grid(rnd.nextInt(4)).cache(DEFAULT_CACHE_NAME);

        try (FieldsQueryCursor<List<?>> cur = cache.query(
            new SqlFieldsQuery("INSERT INTO MvccTestSqlIndexValue (_key, idxVal1) values (1,1),(2,2),(3,3)"))) {
            assertEquals(3L, cur.iterator().next().get(0));
        }

        Ignite node = grid(rnd.nextInt(4));
        IgniteCache<Object, Object> cache0 = node.cache(DEFAULT_CACHE_NAME);
        SqlFieldsQuery qry = new SqlFieldsQuery("SELECT * FROM MvccTestSqlIndexValue");

        try (Transaction tx = node.transactions().txStart(PESSIMISTIC, REPEATABLE_READ)) {
            tx.timeout(TX_TIMEOUT);

            try (FieldsQueryCursor<List<?>> cur = cache0.query(qry)) {
                assertEquals(3, cur.getAll().size());
            }

            runAsync(new Runnable() {
                @Override public void run() {
                    IgniteCache<Object, Object> cache = grid(ThreadLocalRandom.current().nextInt(4))
                        .cache(DEFAULT_CACHE_NAME);

                    try (FieldsQueryCursor<List<?>> cur = cache.query(
                        new SqlFieldsQuery("INSERT INTO MvccTestSqlIndexValue (_key, idxVal1) values (4,4),(5,5),(6,6)"))) {
                        assertEquals(3L, cur.iterator().next().get(0));
                    }
                }
            }).get(TX_TIMEOUT);

            try (FieldsQueryCursor<List<?>> cur = cache0.query(qry)) {
                assertEquals(3, cur.getAll().size());
            }
        }

        try (FieldsQueryCursor<List<?>> cur = cache0.query(qry)) {
            assertEquals(6, cur.getAll().size());
        }
    }

    /**
     * @throws Exception If failed.
     */
<<<<<<< HEAD
=======
    @Test
    public void testUpdateExplicitPartitionsWithoutReducer() throws Exception {
        ccfg = cacheConfiguration(cacheMode(), FULL_SYNC, 2, 10)
            .setIndexedTypes(Integer.class, Integer.class);

        Ignite ignite = startGridsMultiThreaded(4);

        awaitPartitionMapExchange();

        IgniteCache<Object, Object> cache = ignite.cache(DEFAULT_CACHE_NAME);

        Affinity<Object> affinity = internalCache0(cache).affinity();

        int keysCnt = 10, retryCnt = 0;

        Integer test = 0;

        Map<Integer, Integer> vals = new LinkedHashMap<>();

        while (vals.size() < keysCnt) {
            int partition = affinity.partition(test);

            if (partition == 1 || partition == 2)
                vals.put(test, 0);
            else
                assertTrue("Maximum retry number exceeded", ++retryCnt < 1000);

            test++;
        }

        cache.putAll(vals);

        SqlFieldsQuery qry = new SqlFieldsQuery("UPDATE Integer set _val=2").setPartitions(1,2);

        List<List<?>> all = cache.query(qry).getAll();

        assertEquals(Long.valueOf(keysCnt), all.stream().findFirst().orElseThrow(AssertionError::new).get(0));

        List<List<?>> rows = cache.query(new SqlFieldsQuery("SELECT _val FROM Integer")).getAll();

        assertEquals(keysCnt, rows.size());
        assertTrue(rows.stream().map(r -> r.get(0)).map(Integer.class::cast).allMatch(v -> v == 2));
    }

    /**
     * @throws Exception If failed.
     */
    @Test
    public void testUpdateExplicitPartitionsWithReducer() throws Exception {
        ccfg = cacheConfiguration(cacheMode(), FULL_SYNC, 2, 10)
            .setIndexedTypes(Integer.class, Integer.class);

        Ignite ignite = startGridsMultiThreaded(4);

        awaitPartitionMapExchange();

        IgniteCache<Object, Object> cache = ignite.cache(DEFAULT_CACHE_NAME);

        Affinity<Object> affinity = internalCache0(cache).affinity();

        int keysCnt = 10, retryCnt = 0;

        Integer test = 0;

        Map<Integer, Integer> vals = new LinkedHashMap<>();

        while (vals.size() < keysCnt) {
            int partition = affinity.partition(test);

            if (partition == 1 || partition == 2)
                vals.put(test, 0);
            else
                assertTrue("Maximum retry number exceeded", ++retryCnt < 1000);

            test++;
        }

        cache.putAll(vals);

        SqlFieldsQuery qry = new SqlFieldsQuery("UPDATE Integer set _val=(SELECT 2 FROM DUAL)").setPartitions(1,2);

        List<List<?>> all = cache.query(qry).getAll();

        assertEquals(Long.valueOf(keysCnt), all.stream().findFirst().orElseThrow(AssertionError::new).get(0));

        List<List<?>> rows = cache.query(new SqlFieldsQuery("SELECT _val FROM Integer")).getAll();

        assertEquals(keysCnt, rows.size());
        assertTrue(rows.stream().map(r -> r.get(0)).map(Integer.class::cast).allMatch(v -> v == 2));
    }

    /**
     * @throws Exception If failed.
     */
    @Test
>>>>>>> 8246bd84
    public void testFastInsertUpdateConcurrent() throws Exception {
        ccfg = cacheConfiguration(cacheMode(), FULL_SYNC, 2, DFLT_PARTITION_COUNT)
            .setIndexedTypes(Integer.class, Integer.class);

        Ignite ignite = startGridsMultiThreaded(4);

        IgniteCache<Object, Object> cache = ignite.cache(DEFAULT_CACHE_NAME);

        for (int i = 0; i < 1000; i++) {
            int key = i;
            CompletableFuture.allOf(
                CompletableFuture.runAsync(() -> {
                    cache.query(new SqlFieldsQuery("insert into Integer(_key, _val) values(?, ?)").setArgs(key, key));
                }),
                CompletableFuture.runAsync(() -> {
                    cache.query(new SqlFieldsQuery("update Integer set _val = ? where _key = ?").setArgs(key, key));
                })
            ).join();
        }
    }

    /**
     * @throws Exception If failed.
     */
<<<<<<< HEAD
=======
    @Test
>>>>>>> 8246bd84
    public void testIterator() throws Exception {
        ccfg = cacheConfiguration(cacheMode(), FULL_SYNC, 2, DFLT_PARTITION_COUNT)
            .setIndexedTypes(Integer.class, Integer.class);

        startGrid(getConfiguration("grid").setMvccVacuumFrequency(Integer.MAX_VALUE));

        Ignite client = startGrid(getConfiguration("client").setClientMode(true));

        IgniteCache<Object, Object> cache = client.cache(DEFAULT_CACHE_NAME);

        cache.put(1, 1);
        cache.put(2, 2);
        cache.put(3, 3);
        cache.put(4, 4);

        List<List<?>> res;

        try (Transaction tx = client.transactions().txStart(PESSIMISTIC, REPEATABLE_READ)) {
            tx.timeout(TX_TIMEOUT);

            res = cache.query(new SqlFieldsQuery("UPDATE Integer SET _val = CASE _key " +
                "WHEN 1 THEN 10 WHEN 2 THEN 20 ELSE 30 END")).getAll();

            assertEquals(4L, res.get(0).get(0));

            tx.rollback();
        }

        try (Transaction tx = client.transactions().txStart(PESSIMISTIC, REPEATABLE_READ)) {
            tx.timeout(TX_TIMEOUT);

            res = cache.query(new SqlFieldsQuery("UPDATE Integer SET _val = CASE _val " +
                "WHEN 1 THEN 10 WHEN 2 THEN 20 ELSE 30 END")).getAll();

            assertEquals(4L, res.get(0).get(0));

            res = cache.query(new SqlFieldsQuery("UPDATE Integer SET _val = CASE _val " +
                "WHEN 10 THEN 100 WHEN 20 THEN 200 ELSE 300 END")).getAll();

            assertEquals(4L, res.get(0).get(0));

            res = cache.query(new SqlFieldsQuery("DELETE FROM Integer WHERE _key = 4")).getAll();

            assertEquals(1L, res.get(0).get(0));

            tx.commit();
        }

        IgniteCache<Integer, Integer> cache0 = client.cache(DEFAULT_CACHE_NAME);

        Iterator<Cache.Entry<Integer, Integer>> it = cache0.iterator();

        Map<Integer, Integer> map = new HashMap<>();

        while (it.hasNext()) {
            Cache.Entry<Integer, Integer> e = it.next();

            assertNull("duplicate key returned from iterator", map.putIfAbsent(e.getKey(), e.getValue()));
        }

        assertEquals(3, map.size());

        assertEquals(100, map.get(1).intValue());
        assertEquals(200, map.get(2).intValue());
        assertEquals(300, map.get(3).intValue());
    }

    /**
     * @throws Exception If failed.
     */
    @Test
    public void testHints() throws Exception {
        persistence = true;

        ccfg = cacheConfiguration(cacheMode(), FULL_SYNC, 2, DFLT_PARTITION_COUNT)
            .setIndexedTypes(Integer.class, Integer.class);

        Ignite node = startGrid(getConfiguration("grid").setMvccVacuumFrequency(100));

        node.cluster().active(true);

        Ignite client = startGrid(getConfiguration("client").setClientMode(true));

        IgniteCache<Object, Object> cache = client.cache(DEFAULT_CACHE_NAME);

        List<List<?>> res;

        try (Transaction tx = client.transactions().txStart(PESSIMISTIC, REPEATABLE_READ)) {
            tx.timeout(TX_TIMEOUT);

            res = cache.query(new SqlFieldsQuery("INSERT INTO Integer (_key, _val) " +
                "VALUES (1, 1), (2, 2), (3, 3), (4, 4)")).getAll();

            assertEquals(4L, res.get(0).get(0));

            tx.commit();
        }

        try (Transaction tx = client.transactions().txStart(PESSIMISTIC, REPEATABLE_READ)) {
            tx.timeout(TX_TIMEOUT);

            res = cache.query(new SqlFieldsQuery("UPDATE Integer SET _val = CASE _key " +
                "WHEN 1 THEN 10 WHEN 2 THEN 20 ELSE 30 END")).getAll();

            assertEquals(4L, res.get(0).get(0));

            tx.rollback();
        }

        try (Transaction tx = client.transactions().txStart(PESSIMISTIC, REPEATABLE_READ)) {
            tx.timeout(TX_TIMEOUT);

            res = cache.query(new SqlFieldsQuery("UPDATE Integer SET _val = CASE _val " +
                "WHEN 1 THEN 10 WHEN 2 THEN 20 ELSE 30 END")).getAll();

            assertEquals(4L, res.get(0).get(0));

            res = cache.query(new SqlFieldsQuery("UPDATE Integer SET _val = CASE _val " +
                "WHEN 10 THEN 100 WHEN 20 THEN 200 ELSE 300 END")).getAll();

            assertEquals(4L, res.get(0).get(0));

            res = cache.query(new SqlFieldsQuery("DELETE FROM Integer WHERE _key = 4")).getAll();

            assertEquals(1L, res.get(0).get(0));

            tx.commit();
        }

        mvccProcessor(node).runVacuum().get(TX_TIMEOUT);

        checkAllVersionsHints(node.cache(DEFAULT_CACHE_NAME));
    }

    /** */
    private void checkAllVersionsHints(IgniteCache cache) throws IgniteCheckedException {
        IgniteCacheProxy cache0 = (IgniteCacheProxy)cache;
        GridCacheContext cctx = cache0.context();

        assert cctx.mvccEnabled();

        for (Object e : cache) {
            IgniteBiTuple entry = (IgniteBiTuple)e;

            KeyCacheObject key = cctx.toCacheKeyObject(entry.getKey());

            GridCursor<CacheDataRow> cur = cctx.offheap().mvccAllVersionsCursor(cctx, key, CacheDataRowAdapter.RowData.LINK_WITH_HEADER);

            while (cur.next()) {
                CacheDataRow row = cur.get();

                assertTrue(row.mvccTxState() != 0);
            }
        }
    }

    /**
     * @param ex Exception holder.
     * @param e Exception.
     */
    private <T extends Throwable> void onException(AtomicReference<T> ex, T e) {
        if (!ex.compareAndSet(null, e))
            ex.get().addSuppressed(e);
    }

    /**
     * @param phaser Phaser.
     * @param phase Phase to wait for.
     */
    private void awaitPhase(Phaser phaser, int phase) {
        int p;
        do {
            p = phaser.arriveAndAwaitAdvance();
        }
        while (p < phase && p >= 0 /* check termination */ );
    }

    /**
     *
     */
    static class MvccTestSqlIndexValue implements Serializable {
        /** */
        @QuerySqlField(index = true)
        private int idxVal1;

        /**
         * @param idxVal1 Indexed value 1.
         */
        MvccTestSqlIndexValue(int idxVal1) {
            this.idxVal1 = idxVal1;
        }

        /** {@inheritDoc} */
        @Override public boolean equals(Object o) {
            if (this == o)
                return true;
            if (o == null || getClass() != o.getClass())
                return false;
            MvccTestSqlIndexValue value = (MvccTestSqlIndexValue)o;
            return idxVal1 == value.idxVal1;
        }

        /** {@inheritDoc} */
        @Override public int hashCode() {
            return Objects.hash(idxVal1);
        }

        /** {@inheritDoc} */
        @Override public String toString() {
            return S.toString(MvccTestSqlIndexValue.class, this);
        }
    }
}<|MERGE_RESOLUTION|>--- conflicted
+++ resolved
@@ -269,10 +269,7 @@
     /**
      * @throws Exception If failed.
      */
-<<<<<<< HEAD
-=======
-    @Test
->>>>>>> 8246bd84
+    @Test
     public void testParsingErrorHasNoSideEffect() throws Exception {
         ccfg = cacheConfiguration(cacheMode(), FULL_SYNC, 0, 4)
             .setIndexedTypes(Integer.class, Integer.class);
@@ -320,10 +317,7 @@
     /**
      * @throws Exception If failed.
      */
-<<<<<<< HEAD
-=======
-    @Test
->>>>>>> 8246bd84
+    @Test
     public void testQueryInsertStaticCache() throws Exception {
         ccfg = cacheConfiguration(cacheMode(), FULL_SYNC, 2, DFLT_PARTITION_COUNT)
             .setIndexedTypes(Integer.class, Integer.class);
@@ -1403,14 +1397,7 @@
             }
         }, 2, "tx-thread");
 
-<<<<<<< HEAD
-        IgniteSQLException ex0 = X.cause(ex.get(), IgniteSQLException.class);
-
-        assertNotNull("Exception has not been thrown.", ex0);
-        assertTrue(ex0.getMessage().startsWith("Cannot serialize transaction due to write conflict"));
-=======
         MvccFeatureChecker.assertMvccWriteConflict(ex.get());
->>>>>>> 8246bd84
     }
 
     /**
@@ -1782,8 +1769,6 @@
     /**
      * @throws Exception If failed.
      */
-<<<<<<< HEAD
-=======
     @Test
     public void testUpdateExplicitPartitionsWithoutReducer() throws Exception {
         ccfg = cacheConfiguration(cacheMode(), FULL_SYNC, 2, 10)
@@ -1879,7 +1864,6 @@
      * @throws Exception If failed.
      */
     @Test
->>>>>>> 8246bd84
     public void testFastInsertUpdateConcurrent() throws Exception {
         ccfg = cacheConfiguration(cacheMode(), FULL_SYNC, 2, DFLT_PARTITION_COUNT)
             .setIndexedTypes(Integer.class, Integer.class);
@@ -1904,10 +1888,7 @@
     /**
      * @throws Exception If failed.
      */
-<<<<<<< HEAD
-=======
-    @Test
->>>>>>> 8246bd84
+    @Test
     public void testIterator() throws Exception {
         ccfg = cacheConfiguration(cacheMode(), FULL_SYNC, 2, DFLT_PARTITION_COUNT)
             .setIndexedTypes(Integer.class, Integer.class);
