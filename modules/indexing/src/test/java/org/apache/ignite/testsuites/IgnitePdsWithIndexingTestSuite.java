--- conflicted
+++ resolved
@@ -31,32 +31,6 @@
 import org.junit.runner.RunWith;
 import org.junit.runners.Suite;
 
-<<<<<<< HEAD
-/**
- *
- */
-public class IgnitePdsWithIndexingTestSuite extends TestSuite {
-    /**
-     * @return Test suite.
-     * @throws Exception Thrown in case of the failure.
-     */
-    public static TestSuite suite() throws Exception {
-        TestSuite suite = new TestSuite("Ignite Db Memory Leaks With Indexing Test Suite");
-
-        suite.addTestSuite(IgniteDbSingleNodeWithIndexingWalRestoreTest.class);
-        suite.addTestSuite(IgniteDbSingleNodeWithIndexingPutGetTest.class);
-        suite.addTestSuite(IgniteDbMultiNodeWithIndexingPutGetTest.class);
-        suite.addTestSuite(IgnitePdsSingleNodeWithIndexingPutGetPersistenceTest.class);
-        suite.addTestSuite(IgnitePdsSingleNodeWithIndexingAndGroupPutGetPersistenceSelfTest.class);
-        suite.addTestSuite(IgnitePersistentStoreSchemaLoadTest.class);
-        suite.addTestSuite(IgnitePersistentStoreQueryWithMultipleClassesPerCacheTest.class);
-        suite.addTestSuite(IgniteTwoRegionsRebuildIndexTest.class);
-        suite.addTestSuite(IgniteTcBotInitNewPageTest.class);
-        suite.addTestSuite(IndexingMultithreadedLoadContinuousRestartTest.class);
-
-        return suite;
-    }
-=======
 /** */
 @RunWith(Suite.class)
 @Suite.SuiteClasses({
@@ -73,5 +47,4 @@
     IndexingMultithreadedLoadContinuousRestartTest.class
 })
 public class IgnitePdsWithIndexingTestSuite {
->>>>>>> 8246bd84
 }