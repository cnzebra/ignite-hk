--- conflicted
+++ resolved
@@ -162,11 +162,6 @@
      * @throws Exception If failed.
      */
     private void updateSingleValue(boolean singleNode, final boolean locQry) throws Exception {
-<<<<<<< HEAD
-        fail("https://issues.apache.org/jira/browse/IGNITE-9470");
-
-=======
->>>>>>> 8246bd84
         final int VALS = 100;
 
         final int writers = 4;
