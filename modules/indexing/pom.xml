<?xml version="1.0" encoding="UTF-8"?>

<<<<<<< HEAD
<!-- Licensed to the Apache Software Foundation (ASF) under one or more contributor 
	license agreements. See the NOTICE file distributed with this work for additional 
	information regarding copyright ownership. The ASF licenses this file to 
	You under the Apache License, Version 2.0 (the "License"); you may not use 
	this file except in compliance with the License. You may obtain a copy of 
	the License at http://www.apache.org/licenses/LICENSE-2.0 Unless required 
	by applicable law or agreed to in writing, software distributed under the 
	License is distributed on an "AS IS" BASIS, WITHOUT WARRANTIES OR CONDITIONS 
	OF ANY KIND, either express or implied. See the License for the specific 
	language governing permissions and limitations under the License. -->

<!-- POM file. -->
<project xmlns="http://maven.apache.org/POM/4.0.0" xmlns:xsi="http://www.w3.org/2001/XMLSchema-instance"
	xsi:schemaLocation="http://maven.apache.org/POM/4.0.0 http://maven.apache.org/xsd/maven-4.0.0.xsd">
	<modelVersion>4.0.0</modelVersion>

	<parent>
		<groupId>org.apache.ignite</groupId>
		<artifactId>ignite-parent</artifactId>
		<version>1</version>
		<relativePath>../../parent</relativePath>
	</parent>

	<artifactId>ignite-indexing</artifactId>
	<version>2.6.2-hk-SNAPSHOT</version>
	<url>http://ignite.apache.org</url>
	<properties>
		<snowball-stemmer.version>1.3.0.581.1</snowball-stemmer.version>
		<sigar.version>1.6.4</sigar.version>
		<java8.test.folder>${project.build.testSourceDirectory}</java8.test.folder>
	</properties>

	<dependencies>
		<dependency>
			<groupId>org.apache.ignite</groupId>
			<artifactId>ignite-core</artifactId>
			<version>${project.version}</version>
		</dependency>
		
		<dependency>
			<groupId>commons-codec</groupId>
			<artifactId>commons-codec</artifactId>
			<version>${commons.codec.version}</version>
		</dependency>

		<dependency>
			<groupId>org.apache.commons</groupId>
			<artifactId>commons-lang3</artifactId>
			<version>${commons-lang3.version}</version>
			<scope>provided</scope>
		</dependency>

		<dependency>
			<groupId>org.apache.lucene</groupId>
			<artifactId>lucene-core</artifactId>
			<version>${lucene.version}</version>
		</dependency>

		<dependency>
			<groupId>org.apache.lucene</groupId>
			<artifactId>lucene-analyzers-common</artifactId>
			<version>${lucene.version}</version>
		</dependency>
		<dependency>
			<groupId>org.apache.lucene</groupId>
			<artifactId>lucene-spatial</artifactId>
			<version>${lucene.version}</version>
		</dependency>
		<dependency>
			<groupId>org.apache.lucene</groupId>
			<artifactId>lucene-queryparser</artifactId>
			<version>${lucene.version}</version>
		</dependency>
		<dependency>
			<groupId>joda-time</groupId>
			<artifactId>joda-time</artifactId>
			<version>${joda.time.version}</version>
		</dependency>
		<dependency>
			<groupId>org.slf4j</groupId>
			<artifactId>slf4j-api</artifactId>
			<version>${slf4j.version}</version>
			<scope>provided</scope>
		</dependency>
		<dependency>
			<groupId>com.fasterxml.jackson.core</groupId>
			<artifactId>jackson-core</artifactId>
			<version>${jackson.version}</version>
		</dependency>
		<dependency>
			<groupId>com.fasterxml.jackson.core</groupId>
			<artifactId>jackson-databind</artifactId>
			<version>${jackson.version}</version>
		</dependency>
		<dependency>
			<groupId>com.google.guava</groupId>
			<artifactId>guava</artifactId>
			<version>${guava.version}</version>
		</dependency>
		<dependency>
			<groupId>com.vividsolutions</groupId>
			<artifactId>jts-core</artifactId>
			<version>${jts.version}</version>
		</dependency>
		<dependency>
			<groupId>com.h2database</groupId>
			<artifactId>h2</artifactId>
			<version>${h2.version}</version>
		</dependency>

		<dependency>
			<groupId>commons-io</groupId>
			<artifactId>commons-io</artifactId>
			<version>${commons-io.version}</version>
		</dependency>
		<dependency>
			<groupId>org.fusesource</groupId>
			<artifactId>sigar</artifactId>
			<version>${sigar.version}</version>
			<exclusions>
				<exclusion>
					<artifactId>log4j</artifactId>
					<groupId>log4j</groupId>
				</exclusion>
			</exclusions>
		</dependency>
		<dependency>
			<groupId>org.codehaus.jackson</groupId>
			<artifactId>jackson-core-asl</artifactId>
			<version>${jackson1.version}</version>
		</dependency>
		<dependency>
			<groupId>org.codehaus.jackson</groupId>
			<artifactId>jackson-mapper-asl</artifactId>
			<version>${jackson1.version}</version>
		</dependency>

		<dependency>
			<groupId>org.codehaus.jackson</groupId>
			<artifactId>jackson-jaxrs</artifactId>
			<version>${jackson1.version}</version>
		</dependency>
		<dependency>
			<groupId>org.codehaus.jackson</groupId>
			<artifactId>jackson-xc</artifactId>
			<version>${jackson1.version}</version>
		</dependency>
		<dependency>
			<groupId>javax.validation</groupId>
			<artifactId>validation-api</artifactId>
			<version>1.0.0.GA</version>
		</dependency>
		<dependency>
			<groupId>net.nicoulaj.compile-command-annotations</groupId>
			<artifactId>compile-command-annotations</artifactId>
			<version>1.2.1</version>
			<optional>true</optional>
		</dependency>

		<dependency>
			<groupId>org.apache.ignite</groupId>
			<artifactId>ignite-core</artifactId>
			<version>${project.version}</version>
			<type>test-jar</type>
			<scope>test</scope>
		</dependency>

		<dependency>
			<groupId>com.thoughtworks.xstream</groupId>
			<artifactId>xstream</artifactId>
			<version>1.4.8</version>
			<scope>test</scope>
		</dependency>

		<dependency>
			<groupId>log4j</groupId>
			<artifactId>log4j</artifactId>
			<scope>test</scope>
		</dependency>
		
		<dependency>
			<groupId>org.springframework</groupId>
			<artifactId>spring-core</artifactId>
			<version>${spring.version}</version>
			<scope>provided</scope>
		</dependency>
		
		<dependency>
			<groupId>org.springframework</groupId>
			<artifactId>spring-beans</artifactId>
			<version>${spring.version}</version>
			<scope>provided</scope>
		</dependency>

		<dependency>
			<groupId>org.springframework</groupId>
			<artifactId>spring-context</artifactId>
			<version>${spring.version}</version>
			<scope>provided</scope>
		</dependency>

	</dependencies>
	<build>
		<plugins>
			<plugin>
				<groupId>org.apache.maven.plugins</groupId>
				<artifactId>maven-jar-plugin</artifactId>
				<executions>
					<execution>
						<goals>
							<goal>test-jar</goal>
						</goals>
					</execution>
				</executions>
			</plugin>

			<!-- Generate the OSGi MANIFEST.MF for this bundle. This bundle is a fragment 
				attached to the ignite-core bundle, as it contains and exports classes in 
				the org.apache.ignite.internal.processors.query.h2.opt in the same manner 
				as ignite-geospatial, thus leading to a split package situation in OSGi. 
				It also contains an internal processor. -->
			<plugin>
				<groupId>org.apache.felix</groupId>
				<artifactId>maven-bundle-plugin</artifactId>
				<configuration>
					<instructions>
						<Fragment-Host>org.apache.ignite.ignite-core</Fragment-Host>
					</instructions>
				</configuration>
			</plugin>
		</plugins>
	</build>
=======
<!--
  Licensed to the Apache Software Foundation (ASF) under one or more
  contributor license agreements.  See the NOTICE file distributed with
  this work for additional information regarding copyright ownership.
  The ASF licenses this file to You under the Apache License, Version 2.0
  (the "License"); you may not use this file except in compliance with
  the License.  You may obtain a copy of the License at

       http://www.apache.org/licenses/LICENSE-2.0

  Unless required by applicable law or agreed to in writing, software
  distributed under the License is distributed on an "AS IS" BASIS,
  WITHOUT WARRANTIES OR CONDITIONS OF ANY KIND, either express or implied.
  See the License for the specific language governing permissions and
  limitations under the License.
-->

<!--
    POM file.
-->
<project xmlns="http://maven.apache.org/POM/4.0.0" xmlns:xsi="http://www.w3.org/2001/XMLSchema-instance" xsi:schemaLocation="http://maven.apache.org/POM/4.0.0 http://maven.apache.org/xsd/maven-4.0.0.xsd">
    <modelVersion>4.0.0</modelVersion>

    <parent>
        <groupId>org.apache.ignite</groupId>
        <artifactId>ignite-parent</artifactId>
        <version>1</version>
        <relativePath>../../parent</relativePath>
    </parent>

    <artifactId>ignite-indexing</artifactId>
    <version>2.7.0</version>
    <url>http://ignite.apache.org</url>

    <dependencies>
        <dependency>
            <groupId>org.apache.ignite</groupId>
            <artifactId>ignite-core</artifactId>
            <version>${project.version}</version>
        </dependency>

        <dependency>
            <groupId>commons-codec</groupId>
            <artifactId>commons-codec</artifactId>
            <version>${commons.codec.version}</version>
        </dependency>

        <dependency>
            <groupId>org.apache.lucene</groupId>
            <artifactId>lucene-core</artifactId>
            <version>${lucene.version}</version>
        </dependency>

        <dependency>
            <groupId>org.apache.lucene</groupId>
            <artifactId>lucene-analyzers-common</artifactId>
            <version>${lucene.version}</version>
        </dependency>

        <dependency>
            <groupId>org.apache.lucene</groupId>
            <artifactId>lucene-queryparser</artifactId>
            <version>${lucene.version}</version>
        </dependency>

        <dependency>
            <groupId>com.h2database</groupId>
            <artifactId>h2</artifactId>
            <version>${h2.version}</version>
        </dependency>

        <dependency>
            <groupId>org.apache.ignite</groupId>
            <artifactId>ignite-core</artifactId>
            <version>${project.version}</version>
            <type>test-jar</type>
            <scope>test</scope>
        </dependency>

        <dependency>
            <groupId>com.thoughtworks.xstream</groupId>
            <artifactId>xstream</artifactId>
            <version>1.4.8</version>
            <scope>test</scope>
        </dependency>

        <dependency>
            <groupId>commons-io</groupId>
            <artifactId>commons-io</artifactId>
            <version>2.4</version>
            <scope>test</scope>
        </dependency>

        <dependency>
            <groupId>org.springframework</groupId>
            <artifactId>spring-core</artifactId>
            <version>${spring.version}</version>
            <scope>test</scope>
        </dependency>

        <dependency>
            <groupId>log4j</groupId>
            <artifactId>log4j</artifactId>
            <scope>test</scope>
        </dependency>

        <dependency>
            <groupId>org.springframework</groupId>
            <artifactId>spring-beans</artifactId>
            <version>${spring.version}</version>
            <scope>test</scope>
        </dependency>

        <dependency>
            <groupId>org.springframework</groupId>
            <artifactId>spring-context</artifactId>
            <version>${spring.version}</version>
            <scope>test</scope>
        </dependency>

        <dependency>
            <groupId>com.google.guava</groupId>
            <artifactId>guava</artifactId>
            <version>${guava.version}</version>
            <scope>test</scope>
        </dependency>
    </dependencies>

    <build>
        <plugins>
            <plugin>
                <groupId>org.apache.maven.plugins</groupId>
                <artifactId>maven-jar-plugin</artifactId>
                <executions>
                    <execution>
                        <goals>
                            <goal>test-jar</goal>
                        </goals>
                    </execution>
                </executions>
            </plugin>

            <!-- Generate the OSGi MANIFEST.MF for this bundle.
                 This bundle is a fragment attached to the ignite-core bundle, as it contains and exports classes in
                 the org.apache.ignite.internal.processors.query.h2.opt in the same manner as ignite-geospatial, thus
                 leading to a split package situation in OSGi. It also contains an internal processor.
            -->
            <plugin>
                <groupId>org.apache.felix</groupId>
                <artifactId>maven-bundle-plugin</artifactId>
                <configuration>
                    <instructions>
                        <Fragment-Host>org.apache.ignite.ignite-core</Fragment-Host>
                    </instructions>
                </configuration>
            </plugin>
        </plugins>
    </build>
>>>>>>> 256ae401

</project><|MERGE_RESOLUTION|>--- conflicted
+++ resolved
@@ -1,34 +1,39 @@
 <?xml version="1.0" encoding="UTF-8"?>
 
-<<<<<<< HEAD
-<!-- Licensed to the Apache Software Foundation (ASF) under one or more contributor 
-	license agreements. See the NOTICE file distributed with this work for additional 
-	information regarding copyright ownership. The ASF licenses this file to 
-	You under the Apache License, Version 2.0 (the "License"); you may not use 
-	this file except in compliance with the License. You may obtain a copy of 
-	the License at http://www.apache.org/licenses/LICENSE-2.0 Unless required 
-	by applicable law or agreed to in writing, software distributed under the 
-	License is distributed on an "AS IS" BASIS, WITHOUT WARRANTIES OR CONDITIONS 
-	OF ANY KIND, either express or implied. See the License for the specific 
-	language governing permissions and limitations under the License. -->
-
-<!-- POM file. -->
-<project xmlns="http://maven.apache.org/POM/4.0.0" xmlns:xsi="http://www.w3.org/2001/XMLSchema-instance"
-	xsi:schemaLocation="http://maven.apache.org/POM/4.0.0 http://maven.apache.org/xsd/maven-4.0.0.xsd">
-	<modelVersion>4.0.0</modelVersion>
-
-	<parent>
-		<groupId>org.apache.ignite</groupId>
-		<artifactId>ignite-parent</artifactId>
-		<version>1</version>
-		<relativePath>../../parent</relativePath>
-	</parent>
+<!--
+  Licensed to the Apache Software Foundation (ASF) under one or more
+  contributor license agreements.  See the NOTICE file distributed with
+  this work for additional information regarding copyright ownership.
+  The ASF licenses this file to You under the Apache License, Version 2.0
+  (the "License"); you may not use this file except in compliance with
+  the License.  You may obtain a copy of the License at
+
+       http://www.apache.org/licenses/LICENSE-2.0
+
+  Unless required by applicable law or agreed to in writing, software
+  distributed under the License is distributed on an "AS IS" BASIS,
+  WITHOUT WARRANTIES OR CONDITIONS OF ANY KIND, either express or implied.
+  See the License for the specific language governing permissions and
+  limitations under the License.
+-->
+
+<!--
+    POM file.
+-->
+<project xmlns="http://maven.apache.org/POM/4.0.0" xmlns:xsi="http://www.w3.org/2001/XMLSchema-instance" xsi:schemaLocation="http://maven.apache.org/POM/4.0.0 http://maven.apache.org/xsd/maven-4.0.0.xsd">
+    <modelVersion>4.0.0</modelVersion>
+
+    <parent>
+        <groupId>org.apache.ignite</groupId>
+        <artifactId>ignite-parent</artifactId>
+        <version>1</version>
+        <relativePath>../../parent</relativePath>
+    </parent>
 
 	<artifactId>ignite-indexing</artifactId>
-	<version>2.6.2-hk-SNAPSHOT</version>
+	<version>2.7.0-hk-SNAPSHOT</version>
 	<url>http://ignite.apache.org</url>
 	<properties>
-		<snowball-stemmer.version>1.3.0.581.1</snowball-stemmer.version>
 		<sigar.version>1.6.4</sigar.version>
 		<java8.test.folder>${project.build.testSourceDirectory}</java8.test.folder>
 	</properties>
@@ -47,33 +52,42 @@
 		</dependency>
 
 		<dependency>
+			<groupId>org.apache.lucene</groupId>
+			<artifactId>lucene-core</artifactId>
+			<version>${lucene.version}</version>
+		</dependency>
+
+		<dependency>
+			<groupId>org.apache.lucene</groupId>
+			<artifactId>lucene-analyzers-common</artifactId>
+			<version>${lucene.version}</version>
+		</dependency>
+
+        <dependency>
+            <groupId>com.h2database</groupId>
+            <artifactId>h2</artifactId>
+            <version>${h2.version}</version>
+        </dependency>
+		
+		<dependency>
 			<groupId>org.apache.commons</groupId>
 			<artifactId>commons-lang3</artifactId>
 			<version>${commons-lang3.version}</version>
 			<scope>provided</scope>
-		</dependency>
-
-		<dependency>
-			<groupId>org.apache.lucene</groupId>
-			<artifactId>lucene-core</artifactId>
-			<version>${lucene.version}</version>
-		</dependency>
-
-		<dependency>
-			<groupId>org.apache.lucene</groupId>
-			<artifactId>lucene-analyzers-common</artifactId>
-			<version>${lucene.version}</version>
-		</dependency>
+		</dependency>	
+			
 		<dependency>
 			<groupId>org.apache.lucene</groupId>
 			<artifactId>lucene-spatial</artifactId>
 			<version>${lucene.version}</version>
 		</dependency>
+					
 		<dependency>
 			<groupId>org.apache.lucene</groupId>
 			<artifactId>lucene-queryparser</artifactId>
 			<version>${lucene.version}</version>
 		</dependency>
+		
 		<dependency>
 			<groupId>joda-time</groupId>
 			<artifactId>joda-time</artifactId>
@@ -100,17 +114,11 @@
 			<artifactId>guava</artifactId>
 			<version>${guava.version}</version>
 		</dependency>
-		<dependency>
-			<groupId>com.vividsolutions</groupId>
-			<artifactId>jts-core</artifactId>
-			<version>${jts.version}</version>
-		</dependency>
-		<dependency>
-			<groupId>com.h2database</groupId>
-			<artifactId>h2</artifactId>
-			<version>${h2.version}</version>
-		</dependency>
-
+        <dependency>
+            <groupId>org.locationtech.jts</groupId>
+            <artifactId>jts-core</artifactId>
+            <version>${jts.version}</version>
+        </dependency>
 		<dependency>
 			<groupId>commons-io</groupId>
 			<artifactId>commons-io</artifactId>
@@ -202,164 +210,6 @@
 			<scope>provided</scope>
 		</dependency>
 
-	</dependencies>
-	<build>
-		<plugins>
-			<plugin>
-				<groupId>org.apache.maven.plugins</groupId>
-				<artifactId>maven-jar-plugin</artifactId>
-				<executions>
-					<execution>
-						<goals>
-							<goal>test-jar</goal>
-						</goals>
-					</execution>
-				</executions>
-			</plugin>
-
-			<!-- Generate the OSGi MANIFEST.MF for this bundle. This bundle is a fragment 
-				attached to the ignite-core bundle, as it contains and exports classes in 
-				the org.apache.ignite.internal.processors.query.h2.opt in the same manner 
-				as ignite-geospatial, thus leading to a split package situation in OSGi. 
-				It also contains an internal processor. -->
-			<plugin>
-				<groupId>org.apache.felix</groupId>
-				<artifactId>maven-bundle-plugin</artifactId>
-				<configuration>
-					<instructions>
-						<Fragment-Host>org.apache.ignite.ignite-core</Fragment-Host>
-					</instructions>
-				</configuration>
-			</plugin>
-		</plugins>
-	</build>
-=======
-<!--
-  Licensed to the Apache Software Foundation (ASF) under one or more
-  contributor license agreements.  See the NOTICE file distributed with
-  this work for additional information regarding copyright ownership.
-  The ASF licenses this file to You under the Apache License, Version 2.0
-  (the "License"); you may not use this file except in compliance with
-  the License.  You may obtain a copy of the License at
-
-       http://www.apache.org/licenses/LICENSE-2.0
-
-  Unless required by applicable law or agreed to in writing, software
-  distributed under the License is distributed on an "AS IS" BASIS,
-  WITHOUT WARRANTIES OR CONDITIONS OF ANY KIND, either express or implied.
-  See the License for the specific language governing permissions and
-  limitations under the License.
--->
-
-<!--
-    POM file.
--->
-<project xmlns="http://maven.apache.org/POM/4.0.0" xmlns:xsi="http://www.w3.org/2001/XMLSchema-instance" xsi:schemaLocation="http://maven.apache.org/POM/4.0.0 http://maven.apache.org/xsd/maven-4.0.0.xsd">
-    <modelVersion>4.0.0</modelVersion>
-
-    <parent>
-        <groupId>org.apache.ignite</groupId>
-        <artifactId>ignite-parent</artifactId>
-        <version>1</version>
-        <relativePath>../../parent</relativePath>
-    </parent>
-
-    <artifactId>ignite-indexing</artifactId>
-    <version>2.7.0</version>
-    <url>http://ignite.apache.org</url>
-
-    <dependencies>
-        <dependency>
-            <groupId>org.apache.ignite</groupId>
-            <artifactId>ignite-core</artifactId>
-            <version>${project.version}</version>
-        </dependency>
-
-        <dependency>
-            <groupId>commons-codec</groupId>
-            <artifactId>commons-codec</artifactId>
-            <version>${commons.codec.version}</version>
-        </dependency>
-
-        <dependency>
-            <groupId>org.apache.lucene</groupId>
-            <artifactId>lucene-core</artifactId>
-            <version>${lucene.version}</version>
-        </dependency>
-
-        <dependency>
-            <groupId>org.apache.lucene</groupId>
-            <artifactId>lucene-analyzers-common</artifactId>
-            <version>${lucene.version}</version>
-        </dependency>
-
-        <dependency>
-            <groupId>org.apache.lucene</groupId>
-            <artifactId>lucene-queryparser</artifactId>
-            <version>${lucene.version}</version>
-        </dependency>
-
-        <dependency>
-            <groupId>com.h2database</groupId>
-            <artifactId>h2</artifactId>
-            <version>${h2.version}</version>
-        </dependency>
-
-        <dependency>
-            <groupId>org.apache.ignite</groupId>
-            <artifactId>ignite-core</artifactId>
-            <version>${project.version}</version>
-            <type>test-jar</type>
-            <scope>test</scope>
-        </dependency>
-
-        <dependency>
-            <groupId>com.thoughtworks.xstream</groupId>
-            <artifactId>xstream</artifactId>
-            <version>1.4.8</version>
-            <scope>test</scope>
-        </dependency>
-
-        <dependency>
-            <groupId>commons-io</groupId>
-            <artifactId>commons-io</artifactId>
-            <version>2.4</version>
-            <scope>test</scope>
-        </dependency>
-
-        <dependency>
-            <groupId>org.springframework</groupId>
-            <artifactId>spring-core</artifactId>
-            <version>${spring.version}</version>
-            <scope>test</scope>
-        </dependency>
-
-        <dependency>
-            <groupId>log4j</groupId>
-            <artifactId>log4j</artifactId>
-            <scope>test</scope>
-        </dependency>
-
-        <dependency>
-            <groupId>org.springframework</groupId>
-            <artifactId>spring-beans</artifactId>
-            <version>${spring.version}</version>
-            <scope>test</scope>
-        </dependency>
-
-        <dependency>
-            <groupId>org.springframework</groupId>
-            <artifactId>spring-context</artifactId>
-            <version>${spring.version}</version>
-            <scope>test</scope>
-        </dependency>
-
-        <dependency>
-            <groupId>com.google.guava</groupId>
-            <artifactId>guava</artifactId>
-            <version>${guava.version}</version>
-            <scope>test</scope>
-        </dependency>
     </dependencies>
 
     <build>
@@ -392,6 +242,5 @@
             </plugin>
         </plugins>
     </build>
->>>>>>> 256ae401
 
 </project>