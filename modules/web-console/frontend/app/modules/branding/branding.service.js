--- conflicted
+++ resolved
@@ -27,13 +27,8 @@
         this.showIgniteLogo = false;
 
         this.footerHtml = [
-<<<<<<< HEAD
-            `<p>Apache Ignite Web Console (${Version.webConsole})</p>`,
-            '<p>© 2019 The Apache Software Foundation.</p>',
-=======
             '<p>Apache Ignite Web Console (${Version.webConsole})</p>',
             '<p>© 2020 The Apache Software Foundation.</p>',
->>>>>>> 8246bd84
             '<p>Apache, Apache Ignite, the Apache feather and the Apache Ignite logo are trademarks of The Apache Software Foundation.</p>'
         ].join('\n');
 
