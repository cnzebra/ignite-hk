--- conflicted
+++ resolved
@@ -16,27 +16,16 @@
  */
 
 .btn.btn--stroke {
-  min-width: 36px;
-  height: 36px;
+    min-width: 36px;
+    height: 36px;
 
-<<<<<<< HEAD
-  line-height: 36px;
-  text-align: center;
-=======
     line-height: 34px;
     text-align: center;
->>>>>>> a04aa10a
 
-  color: #ee2b27;
-  border: 1px solid #ee2b27;
-  background: initial;
+    color: #ee2b27;
+    border: 1px solid #ee2b27;
+    background: initial;
 
-<<<<<<< HEAD
-  &:hover, &:focus {
-    color: #a8110f;
-    border-color: #a8110f;
-  }
-=======
     i {
         margin: 0;
 
@@ -60,16 +49,9 @@
             filter: hue-rotate(1deg) saturate(85) brightness(.66);
         }
     }
->>>>>>> a04aa10a
 
-  &:focus {
-    outline: none;
-  }
+    &:focus {
+        outline: none;
+    }
 
-<<<<<<< HEAD
-  i {
-    margin: 0;
-  }
-=======
->>>>>>> a04aa10a
 }