--- conflicted
+++ resolved
@@ -229,21 +229,11 @@
     }
 
     /**
-<<<<<<< HEAD
-     * Is field query boolean.
-     *
-     * @param qry
-     *     Query string.
-     * @return {@code true} if query is SQLFieldsQuery.
-     */
-    public static boolean isFieldQuery(String qry) {
-        return (qry.matches("(?i)^SELECT.*") && !qry.matches("(?i)^SELECT\\s+(?:\\w+\\.)?+\\*.*"));
-=======
      * @param qry Query string.
      * @return {@code true} if query is SqlFieldsQuery.
      */
     private boolean isFieldQuery(String qry) {
-        return isStatement(qry) && !qry.matches("^SELECT\\s+(?:\\w+\\.)?+\\*.*");
+        return isStatement(qry) && !qry.matches("(?i)^SELECT\\s+(?:\\w+\\.)?+\\*.*");
     }
 
     /**
@@ -254,9 +244,7 @@
      * @return {@code true} if query is full SQL statement.
      */
     private boolean isStatement(String qry) {
-        return qry.matches("^SELECT.*") || qry.matches("^UPDATE.*") || qry.matches("^DELETE.*") ||
-            qry.matches("^MERGE.*") || qry.matches("^INSERT.*");
->>>>>>> 8246bd84
-    }
-
+        return qry.matches("(?i)^SELECT.*") || qry.matches("(?i)^UPDATE.*") || qry.matches("(?i)^DELETE.*") ||
+            qry.matches("(?i)^MERGE.*") || qry.matches("(?i)^INSERT.*");
+    }
 }