<?xml version="1.0" encoding="UTF-8"?>

<!--
  Licensed to the Apache Software Foundation (ASF) under one or more
  contributor license agreements.  See the NOTICE file distributed with
  this work for additional information regarding copyright ownership.
  The ASF licenses this file to You under the Apache License, Version 2.0
  (the "License"); you may not use this file except in compliance with
  the License.  You may obtain a copy of the License at

       http://www.apache.org/licenses/LICENSE-2.0

  Unless required by applicable law or agreed to in writing, software
  distributed under the License is distributed on an "AS IS" BASIS,
  WITHOUT WARRANTIES OR CONDITIONS OF ANY KIND, either express or implied.
  See the License for the specific language governing permissions and
  limitations under the License.
-->

<!--
    POM file.
-->
<project xmlns="http://maven.apache.org/POM/4.0.0" xmlns:xsi="http://www.w3.org/2001/XMLSchema-instance" xsi:schemaLocation="http://maven.apache.org/POM/4.0.0 http://maven.apache.org/xsd/maven-4.0.0.xsd">
    <modelVersion>4.0.0</modelVersion>

    <parent>
        <groupId>org.apache.ignite</groupId>
        <artifactId>ignite-parent</artifactId>
        <version>1</version>
        <relativePath>../../parent</relativePath>
    </parent>

    <artifactId>ignite-log4j</artifactId>
<<<<<<< HEAD
    <version>2.6.2-hk-SNAPSHOT</version>
=======
    <version>2.7.0</version>
>>>>>>> 256ae401
    <url>http://ignite.apache.org</url>

    <dependencies>
        <dependency>
            <groupId>org.apache.ignite</groupId>
            <artifactId>ignite-core</artifactId>
            <version>${project.version}</version>
        </dependency>

        <dependency>
            <groupId>log4j</groupId>
            <artifactId>log4j</artifactId>
        </dependency>

        <dependency>
            <groupId>org.apache.ignite</groupId>
            <artifactId>ignite-core</artifactId>
            <version>${project.version}</version>
            <type>test-jar</type>
            <scope>test</scope>
        </dependency>
    </dependencies>

    <build>
        <plugins>
            <!-- Generate the OSGi MANIFEST.MF for this bundle. -->
            <plugin>
                <groupId>org.apache.felix</groupId>
                <artifactId>maven-bundle-plugin</artifactId>
            </plugin>
          </plugins>
    </build>
</project><|MERGE_RESOLUTION|>--- conflicted
+++ resolved
@@ -31,11 +31,7 @@
     </parent>
 
     <artifactId>ignite-log4j</artifactId>
-<<<<<<< HEAD
-    <version>2.6.2-hk-SNAPSHOT</version>
-=======
-    <version>2.7.0</version>
->>>>>>> 256ae401
+    <version>2.7.0-hk-SNAPSHOT</version>
     <url>http://ignite.apache.org</url>
 
     <dependencies>
