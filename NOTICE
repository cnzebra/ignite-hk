--- conflicted
+++ resolved
@@ -1,9 +1,5 @@
 Apache Ignite
-<<<<<<< HEAD
-Copyright 2019 The Apache Software Foundation
-=======
 Copyright 2020 The Apache Software Foundation
->>>>>>> 8246bd84
 
 This product includes software developed at
 The Apache Software Foundation (http://www.apache.org/).
