<?xml version="1.0" encoding="UTF-8"?>

<!--
  Licensed to the Apache Software Foundation (ASF) under one or more
  contributor license agreements.  See the NOTICE file distributed with
  this work for additional information regarding copyright ownership.
  The ASF licenses this file to You under the Apache License, Version 2.0
  (the "License"); you may not use this file except in compliance with
  the License.  You may obtain a copy of the License at

       http://www.apache.org/licenses/LICENSE-2.0

  Unless required by applicable law or agreed to in writing, software
  distributed under the License is distributed on an "AS IS" BASIS,
  WITHOUT WARRANTIES OR CONDITIONS OF ANY KIND, either express or implied.
  See the License for the specific language governing permissions and
  limitations under the License.
-->

<!--
    POM file.
-->
<project xmlns="http://maven.apache.org/POM/4.0.0" xmlns:xsi="http://www.w3.org/2001/XMLSchema-instance" xsi:schemaLocation="http://maven.apache.org/POM/4.0.0 http://maven.apache.org/xsd/maven-4.0.0.xsd">
    <modelVersion>4.0.0</modelVersion>

    <parent>
        <groupId>org.apache.ignite</groupId>
        <artifactId>ignite-parent</artifactId>
        <version>1</version>
        <relativePath>parent</relativePath>
    </parent>

    <artifactId>apache-ignite</artifactId>
<<<<<<< HEAD
    <version>2.6.2-hk-SNAPSHOT</version>
=======
    <version>2.7.0</version>
>>>>>>> 256ae401
    <packaging>pom</packaging>

    <scm>
        <url>https://github.com/hawkore/ignite-hk.git</url>
        <connection>scm:git:https://github.com/hawkore/ignite-hk.git</connection>
        <developerConnection>scm:git:https://github.com/hawkore/ignite-hk.git</developerConnection>
        <tag>HEAD</tag>
    </scm>

    <modules>
        <module>modules/apache-license-gen</module>
        <module>modules/tools</module>
        <module>modules/hk-lucene-builder</module>        
        <module>modules/core</module>
        <module>modules/dev-utils</module>
        <module>modules/direct-io</module>
        <module>modules/hadoop</module>
        <module>modules/extdata/p2p</module>
        <module>modules/extdata/uri</module>
        <module>modules/extdata/platform</module>
        <module>modules/clients</module>
        <module>modules/spring</module>
        <module>modules/spring-data</module>
        <module>modules/spring-data-2.0</module>
        <module>modules/web</module>
        <module>modules/aop</module>
        <module>modules/urideploy</module>
        <module>modules/indexing</module>
        <module>modules/ssh</module>
        <module>modules/rest-http</module>
        <module>modules/jta</module>
        <module>modules/aws</module>
        <module>modules/log4j</module>
        <module>modules/log4j2</module>
        <module>modules/slf4j</module>
        <module>modules/jcl</module>
        <module>modules/codegen</module>
        <module>modules/gce</module>
        <module>modules/cloud</module>
        <module>modules/mesos</module>
        <module>modules/kafka</module>
        <module>modules/flume</module>
        <module>modules/yarn</module>
        <module>modules/jms11</module>
        <module>modules/twitter</module>
        <module>modules/mqtt</module>
        <module>modules/zookeeper</module>
        <module>modules/hibernate-core</module>
        <module>modules/camel</module>
        <module>modules/storm</module>
        <module>modules/osgi-paxlogging</module>
        <module>modules/osgi-karaf</module>
        <module>modules/osgi</module>
        <module>modules/web/ignite-appserver-test</module>
        <module>modules/web/ignite-websphere-test</module>
        <module>modules/cassandra</module>
        <module>modules/flink</module>
        <module>modules/kubernetes</module>
        <module>modules/zeromq</module>
        <module>modules/rocketmq</module>
        <module>modules/sqlline</module>
        <module>modules/ml</module>
        <module>modules/tensorflow</module>
    </modules>

    <profiles>
        <profile>
            <id>all-java</id> <!-- used to update project versions and check all modules compilation -->
            <modules> <!-- sorted alphabetically -->
                <module>examples</module>
                <module>modules/benchmarks</module>
                <module>modules/compatibility</module>
                <module>modules/geospatial</module>
                <module>modules/hibernate-4.2</module>
                <module>modules/hibernate-5.1</module>
                <module>modules/schedule</module>
                <module>modules/web-console/web-agent</module>
                <module>modules/yardstick</module>
            </modules>
        </profile>

        <profile>
            <id>all-scala</id><!-- used to update project versions and check all modules compilation -->
            <modules><!-- sorted alphabetically -->
                <module>modules/scalar-2.10</module>
                <module>modules/scalar</module>
                <module>modules/spark</module>
                <module>modules/visor-console-2.10</module>
                <module>modules/visor-console</module>
                <module>modules/visor-plugins</module>
            </modules>
        </profile>

        <profile>
            <id>all-other</id> <!-- used to update project versions and check all modules compilation -->
            <modules> <!-- sorted alphabetically -->
                <module>modules/web-console</module>
            </modules>
        </profile>

        <profile>
            <id>test</id>
            <build>
                <plugins>
                    <plugin>
                        <groupId>org.apache.maven.plugins</groupId>
                        <artifactId>maven-assembly-plugin</artifactId>
                        <version>2.4</version>
                        <inherited>false</inherited>
                        <executions>
                            <execution>
                                <id>test</id>
                                <phase>prepare-package</phase>
                                <goals>
                                    <goal>single</goal>
                                </goals>
                                <configuration>
                                    <descriptors>
                                        <descriptor>assembly/test.xml</descriptor>
                                    </descriptors>
                                    <outputDirectory>${basedir}</outputDirectory>
                                    <finalName>libs</finalName>
                                    <appendAssemblyId>false</appendAssemblyId>
                                    <runOnlyAtExecutionRoot>true</runOnlyAtExecutionRoot>
                                </configuration>
                            </execution>
                        </executions>
                    </plugin>
                </plugins>
            </build>
        </profile>

        <profile>
            <id>compatibility</id>
            <modules>
                <module>modules/compatibility</module>
            </modules>
        </profile>

        <profile>
            <id>javadoc</id>
            <build>
                <plugins>
                    <plugin>
                        <groupId>org.apache.maven.plugins</groupId>
                        <artifactId>maven-javadoc-plugin</artifactId>
                        <executions>
                            <execution>
                                <id>core-javadoc</id>
                                <goals>
                                    <goal>aggregate</goal>
                                </goals>
                                <phase>validate</phase>
                                <configuration>
                                    <reportOutputDirectory>${basedir}/target/javadoc</reportOutputDirectory>
                                    <destDir>core</destDir>
                                    <stylesheetfile>${basedir}/assembly/docfiles/javadoc.css</stylesheetfile>
                                    <subpackages>org.apache.ignite -exclude org.apache.ignite.client:org.apache.ignite.codegen:org.apache.ignite.examples:org.apache.ignite.internal:org.apache.ignite.schema:org.apache.ignite.tests:org.apache.ignite.tools:org.apache.ignite.util:org.apache.ignite.spi.discovery.tcp.messages:org.apache.ignite.spi.discovery.tcp.internal:org.apache.ignite.spi.communication.tcp.internal:org.apache.ignite.spi.discovery.zk.internal:org.apache.ignite.spi.deployment.uri.scanners:org.apache.ignite.spi.deployment.uri.tasks:org.apache.ignite.yardstick:org.apache.ignite.webtest</subpackages>
                                </configuration>
                            </execution>
                        </executions>
                    </plugin>
                    <plugin>
                        <groupId>org.apache.maven.plugins</groupId>
                        <artifactId>maven-antrun-plugin</artifactId>
                        <version>1.7</version>
                        <inherited>false</inherited>
                        <dependencies>
                            <dependency>
                                <groupId>org.apache.ignite</groupId>
                                <artifactId>ignite-tools</artifactId>
                                <version>${project.version}</version>
                            </dependency>
                        </dependencies>
                        <executions>
                            <execution>
                                <id>javadoc-postprocessing-new</id>
                                <goals>
                                    <goal>run</goal>
                                </goals>
                                <phase>initialize</phase>
                                <configuration>
                                    <target>
                                        <copy todir="${basedir}/target/javadoc/core">
                                            <fileset dir="assembly/docfiles">
                                                <include name="img/**" />
                                                <include name="*.js" />
                                            </fileset>
                                        </copy>

                                            <taskdef name="doctask" classname="org.apache.ignite.tools.ant.beautifier.GridJavadocAntTask" />

                                            <doctask css="dotted" dir="target/javadoc/core">
                                                <include name="**/*.html" />
                                                <exclude name="overview-frame.html" />
                                                <exclude name="allclasses-frame.html" />
                                                <exclude name="**/class-use/*" />
                                            </doctask>
                                    </target>
                                </configuration>
                            </execution>
                        </executions>
                    </plugin>
                </plugins>
            </build>
        </profile>

        <profile>
            <id>lgpl</id>
            <modules>
                <module>modules/hibernate-4.2</module>
                <module>modules/hibernate-5.1</module>
                <module>modules/geospatial</module>
                <module>modules/schedule</module>
            </modules>
        </profile>

        <profile>
            <id>licenses</id>
            <build>
                <plugins>
                    <plugin><!-- skipping generation of dependencies licenses
                     to keep clean /maven-shared-archive-resources/META-INF
                     to prevent license.txt moving to sources.zip -->
                        <groupId>org.apache.maven.plugins</groupId>
                        <artifactId>maven-remote-resources-plugin</artifactId>
                        <executions>
                            <execution>
                                <id>ignite-dependencies</id>
                                <goals>
                                    <goal>process</goal>
                                </goals>
                                <configuration>
                                    <skip>true</skip>
                                </configuration>
                            </execution>
                        </executions>
                    </plugin>
                </plugins>
            </build>
        </profile>

        <profile>
            <id>release</id>
            <build>
                <plugins>
                     <plugin>
                        <groupId>org.apache.maven.plugins</groupId>
                        <artifactId>maven-antrun-plugin</artifactId>
                        <version>1.7</version>
                        <inherited>false</inherited>
                        <dependencies>
                            <dependency>
                                <groupId>org.apache.ignite</groupId>
                                <artifactId>ignite-tools</artifactId>
                                <version>${project.version}</version>
                            </dependency>
                        </dependencies>
                        <executions>
                            <execution>
                                <id>release-postprocessing</id>
                                <goals>
                                    <goal>run</goal>
                                </goals>
                                <phase>initialize</phase>
                                <configuration>
                                    <target>
                                        <replaceregexp byline="true">
                                            <regexp pattern="pushd &quot;%~dp0&quot;/\.\./\.\.(\s*&amp;::.+)?" />
                                            <substitution expression="pushd &quot;%~dp0&quot;/.." />
                                            <fileset dir="${basedir}/target/release-package-${ignite.edition}/bin">
                                                <include name="**/*.bat" />
                                            </fileset>
                                        </replaceregexp>

                                        <replaceregexp byline="true">
                                            <regexp pattern="IGNITE_HOME_TMP=&quot;\$\(dirname &quot;\$\{IGNITE_HOME_TMP\}&quot;\)&quot;(\s*#.*)?" />
                                            <substitution expression="" />
                                            <fileset dir="${basedir}/target/release-package-${ignite.edition}/bin">
                                                <include name="**/*.sh" />
                                            </fileset>
                                        </replaceregexp>

                                        <replaceregexp byline="true">
                                            <regexp pattern="set SCRIPTS_HOME=%IGNITE_HOME%\\bin(\s*&amp;::.*)?" />
                                            <substitution expression="set SCRIPTS_HOME=%IGNITE_HOME%\\\\bin" />
                                            <fileset dir="${basedir}/target/release-package-${ignite.edition}/bin">
                                                <include name="**/*.bat" />
                                            </fileset>
                                        </replaceregexp>

                                        <replaceregexp byline="true">
                                            <regexp pattern="SCRIPTS_HOME=&quot;\$\{IGNITE_HOME_TMP\}/bin&quot;(\s*#.*)?" />
                                            <substitution expression="SCRIPTS_HOME=&quot;$${IGNITE_HOME_TMP}/bin&quot;" />
                                            <fileset dir="${basedir}/target/release-package-${ignite.edition}/bin">
                                                <include name="**/*.sh" />
                                            </fileset>
                                        </replaceregexp>

                                        <replaceregexp byline="true">
                                            <regexp pattern="\. &quot;\$\{SCRIPTS_HOME\}&quot;/include/build-classpath.sh(\s*#.*)?" />
                                            <substitution expression="" />
                                            <fileset dir="${basedir}/target/release-package-${ignite.edition}/bin">
                                                <include name="**/*.sh" />
                                            </fileset>
                                        </replaceregexp>

                                        <replaceregexp byline="true">
                                            <regexp pattern="call &quot;%SCRIPTS_HOME%\\include\\build-classpath.bat&quot;(\s*&amp;::.*)?" />
                                            <substitution expression="" />
                                            <fileset dir="${basedir}/target/release-package-${ignite.edition}/bin">
                                                <include name="**/*.bat" />
                                            </fileset>
                                        </replaceregexp>

                                        <replaceregexp byline="true">
                                            <regexp pattern="ENABLE_ASSERTIONS=.*" />
                                            <substitution expression="ENABLE_ASSERTIONS=&quot;0&quot;" />
                                            <fileset dir="${basedir}/target/release-package-${ignite.edition}/bin">
                                                <include name="**/*.sh" />
                                            </fileset>
                                        </replaceregexp>

                                        <replaceregexp byline="true">
                                            <regexp pattern="ENABLE_ASSERTIONS=.*" />
                                            <substitution expression="ENABLE_ASSERTIONS=0" />
                                            <fileset dir="${basedir}/target/release-package-${ignite.edition}/bin">
                                                <include name="**/*.bat" />
                                            </fileset>
                                        </replaceregexp>

                                        <replaceregexp byline="true">
                                            <regexp pattern="-DIGNITE_UPDATE_NOTIFIER=false" />
                                            <substitution expression="" />
                                            <fileset dir="${basedir}/target/release-package-${ignite.edition}/bin">
                                                <include name="**/*.sh" />
                                                <include name="**/*.bat" />
                                            </fileset>
                                        </replaceregexp>

                                        <replaceregexp file="${basedir}/target/release-package-${ignite.edition}/examples/pom.xml" byline="true">
                                            <regexp pattern="to_be_replaced_by_ignite_version" />
                                            <substitution expression="${project.version}" />
                                        </replaceregexp>

                                        <replaceregexp file="${basedir}/target/release-package-${ignite.edition}/benchmarks/sources/pom.xml" byline="true">
                                            <regexp pattern="to_be_replaced_by_ignite_version" />
                                            <substitution expression="${project.version}" />
                                        </replaceregexp>

                                        <chmod dir="${basedir}/target/release-package-${ignite.edition}" perm="755" includes="**/*.sh" />

                                        <!--
                                        Line ending bugfix for builds packaged in MS Windows machine to adjust Linux based
                                        end-of-line characters for Linux shell scripts
                                        -->
                                        <fixcrlf srcdir="${basedir}/target/release-package-${ignite.edition}" eol="lf" eof="remove">
                                            <include name="**/*.sh" />
                                        </fixcrlf>

                                        <zip destfile="${basedir}/target/bin/${ignite.edition}-${project.version}-bin.zip" encoding="UTF-8">
                                            <zipfileset dir="${basedir}/target/release-package-${ignite.edition}" prefix="${ignite.edition}-${project.version}-bin" filemode="755">
                                                <include name="**/*.sh" />
                                                <include name="**/configure" />
                                                <include name="**/install-sh" />
                                                <include name="**/compile" />
                                                <include name="**/missing" />
                                            </zipfileset>
                                            <zipfileset dir="${basedir}/target/release-package-${ignite.edition}" prefix="${ignite.edition}-${project.version}-bin">
                                                <exclude name="**/*.sh" />
                                                <exclude name="**/configure" />
                                                <exclude name="**/install-sh" />
                                                <exclude name="**/compile" />
                                                <exclude name="**/missing" />
                                            </zipfileset>
                                        </zip>
                                        <attachartifact file="${basedir}/target/bin/${ignite.zip.pattern}.zip" type="zip" classifier="bin"/>
                                    </target>
                                </configuration>
                            </execution>
                        </executions>
                    </plugin>

                    <plugin>
                        <groupId>org.apache.maven.plugins</groupId>
                        <artifactId>maven-assembly-plugin</artifactId>
                        <version>2.4</version>
                        <inherited>false</inherited>
                        <executions>
                            <execution>
                                <id>ignite-dependencies</id>
                                <phase>validate</phase>
                                <goals>
                                    <goal>single</goal>
                                </goals>
                                <configuration>
                                    <descriptors>
                                        <descriptor>${basedir}/assembly/dependencies-${ignite.edition}.xml</descriptor>
                                    </descriptors>
                                    <outputDirectory>${basedir}/target/release-package-${ignite.edition}</outputDirectory>
                                    <finalName>libs</finalName>
                                    <appendAssemblyId>false</appendAssemblyId>
                                </configuration>
                            </execution>

                            <execution>
                                <id>ignite-release</id>
                                <phase>validate</phase>
                                <goals>
                                    <goal>single</goal>
                                </goals>
                                <configuration>
                                    <descriptors>
                                        <descriptor>assembly/release-${ignite.edition}.xml</descriptor>
                                    </descriptors>
                                    <finalName>release-package-${ignite.edition}</finalName>
                                    <appendAssemblyId>false</appendAssemblyId>
                                </configuration>
                            </execution>

                            <execution>
                                <id>dependencies-visor-console</id>
                                <phase>validate</phase>
                                <goals>
                                    <goal>single</goal>
                                </goals>
                                <configuration>
                                    <descriptors>
                                        <descriptor>assembly/dependencies-visor-console.xml</descriptor>
                                    </descriptors>
                                    <outputDirectory>target/release-package-${ignite.edition}/bin</outputDirectory>
                                    <finalName>include</finalName>
                                    <appendAssemblyId>false</appendAssemblyId>
                                </configuration>
                            </execution>

                            <execution>
                                <id>dependencies-sqlline</id>
                                <phase>validate</phase>
                                <goals>
                                    <goal>single</goal>
                                </goals>
                                <configuration>
                                    <descriptors>
                                        <descriptor>assembly/dependencies-sqlline.xml</descriptor>
                                    </descriptors>
                                    <outputDirectory>target/release-package-${ignite.edition}</outputDirectory>
                                    <finalName>bin</finalName>
                                    <appendAssemblyId>false</appendAssemblyId>
                                </configuration>
                            </execution>

                            <execution>
                                <id>scala-scripts</id>
                                <phase>validate</phase>
                                <goals>
                                    <goal>single</goal>
                                </goals>
                                <configuration>
                                    <descriptors>
                                        <descriptor>assembly/release-scala.xml</descriptor>
                                    </descriptors>
                                    <outputDirectory>target/release-package-${ignite.edition}</outputDirectory>
                                    <finalName>bin</finalName>
                                    <appendAssemblyId>false</appendAssemblyId>
                                </configuration>
                            </execution>
                        </executions>
                    </plugin>
		            <plugin>
		                <groupId>org.apache.maven.plugins</groupId>
		                <artifactId>maven-install-plugin</artifactId>
		            </plugin>            
                    <plugin>
                        <groupId>org.apache.maven.plugins</groupId>
                        <artifactId>maven-deploy-plugin</artifactId>
                    </plugin>
                </plugins>
            </build>
        </profile>

        <profile>
            <id>yardstick</id>
            <modules>
                <module>modules/yardstick</module>
            </modules>
        </profile>

        <profile>
            <id>benchmarks</id>
            <modules>
                <module>modules/benchmarks</module>
            </modules>
        </profile>

        <profile>
            <id>scala</id>

            <activation>
                <property><name>!scala-2.10</name></property>
            </activation>

            <modules>
                <module>modules/scalar</module>
                <module>modules/spark</module>
                <module>modules/visor-console</module>
                <module>modules/visor-plugins</module>
            </modules>
        </profile>

        <profile>
            <id>scala-2.10</id>

            <activation>
                <property><name>scala-2.10</name></property>
            </activation>

            <modules>
                <module>modules/scalar-2.10</module>
                <module>modules/visor-console-2.10</module>
                <module>modules/visor-plugins</module>
            </modules>
        </profile>

        <profile>
            <id>ignored-tests</id>
            <modules>
                <module>modules/ignored-tests</module>
            </modules>
        </profile>

        <profile>
            <id>examples</id>
            <modules>
                <module>examples</module>
            </modules>
        </profile>

        <profile>
            <id>web-console</id>
            <modules>
                <module>modules/web-console</module>
                <module>modules/web-console/web-agent</module>
            </modules>
        </profile>

        <profile>
            <id>update-versions</id>
            <!-- updates dotnet & cpp versions -->
            <build>
                <plugins>
                    <plugin>
                        <groupId>org.apache.maven.plugins</groupId>
                        <artifactId>maven-antrun-plugin</artifactId>
                        <version>1.7</version>
                        <executions>
                            <execution>
                                <id>update-versions</id>
                                <goals>
                                    <goal>run</goal>
                                </goals>
                                <phase>validate</phase>
                                <configuration>
                                    <target>
                                        <script language="javascript">
                                            function setClientVersion(ggVer, clientVer) {
                                                var p = project.getProperty(ggVer);

                                                var digitVer = /\d+\.\d+\.\d+/.exec(p);

                                                if (digitVer != null)
                                                {
                                                    // Date of the last major release
                                                    var startDate = new Date(2015,1,1);

                                                    // Number of hours since the last major release
                                                    var buildNum = Math.round((new Date() - startDate)/(3600*1000));
                                                    var ver = digitVer[0] + "." + buildNum;

                                                    project.setProperty(clientVer, ver);
                                                }
                                                else
                                                    project.setProperty(clientVer, p);
                                            }

                                            function fix(dest, source) {
                                                project.setProperty(dest, project.getProperty(source).replace("-SNAPSHOT",
                                                ""));
                                            }

                                            fix('ignite.version.fixed', 'project.version');
                                            fix('new.ignite.version.fixed', 'new.ignite.version');
                                            setClientVersion('ignite.version.fixed', 'old.client.version');
                                            setClientVersion('new.ignite.version.fixed', 'new.client.version');
                                        </script>

                                        <echo message="Update ignite.version in .NET" />
                                        <echo message="${new.client.version}" />

                                        <replaceregexp byline="true" encoding="UTF-8">
                                            <regexp pattern="(\[assembly:\s*Assembly\w*Version\w*\(&quot;)\d+\.\d+\.\d+(\.\d+)?(&quot;\)\])" />
                                            <substitution expression="\1${new.client.version}\3" />
                                            <fileset dir="${basedir}/">
                                                <include name="**/AssemblyInfo.cs" />
                                                <include name="**/AssemblyInfo.cpp" />
                                            </fileset>
                                        </replaceregexp>

                                        <replaceregexp byline="true" encoding="UTF-8">
                                            <regexp pattern="(\[assembly:\s*AssemblyInformationalVersion\w*\(&quot;).*?(&quot;\)\])" />
                                            <substitution expression="\1${new.ignite.version.fixed}\2" />
                                            <fileset dir="${basedir}/">
                                                <include name="**/AssemblyInfo.cs" />
                                                <include name="**/AssemblyInfo.cpp" />
                                            </fileset>
                                        </replaceregexp>

                                        <echo message="Update ignite.version in C++" />
                                        <replaceregexp byline="true" encoding="UTF-8">
                                            <regexp pattern="(AC_INIT.+\[)\d+\.\d+\.\d+.*?(\].+)" />
                                            <substitution expression="\1${new.client.version}\2" />
                                            <fileset dir="${basedir}/">
                                                <include name="**/configure.ac" />
                                                <include name="**/configure.acrel" />
                                            </fileset>
                                        </replaceregexp>

                                        <replaceregexp byline="true" encoding="UTF-8">
                                            <regexp pattern="(Version=.+)\d+\.\d+\.\d+\.\d+(.+)" />
                                            <substitution expression="\1${new.client.version}\2" />
                                            <fileset dir="${basedir}/">
                                                <include name="**/*.wxs" />
                                            </fileset>
                                        </replaceregexp>

                                        <replaceregexp byline="true" encoding="UTF-8">
                                            <regexp pattern="(define GG_VERSION_STR_WIN &quot;)\d+\.\d+\.\d+(\.\d+)?(&quot;)" />
                                            <substitution expression="\1${new.client.version}\3" />
                                            <fileset dir="${basedir}/">
                                                <include name="**/resource.h" />
                                            </fileset>
                                        </replaceregexp>

                                        <replaceregexp byline="true" encoding="UTF-16">
                                            <regexp pattern="(Version&quot;, &quot;)\d+\.\d+\.\d+\.\d+(&quot;)" />
                                            <substitution expression="\1${new.client.version}\2" />
                                            <fileset dir="${basedir}/">
                                                <include name="**/Resource.rc" />
                                            </fileset>
                                        </replaceregexp>

                                        <script language="javascript">
                                            function setBinVersion(clientVer, binVer) {
                                            var p = project.getProperty(clientVer).replace(".", ",");

                                            if (p.split(',').length == 3)
                                            project.setProperty(binVer, p + ',0');
                                            else
                                            project.setProperty(binVer, p);
                                            }

                                            setBinVersion('old.client.version', 'old.bin.version');
                                            setBinVersion('new.client.version', 'new.bin.version');
                                        </script>

                                        <replaceregexp byline="true" encoding="UTF-8">
                                            <regexp pattern="(define GG_VERSION_BIN_WIN )\d,\d,\d,\d" />
                                            <substitution expression="\1${new.bin.version}" />
                                            <fileset dir="${basedir}/">
                                                <include name="**/resource.h" />
                                            </fileset>
                                        </replaceregexp>

                                        <replaceregexp byline="true" encoding="UTF-16">
                                            <regexp pattern="(VERSION )\d,\d,\d,\d" />
                                            <substitution expression="\1${new.bin.version}" />
                                            <fileset dir="${basedir}/">
                                                <include name="**/Resource.rc" />
                                            </fileset>
                                        </replaceregexp>
                                    </target>
                                </configuration>
                            </execution>
                        </executions>
                    </plugin>
                </plugins>
            </build>
        </profile>
    </profiles>

    <build>
        <plugins>
            <plugin>
                <groupId>org.apache.maven.plugins</groupId>
                <artifactId>maven-clean-plugin</artifactId>
                <executions>
                    <execution>
                        <phase>clean</phase>
                        <goals>
                            <goal>clean</goal>
                        </goals>
                        <configuration>
                            <filesets>
                                <fileset>
                                    <directory>libs</directory>
                                </fileset>
                            </filesets>
                        </configuration>
                    </execution>
                </executions>
            </plugin>
            <plugin>
                <groupId>org.apache.maven.plugins</groupId>
                <artifactId>maven-install-plugin</artifactId>
            </plugin>            
            <plugin>
                <groupId>org.apache.maven.plugins</groupId>
                <artifactId>maven-deploy-plugin</artifactId>
            </plugin>
        </plugins>
    </build>
</project><|MERGE_RESOLUTION|>--- conflicted
+++ resolved
@@ -31,12 +31,13 @@
     </parent>
 
     <artifactId>apache-ignite</artifactId>
-<<<<<<< HEAD
-    <version>2.6.2-hk-SNAPSHOT</version>
-=======
-    <version>2.7.0</version>
->>>>>>> 256ae401
+    <version>2.7.0-hk-SNAPSHOT</version>
     <packaging>pom</packaging>
+
+    <properties>
+        <!--fix <attachartifact>...< /> at apache-release profile if changed-->
+        <ignite.zip.pattern>${ignite.edition}-${project.version}-bin</ignite.zip.pattern>
+    </properties>
 
     <scm>
         <url>https://github.com/hawkore/ignite-hk.git</url>
