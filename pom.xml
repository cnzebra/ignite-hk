--- conflicted
+++ resolved
@@ -35,15 +35,9 @@
     <packaging>pom</packaging>
 
     <scm>
-<<<<<<< HEAD
         <url>https://github.com/hawkore/ignite-hk.git</url>
         <connection>scm:git:https://github.com/hawkore/ignite-hk.git</connection>
         <developerConnection>scm:git:https://github.com/hawkore/ignite-hk.git</developerConnection>
-=======
-        <url>https://gitbox.apache.org/repos/asf/ignite.git</url>
-        <connection>scm:git:https://gitbox.apache.org/repos/asf/ignite.git</connection>
-        <developerConnection>scm:git:https://gitbox.apache.org/repos/asf/ignite.git</developerConnection>
->>>>>>> 8246bd84
         <tag>HEAD</tag>
     </scm>
 
@@ -63,11 +57,8 @@
         <module>modules/spring</module>
         <module>modules/spring-data</module>
         <module>modules/spring-data-2.0</module>
-<<<<<<< HEAD
+        <module>modules/spring-data-2.2</module>
         <module>modules/hk-extensions-spring-data-2.0</module>
-=======
-        <module>modules/spring-data-2.2</module>
->>>>>>> 8246bd84
         <module>modules/web</module>
         <module>modules/aop</module>
         <module>modules/urideploy</module>
@@ -106,14 +97,10 @@
         <module>modules/rocketmq</module>
         <module>modules/sqlline</module>
         <module>modules/ml</module>
-<<<<<<< HEAD
-        <module>modules/tensorflow</module>
-=======
         <module>modules/ml/spark-model-parser</module>
         <module>modules/ml/xgboost-model-parser</module>
         <module>modules/ml/h2o-model-parser</module>
         <module>modules/opencensus</module>
->>>>>>> 8246bd84
     </modules>
 
     <profiles>
@@ -235,11 +222,7 @@
                                 <configuration>
                                     <reportOutputDirectory>${basedir}/target/javadoc</reportOutputDirectory>
                                     <destDir>core</destDir>
-<<<<<<< HEAD
-                                    <subpackages>org.apache.ignite -exclude org.apache.ignite.client:org.apache.ignite.codegen:org.apache.ignite.examples:org.apache.ignite.internal:org.apache.ignite.schema:org.apache.ignite.tests:org.apache.ignite.tools:org.apache.ignite.util:org.apache.ignite.spi.discovery.tcp.messages:org.apache.ignite.spi.discovery.tcp.internal:org.apache.ignite.spi.communication.tcp.internal:org.apache.ignite.spi.discovery.zk.internal:org.apache.ignite.spi.deployment.uri.scanners:org.apache.ignite.spi.deployment.uri.tasks:org.apache.ignite.yardstick:org.apache.ignite.webtest</subpackages>
-=======
                                     <subpackages>org.apache.ignite -exclude org.apache.ignite.codegen:org.apache.ignite.examples:org.apache.ignite.internal:org.apache.ignite.schema:org.apache.ignite.tests:org.apache.ignite.tools:org.apache.ignite.util:org.apache.ignite.spi.discovery.tcp.messages:org.apache.ignite.spi.discovery.tcp.internal:org.apache.ignite.spi.communication.tcp.internal:org.apache.ignite.spi.discovery.zk.internal:org.apache.ignite.spi.deployment.uri.scanners:org.apache.ignite.spi.deployment.uri.tasks:org.apache.ignite.yardstick:org.apache.ignite.webtest</subpackages>
->>>>>>> 8246bd84
                                 </configuration>
                             </execution>
                         </executions>
