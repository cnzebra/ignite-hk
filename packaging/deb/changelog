--- conflicted
+++ resolved
@@ -1,12 +1,9 @@
-<<<<<<< HEAD
-=======
 apache-ignite (2.8.0-1) unstable; urgency=low
 
   * Updated Apache Ignite to version 2.8.0
 
  -- Maxim Muzafarov <mmuzaf@apache.org>  Thu, 20 Feb 2020 14:26:18 +0300
 
->>>>>>> 8246bd84
 apache-ignite (2.7.6-1) unstable; urgency=low
 
   * Updated Apache Ignite to version 2.7.6
